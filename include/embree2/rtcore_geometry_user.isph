// ======================================================================== //
// Copyright 2009-2016 Intel Corporation                                    //
//                                                                          //
// Licensed under the Apache License, Version 2.0 (the "License");          //
// you may not use this file except in compliance with the License.         //
// You may obtain a copy of the License at                                  //
//                                                                          //
//     http://www.apache.org/licenses/LICENSE-2.0                           //
//                                                                          //
// Unless required by applicable law or agreed to in writing, software      //
// distributed under the License is distributed on an "AS IS" BASIS,        //
// WITHOUT WARRANTIES OR CONDITIONS OF ANY KIND, either express or implied. //
// See the License for the specific language governing permissions and      //
// limitations under the License.                                           //
// ======================================================================== //

#ifndef __RTCORE_USER_GEOMETRY_ISPH__
#define __RTCORE_USER_GEOMETRY_ISPH__

/*! \ingroup embree_kernel_api_ispc */
/*! \{ */

/*! Type of bounding function. */
typedef unmasked void (*RTCBoundsFunc)(void* uniform ptr,                 /*!< pointer to user data */
                                       uniform size_t item,               /*!< item to calculate bounds for */
                                       uniform RTCBounds& bounds_o        /*!< returns calculated bounds */);

/*! Type of bounding function. */
typedef unmasked void (*RTCBoundsFunc2)(void* uniform userPtr,            /*!< pointer to user data */
                                        void* uniform geomUserPtr,        /*!< pointer to geometry user data */
                                        uniform size_t item,              /*!< item to calculate bounds for */
                                        RTCBounds* uniform bounds_o       /*!< returns calculated bounds */);

/*! Type of intersect function pointer for uniform rays. */
typedef unmasked void (*RTCIntersectFuncUniform)(void* uniform ptr,       /*!< pointer to user data */
                                                 uniform RTCRay1& ray,    /*!< ray to intersect */
                                                 uniform size_t item      /*< item to intersect */);

/*! Type of intersect function pointer for varying rays. */
typedef void (*RTCIntersectFuncVarying)(void* uniform ptr,       /*!< pointer to user data */
                                        varying RTCRay& ray,     /*!< ray to intersect */
                                        uniform size_t item      /*< item to intersect */);

/*! Type of intersect function pointer for stream of uniform rays. */
typedef unmasked void (*RTCIntersectFunc1M)(void* uniform ptr,              /*!< pointer to user data */
                                            uniform RTCRay1** uniform ray,  /*!< pointers to rays to intersect */
                                            uniform size_t M,               /*< number of rays in stream */
                                            uniform size_t item             /*< item to intersect */);

/*! Type of intersect function pointer for ray packets of size N. */
typedef unmasked void (*RTCIntersectFuncN)(const uniform int* uniform valid, /*! pointer to valid mask */
                                           void* uniform ptr,                /*!< pointer to user data */
                                           void* uniform rays,               /*!< ray packet of size N */
                                           uniform size_t N,                 /*< number of rays in ray packet */
                                           uniform size_t item               /*< item to intersect */);

/*! Type of occlusion function pointer for uniform rays. */
typedef unmasked void (*RTCOccludedFuncUniform) (void* uniform ptr,       /*!< pointer to user data */ 
                                                 uniform RTCRay1& ray,    /*!< ray to test occlusion */
                                                 uniform size_t item      /*< item to test for occlusion */);

/*! Type of occlusion function pointer for varying rays. */
typedef void (*RTCOccludedFuncVarying) (void* uniform ptr,       /*!< pointer to user data */ 
                                        varying RTCRay& ray,     /*!< ray to test occlusion */
                                        uniform size_t item      /*< item to test for occlusion */);

/*! Type of occlusion function pointer for stream of uniform rays. */
typedef unmasked void (*RTCOccludedFunc1M) (void* uniform ptr,             /*!< pointer to user data */ 
                                            uniform RTCRay1** uniform ray, /*!< pointers to rays to test occlusion */
                                            uniform size_t M,              /*< number of rays in stream */
                                            uniform size_t item            /*< item to test for occlusion */);

/*! Type of occlusion function pointer for ray packets of size N. */
typedef unmasked void (*RTCOccludedFuncN) (const uniform int* uniform valid,  /*! pointer to valid mask */
                                           void* uniform ptr,                 /*!< pointer to user data */ 
                                           void* uniform ray,                 /*!< ray packet of size N */
                                           uniform size_t N,                  /*< number of rays in ray packet*/
                                           uniform size_t item                /*< item to test for occlusion */);


/*! Creates a new user geometry object. This feature makes it possible
 *  to add arbitrary types of geometry to the scene by providing
 *  appropiate intersect and occluded functions, as well as a bounding
 *  box of the implemented geometry. As the rtcIntersect and
 *  rtcOccluded functions support different ray packet sizes, the user
 *  also has to provide different versions of intersect and occluded
 *  function pointers for the different packet sized. However, only
 *  rtcIntersect and rtcOccluded functions of specific packet sizes
 *  are called, it is sufficient to provide only the corresponding
 *  function pointer for the user geometry. However, the functions
 *  provided have to intersect the same geometry. A user data pointer,
 *  that points to a user specified representation of the geometry, is
 *  passed to each intersect and occluded function invokation. */
uniform unsigned int rtcNewUserGeometry (RTCScene scene,                  /*!< the scene the user geometry set is created in */
                                         uniform size_t numGeometries     /*!< the number of geometries contained in the set */);

uniform unsigned int rtcNewUserGeometry2 (RTCScene scene,                 /*!< the scene the user geometry set is created in */
                                          uniform size_t numGeometries,    /*!< the number of geometries contained in the set */
                                          uniform size_t numTimeSteps = 1  /*!< number of motion blur time steps */);

/*! Sets the bounding function to calculate bounding boxes of the user
 *  geometry items when building spatial index structures. The
 *  calculated bounding box have to be conservative and should be
 *  tight.*/
void rtcSetBoundsFunction (RTCScene scene, uniform unsigned int geomID, uniform RTCBoundsFunc bounds);

/*! Sets the bounding function to calculate bounding boxes of the user
 *  geometry items when building spatial index structures. The
 *  calculated bounding box have to be conservative and should be
 *  tight.*/
void rtcSetBoundsFunction2 (RTCScene scene, uniform unsigned int geomID, uniform RTCBoundsFunc2 bounds, void* uniform userPtr);

/*! Set intersect function for uniform rays. The rtcIntersect1
 *  function will call the passed function for intersecting the user
 *  geometry. */
void rtcSetIntersectFunction1 (RTCScene scene, uniform unsigned int geomID, uniform RTCIntersectFuncUniform intersect);

/*! Set intersect function for varying rays. The rtcIntersect function
 *  will call the passed function for intersecting the user
 *  geometry. */
void rtcSetIntersectFunction (RTCScene scene, uniform unsigned int geomID, uniform RTCIntersectFuncVarying intersect);

/*! Set intersect function for stream of rays. The rtcIntersectN function
 *  will call the passed function for intersecting the user
 *  geometry. */
<<<<<<< HEAD
void rtcSetIntersectFunction1N (RTCScene scene, uniform unsigned geomID, uniform RTCIntersectFuncUniformN intersectN);
=======
void rtcSetIntersectFunction1M (RTCScene scene, uniform unsigned geomID, uniform RTCIntersectFunc1M intersect1N);

/*! Set intersect function for ray packets of size N. The rtcIntersectN function
 *  will call the passed function for intersecting the user
 *  geometry. */
void rtcSetIntersectFunctionN (RTCScene scene, uniform unsigned geomID, uniform RTCIntersectFuncN intersectN);
>>>>>>> 84c138a6

/*! Set occlusion function for uniform rays. The rtcOccluded1 function
 *  will call the passed function for intersecting the user
 *  geometry. */
void rtcSetOccludedFunction1 (RTCScene scene, uniform unsigned int geomID, uniform RTCOccludedFuncUniform occluded);

/*! Set occlusion function for varying rays. The rtcOccluded function
 *  will call the passed function for intersecting the user
 *  geometry. */
void rtcSetOccludedFunction (RTCScene scene, uniform unsigned int geomID, uniform RTCOccludedFuncVarying occluded);

/*! Set occlusion function for a stream of single rays. The rtcOccludedN function
 *  will call the passed function for intersecting the user
 *  geometry. */
<<<<<<< HEAD
void rtcSetOccludedFunction1N (RTCScene scene, uniform unsigned geomID, uniform RTCOccludedFuncUniformN occludedN);
=======
void rtcSetOccludedFunction1M (RTCScene scene, uniform unsigned geomID, uniform RTCOccludedFunc1M occluded1N);

/*! Set occlusion function for a ray packets of size N. The rtcOccludedN function
 *  will call the passed function for intersecting the user
 *  geometry. */
void rtcSetOccludedFunctionN (RTCScene scene, uniform unsigned geomID, uniform RTCOccludedFuncN occludedN);
>>>>>>> 84c138a6

/*! \brief Sets the displacement function. */
void rtcSetDisplacementFunction (RTCScene scene, uniform unsigned int geomID, uniform RTCDisplacementFunc func, uniform RTCBounds *uniform bounds);

/*! @} */

#endif<|MERGE_RESOLUTION|>--- conflicted
+++ resolved
@@ -123,16 +123,12 @@
 /*! Set intersect function for stream of rays. The rtcIntersectN function
  *  will call the passed function for intersecting the user
  *  geometry. */
-<<<<<<< HEAD
-void rtcSetIntersectFunction1N (RTCScene scene, uniform unsigned geomID, uniform RTCIntersectFuncUniformN intersectN);
-=======
 void rtcSetIntersectFunction1M (RTCScene scene, uniform unsigned geomID, uniform RTCIntersectFunc1M intersect1N);
 
 /*! Set intersect function for ray packets of size N. The rtcIntersectN function
  *  will call the passed function for intersecting the user
  *  geometry. */
 void rtcSetIntersectFunctionN (RTCScene scene, uniform unsigned geomID, uniform RTCIntersectFuncN intersectN);
->>>>>>> 84c138a6
 
 /*! Set occlusion function for uniform rays. The rtcOccluded1 function
  *  will call the passed function for intersecting the user
@@ -147,16 +143,12 @@
 /*! Set occlusion function for a stream of single rays. The rtcOccludedN function
  *  will call the passed function for intersecting the user
  *  geometry. */
-<<<<<<< HEAD
-void rtcSetOccludedFunction1N (RTCScene scene, uniform unsigned geomID, uniform RTCOccludedFuncUniformN occludedN);
-=======
 void rtcSetOccludedFunction1M (RTCScene scene, uniform unsigned geomID, uniform RTCOccludedFunc1M occluded1N);
 
 /*! Set occlusion function for a ray packets of size N. The rtcOccludedN function
  *  will call the passed function for intersecting the user
  *  geometry. */
 void rtcSetOccludedFunctionN (RTCScene scene, uniform unsigned geomID, uniform RTCOccludedFuncN occludedN);
->>>>>>> 84c138a6
 
 /*! \brief Sets the displacement function. */
 void rtcSetDisplacementFunction (RTCScene scene, uniform unsigned int geomID, uniform RTCDisplacementFunc func, uniform RTCBounds *uniform bounds);
