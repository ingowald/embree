// ======================================================================== //
// Copyright 2009-2016 Intel Corporation                                    //
//                                                                          //
// Licensed under the Apache License, Version 2.0 (the "License");          //
// you may not use this file except in compliance with the License.         //
// You may obtain a copy of the License at                                  //
//                                                                          //
//     http://www.apache.org/licenses/LICENSE-2.0                           //
//                                                                          //
// Unless required by applicable law or agreed to in writing, software      //
// distributed under the License is distributed on an "AS IS" BASIS,        //
// WITHOUT WARRANTIES OR CONDITIONS OF ANY KIND, either express or implied. //
// See the License for the specific language governing permissions and      //
// limitations under the License.                                           //
// ======================================================================== //

#ifndef __RTCORE_GEOMETRY_H__
#define __RTCORE_GEOMETRY_H__

/*! \ingroup embree_kernel_api */
/*! \{ */

/*! invalid geometry ID */
#define RTC_INVALID_GEOMETRY_ID ((unsigned)-1)

/*! \brief Specifies the type of buffers when mapping buffers */
enum RTCBufferType {
  RTC_INDEX_BUFFER         = 0x01000000,
  
  RTC_VERTEX_BUFFER        = 0x02000000,
  RTC_VERTEX_BUFFER0       = 0x02000000,
  RTC_VERTEX_BUFFER1       = 0x02000001,

  RTC_USER_VERTEX_BUFFER   = 0x02100000,
  RTC_USER_VERTEX_BUFFER0  = 0x02100000,
  RTC_USER_VERTEX_BUFFER1  = 0x02100001,

  RTC_FACE_BUFFER          = 0x03000000,
  RTC_LEVEL_BUFFER         = 0x04000001,

  RTC_EDGE_CREASE_INDEX_BUFFER = 0x05000000,
  RTC_EDGE_CREASE_WEIGHT_BUFFER = 0x06000000,

  RTC_VERTEX_CREASE_INDEX_BUFFER = 0x07000000,
  RTC_VERTEX_CREASE_WEIGHT_BUFFER = 0x08000000,

  RTC_HOLE_BUFFER          = 0x09000001,
};

/*! \brief Supported types of matrix layout for functions involving matrices */
enum RTCMatrixType {
  RTC_MATRIX_ROW_MAJOR = 0,
  RTC_MATRIX_COLUMN_MAJOR = 1,
  RTC_MATRIX_COLUMN_MAJOR_ALIGNED16 = 2,
};

/*! \brief Supported geometry flags to specify handling in dynamic scenes. */
enum RTCGeometryFlags 
{
  RTC_GEOMETRY_STATIC     = 0,    //!< specifies static geometry that will change rarely
  RTC_GEOMETRY_DEFORMABLE = 1,    //!< specifies dynamic geometry with deformable motion (BVH refit possible)
  RTC_GEOMETRY_DYNAMIC    = 2,    //!< specifies dynamic geometry with arbitrary motion (BVH refit not possible)
};

/*! \brief Boundary interpolation mode for subdivision surfaces */
enum RTCBoundaryMode
{
  RTC_BOUNDARY_NONE = 0,               //!< ignores border patches
  RTC_BOUNDARY_EDGE_ONLY = 1,          //!< soft boundary (default)
  RTC_BOUNDARY_EDGE_AND_CORNER = 2     //!< boundary corner vertices are sharp vertices
};

/*! Intersection filter function for single rays. */
typedef void (*RTCFilterFunc)(void* ptr,           /*!< pointer to user data */
                              RTCRay& ray          /*!< intersection to filter */);

/*! Intersection filter function for ray packets of size 4. */
typedef void (*RTCFilterFunc4)(const void* valid,  /*!< pointer to valid mask */
                               void* ptr,          /*!< pointer to user data */
                               RTCRay4& ray        /*!< intersection to filter */);

/*! Intersection filter function for ray packets of size 8. */
typedef void (*RTCFilterFunc8)(const void* valid,  /*!< pointer to valid mask */
                               void* ptr,          /*!< pointer to user data */
                               RTCRay8& ray        /*!< intersection to filter */);

/*! Intersection filter function for ray packets of size 16. */
typedef void (*RTCFilterFunc16)(const void* valid, /*!< pointer to valid mask */
                                void* ptr,         /*!< pointer to user data */
                                RTCRay16& ray      /*!< intersection to filter */);

/*! Intersection filter function for ray packets of size N. */
<<<<<<< HEAD
typedef void (*RTCFilterFuncN)(const void* valid, /*!< pointer to valid mask */
=======
typedef void (*RTCFilterFuncN)(const int* valid,  /*!< pointer to valid mask */
>>>>>>> 84c138a6
                               void* ptr,         /*!< pointer to user data */
                               void* ray,         /*!< intersection to filter */
                               const size_t N     /*!< size of ray packet */);

/*! Displacement mapping function. */
typedef void (*RTCDisplacementFunc)(void* ptr,           /*!< pointer to user data of geometry */
                                    unsigned geomID,     /*!< ID of geometry to displace */
                                    unsigned primID,     /*!< ID of primitive of geometry to displace */
                                    const float* u,      /*!< u coordinates (source) */
                                    const float* v,      /*!< v coordinates (source) */
                                    const float* nx,     /*!< x coordinates of normalized normal at point to displace (source) */
                                    const float* ny,     /*!< y coordinates of normalized normal at point to displace (source) */
                                    const float* nz,     /*!< z coordinates of normalized normal at point to displace (source) */
                                    float* px,           /*!< x coordinates of points to displace (source and target) */
                                    float* py,           /*!< y coordinates of points to displace (source and target) */
                                    float* pz,           /*!< z coordinates of points to displace (source and target) */
                                    size_t N             /*!< number of points to displace */ );

/*! \brief Creates a new scene instance. 

  A scene instance contains a reference to a scene to instantiate and
  the transformation to instantiate the scene with. An implementation
  will typically transform the ray with the inverse of the provided
  transformation and continue traversing the ray through the provided
  scene. If any geometry is hit, the instance ID (instID) member of
  the ray will get set to the geometry ID of the instance. */
RTCORE_API unsigned rtcNewInstance (RTCScene target,                  //!< the scene the instance belongs to
                                    RTCScene source                   //!< the scene to instantiate
  );

/*! \brief Creates a new scene instance. 

  A scene instance contains a reference to a scene to instantiate and
  the transformation to instantiate the scene with. For motion blurred
  instances, a number of timesteps can get specified (currently only 1
  or 2 timesteps are supported). An implementation will typically
  transform the ray with the inverse of the provided transformation
  and continue traversing the ray through the provided scene. If any
  geometry is hit, the instance ID (instID) member of the ray will get
  set to the geometry ID of the instance. */
RTCORE_API unsigned rtcNewInstance2 (RTCScene target,                  //!< the scene the instance belongs to
                                     RTCScene source,                  //!< the scene to instantiate
                                     size_t numTimeSteps = 1);         //!< number of timesteps, one matrix per timestep

/*! \brief Sets transformation of the instance */
RTCORE_API void rtcSetTransform (RTCScene scene,                          //!< scene handle
                                 unsigned geomID,                         //!< ID of geometry
                                 RTCMatrixType layout,                    //!< layout of transformation matrix
                                 const float* xfm                         //!< pointer to transformation matrix
  );


/*! \brief Sets transformation of the instance for specified timestep */
RTCORE_API void rtcSetTransform2 (RTCScene scene,                         //!< scene handle
                                  unsigned int geomID,                    //!< ID of geometry 
                                  RTCMatrixType layout,                   //!< layout of transformation matrix
                                  const float* xfm,                       //!< pointer to transformation matrix
                                  size_t timeStep = 0                     //!< timestep to set the matrix for 
  );

/*! \brief Creates a new triangle mesh. The number of triangles
  (numTriangles), number of vertices (numVertices), and number of time
  steps (1 for normal meshes, and 2 for linear motion blur), have to
  get specified. The triangle indices can be set be mapping and
  writing to the index buffer (RTC_INDEX_BUFFER) and the triangle
  vertices can be set by mapping and writing into the vertex buffer
  (RTC_VERTEX_BUFFER). In case of linear motion blur, two vertex
  buffers have to get filled (RTC_VERTEX_BUFFER0, RTC_VERTEX_BUFFER1),
  one for each time step. The index buffer has the default layout of
  three 32 bit integer indices for each triangle. An index points to
  the ith vertex. The vertex buffer stores single precision x,y,z
  floating point coordinates aligned to 16 bytes. The value of the 4th
  float used for alignment can be arbitrary. */
RTCORE_API unsigned rtcNewTriangleMesh (RTCScene scene,                    //!< the scene the mesh belongs to
                                        RTCGeometryFlags flags,            //!< geometry flags
                                        size_t numTriangles,               //!< number of triangles
                                        size_t numVertices,                //!< number of vertices
                                        size_t numTimeSteps = 1            //!< number of motion blur time steps
  );


/*! \brief Creates a new quad mesh. The number of quads
  (numQuads), number of vertices (numVertices), and number of time
  steps (1 for normal meshes, and 2 for linear motion blur), have to
  get specified. The quad indices can be set be mapping and
  writing to the index buffer (RTC_INDEX_BUFFER) and the quad
  vertices can be set by mapping and writing into the vertex buffer
  (RTC_VERTEX_BUFFER). In case of linear motion blur, two vertex
  buffers have to get filled (RTC_VERTEX_BUFFER0, RTC_VERTEX_BUFFER1),
  one for each time step. The index buffer has the default layout of
  three 32 bit integer indices for each quad. An index points to
  the ith vertex. The vertex buffer stores single precision x,y,z
  floating point coordinates aligned to 16 bytes. The value of the 4th
  float used for alignment can be arbitrary. */
RTCORE_API unsigned rtcNewQuadMesh (RTCScene scene,                //!< the scene the mesh belongs to
                                    RTCGeometryFlags flags,        //!< geometry flags
                                    size_t numQuads,               //!< number of quads
                                    size_t numVertices,            //!< number of vertices
                                    size_t numTimeSteps = 1        //!< number of motion blur time steps
  );

/*! \brief Creates a new subdivision mesh. The number of faces
 (numFaces), edges/indices (numEdges), vertices (numVertices), edge
 creases (numEdgeCreases), vertex creases (numVertexCreases), holes
 (numHoles), and time steps (numTimeSteps) have to get speficied at
 construction time.

 The following buffers have to get filled by the application: the face
 buffer (RTC_FACE_BUFFER) contains the number edges/indices (3 or 4)
 of each of the numFaces faces, the index buffer (RTC_INDEX_BUFFER)
 contains multiple (3 or 4) 32bit vertex indices for each face and
 numEdges indices in total, the vertex buffer (RTC_VERTEX_BUFFER)
 stores numVertices vertices as single precision x,y,z floating point
 coordinates aligned to 16 bytes. The value of the 4th float used for
 alignment can be arbitrary.

 Optionally, the application can fill the hole buffer
 (RTC_HOLE_BUFFER) with numHoles many 32 bit indices of faces that
 should be considered non-existing.

 Optionally, the application can fill the level buffer
 (RTC_LEVEL_BUFFER) with a tessellation level for each of the numEdges
 edges. The subdivision level is a positive floating point value, that
 specifies how many quads along the edge should get generated during
 tessellation. The tessellation level is a lower bound, thus the
 implementation is free to choose a larger level. If no level buffer
 is specified a level of 1 is used.

 Optionally, the application can fill the sparse edge crease buffers
 to make some edges appear sharper. The edge crease index buffer
 (RTC_EDGE_CREASE_INDEX_BUFFER) contains numEdgeCreases many pairs of
 32 bit vertex indices that specify unoriented edges. The edge crease
 weight buffer (RTC_EDGE_CREASE_WEIGHT_BUFFER) stores for each of
 theses crease edges a positive floating point weight. The larger this
 weight, the sharper the edge. Specifying a weight of infinify is
 supported and marks an edge as infinitely sharp. Storing an edge
 multiple times with the same crease weight is allowed, but has lower
 performance. Storing the an edge multiple times with different
 crease weights results in undefined behaviour. For a stored edge
 (i,j), the reverse direction edges (j,i) does not have to get stored,
 as both are considered the same edge.

 Optionally, the application can fill the sparse vertex crease buffers
 to make some vertices appear sharper. The vertex crease index buffer
 (RTC_VERTEX_CREASE_INDEX_BUFFER), contains numVertexCreases many 32
 bit vertex indices to speficy a set of vertices. The vertex crease
 weight buffer (RTC_VERTEX_CREASE_WEIGHT_BUFFER) specifies for each of
 these vertices a positive floating point weight. The larger this
 weight, the sharper the vertex. Specifying a weight of infinity is
 supported and makes the vertex infinitely sharp. Storing a vertex
 multiple times with the same crease weight is allowed, but has lower
 performance. Storing a vertex multiple times with different crease
 weights results in undefined behaviour.

*/
RTCORE_API unsigned rtcNewSubdivisionMesh (RTCScene scene,                //!< the scene the mesh belongs to
                                           RTCGeometryFlags flags,        //!< geometry flags
                                           size_t numFaces,               //!< number of faces
                                           size_t numEdges,               //!< number of edges
                                           size_t numVertices,            //!< number of vertices
                                           size_t numEdgeCreases,         //!< number of edge creases
                                           size_t numVertexCreases,       //!< number of vertex creases
                                           size_t numHoles,               //!< number of holes
                                           size_t numTimeSteps = 1        //!< number of motion blur time steps
  );

/*! \brief Creates a new hair geometry, consisting of multiple hairs
  represented as cubic bezier curves with varying radii. The number of
  curves (numCurves), number of vertices (numVertices), and number of
  time steps (1 for normal curves, and 2 for linear motion blur), have
  to get specified at construction time. Further, the curve index
  buffer (RTC_INDEX_BUFFER) and the curve vertex buffer
  (RTC_VERTEX_BUFFER) have to get set by mapping and writing to the
  appropiate buffers. In case of linear motion blur, two vertex
  buffers have to get filled (RTC_VERTEX_BUFFER0, RTC_VERTEX_BUFFER1),
  one for each time step. The index buffer has the default layout of a
  single 32 bit integer index for each curve, that references the
  start vertex of the curve. The vertex buffer stores 4 control points
  per curve, each such control point consists of a single precision
  (x,y,z) position and radius, stored in that order in
  memory. Individual hairs are considered to be subpixel sized which
  allows the implementation to approximate the intersection
  calculation. This in particular means that zooming onto one hair
  might show geometric artefacts. */
RTCORE_API unsigned rtcNewHairGeometry (RTCScene scene,                    //!< the scene the curves belong to
                                        RTCGeometryFlags flags,            //!< geometry flags
                                        size_t numCurves,                  //!< number of curves
                                        size_t numVertices,                //!< number of vertices
                                        size_t numTimeSteps = 1            //!< number of motion blur time steps
  );

/*! \brief Creates a new curve geometry, consisting of multiple curves
  represented as cubic bezier curves with varying radii. The
  intersected surface is defined as the sweep of a varying radius
  circle perpendicular along the curve. The number of curves
  (numCurves), number of vertices (numVertices), and number of time
  steps (1 for normal curves, and 2 for linear motion blur), have to
  get specified at construction time. Further, the curve index buffer
  (RTC_INDEX_BUFFER) and the curve vertex buffer (RTC_VERTEX_BUFFER)
  have to get set by mapping and writing to the appropiate buffers. In
  case of linear motion blur, two vertex buffers have to get filled
  (RTC_VERTEX_BUFFER0, RTC_VERTEX_BUFFER1), one for each time
  step. The index buffer has the default layout of a single 32 bit
  integer index for each curve, that references the start vertex of
  the curve. The vertex buffer stores 4 control points per curve, each
  such control point consists of a single precision (x,y,z) position
  and radius, stored in that order in memory. */
RTCORE_API unsigned rtcNewCurveGeometry (RTCScene scene,                    //!< the scene the curves belong to
                                         RTCGeometryFlags flags,            //!< geometry flags
                                         size_t numCurves,                  //!< number of curves
                                         size_t numVertices,                //!< number of vertices
                                         size_t numTimeSteps = 1            //!< number of motion blur time steps
  );

/*! Sets a uniform tessellation rate for subdiv meshes and hair
 *  geometry. For subdivision meshes the RTC_LEVEL_BUFFER can also be used
 *  optionally to set a different tessellation rate per edge.*/
RTCORE_API void rtcSetTessellationRate (RTCScene scene, unsigned geomID, float tessellationRate);

/*! \brief Creates a new line segment geometry, consisting of multiple
  segments with varying radii. The number of line segments (numSegments),
  number of vertices (numVertices), and number of time steps (1 for
  normal line segments, and 2 for linear motion blur), have to get
  specified at construction time. Further, the segment index buffer
  (RTC_INDEX_BUFFER) and the segment vertex buffer (RTC_VERTEX_BUFFER)
  have to get set by mapping and writing to the appropiate buffers. In
  case of linear motion blur, two vertex buffers have to get filled
  (RTC_VERTEX_BUFFER0, RTC_VERTEX_BUFFER1), one for each time step. The
  index buffer has the default layout of a single 32 bit integer index
  for each line segment, that references the start vertex of the segment.
  The vertex buffer stores 2 end points per line segment, each such point
  consists of a single precision (x,y,z) position and radius, stored in
  that order in memory. Individual segments are considered to be subpixel
  sized which allows the implementation to approximate the intersection
  calculation. This in particular means that zooming onto one line segment
  might show geometric artefacts. */
RTCORE_API unsigned rtcNewLineSegments (RTCScene scene,                    //!< the scene the line segments belong to
                                        RTCGeometryFlags flags,            //!< geometry flags
                                        size_t numSegments,                //!< number of line segments
                                        size_t numVertices,                //!< number of vertices
                                        size_t numTimeSteps = 1            //!< number of motion blur time steps
  );

/*! \brief Sets 32 bit ray mask. */
RTCORE_API void rtcSetMask (RTCScene scene, unsigned geomID, int mask);

/*! \brief Sets boundary interpolation mode for subdivision surfaces */                                                                        
RTCORE_API void rtcSetBoundaryMode(RTCScene scene, unsigned geomID, RTCBoundaryMode mode);

/*! \brief Maps specified buffer. This function can be used to set index and
 *  vertex buffers of geometries. */
RTCORE_API void* rtcMapBuffer(RTCScene scene, unsigned geomID, RTCBufferType type);

/*! \brief Unmaps specified buffer. 

  A buffer has to be unmapped before the rtcEnable, rtcDisable,
  rtcUpdate, or rtcDeleteGeometry calls are executed. */
RTCORE_API void rtcUnmapBuffer(RTCScene scene, unsigned geomID, RTCBufferType type);

/*! \brief Shares a data buffer between the application and
 *  Embree. The passed buffer is used by Embree to store index and
 *  vertex data. It has to remain valid as long as the mesh exists,
 *  and the user is responsible to free the data when the mesh gets
 *  deleted. One can optionally speficy a byte offset and byte stride
 *  of the elements stored inside the buffer. The addresses
 *  ptr+offset+i*stride have to be aligned to 4 bytes on Xeon CPUs and
 *  16 bytes on Xeon Phi accelerators. For vertex buffers, the 4 bytes
 *  after the z-coordinate of the last vertex have to be readable memory,
 *  thus padding is required for some layouts. If this function is not
 *  called, Embree will allocate and manage buffers of the default
 *  layout. */
RTCORE_API void rtcSetBuffer(RTCScene scene, unsigned geomID, RTCBufferType type, 
                             const void* ptr, size_t byteOffset, size_t byteStride);

/*! \brief Enable geometry. Enabled geometry can be hit by a ray. */
RTCORE_API void rtcEnable (RTCScene scene, unsigned geomID);

/*! \brief Update all geometry buffers. 

  Each time geometry buffers got modified, the user has to call some
  update function to tell the ray tracing engine which buffers got
  modified. The rtcUpdate function taggs each geometry buffer of the
  specified geometry as modified. */
RTCORE_API void rtcUpdate (RTCScene scene, unsigned geomID);

/*! \brief Update spefific geometry buffer. 

  Each time geometry buffers got modified, the user has to call some
  update function to tell the ray tracing engine which buffers got
  modified. The rtcUpdateBuffer function taggs a specific buffer of
  some geometry as modified. */
RTCORE_API void rtcUpdateBuffer (RTCScene scene, unsigned geomID, RTCBufferType type);

/*! \brief Disable geometry. 

  Disabled geometry is not hit by any ray. Disabling and enabling
  geometry gives higher performance than deleting and recreating
  geometry. */
RTCORE_API void rtcDisable (RTCScene scene, unsigned geomID);

/*! \brief Sets the displacement function. */
RTCORE_API void rtcSetDisplacementFunction (RTCScene scene, unsigned geomID, RTCDisplacementFunc func, RTCBounds* bounds);

/*! \brief Sets the intersection filter function for single rays. */
RTCORE_API void rtcSetIntersectionFilterFunction (RTCScene scene, unsigned geomID, RTCFilterFunc func);

/*! \brief Sets the intersection filter function for ray packets of size 4. */
RTCORE_API void rtcSetIntersectionFilterFunction4 (RTCScene scene, unsigned geomID, RTCFilterFunc4 func);

/*! \brief Sets the intersection filter function for ray packets of size 8. */
RTCORE_API void rtcSetIntersectionFilterFunction8 (RTCScene scene, unsigned geomID, RTCFilterFunc8 func);

/*! \brief Sets the intersection filter function for ray packets of size 16. */
RTCORE_API void rtcSetIntersectionFilterFunction16 (RTCScene scene, unsigned geomID, RTCFilterFunc16 func);

/*! \brief Sets the intersection filter function for ray packets of size N. */
RTCORE_API void rtcSetIntersectionFilterFunctionN (RTCScene scene, unsigned geomID, RTCFilterFuncN func);

/*! \brief Sets the occlusion filter function for single rays. */
RTCORE_API void rtcSetOcclusionFilterFunction (RTCScene scene, unsigned geomID, RTCFilterFunc func);

/*! \brief Sets the occlusion filter function for ray packets of size 4. */
RTCORE_API void rtcSetOcclusionFilterFunction4 (RTCScene scene, unsigned geomID, RTCFilterFunc4 func);

/*! \brief Sets the occlusion filter function for ray packets of size 8. */
RTCORE_API void rtcSetOcclusionFilterFunction8 (RTCScene scene, unsigned geomID, RTCFilterFunc8 func);

/*! \brief Sets the occlusion filter function for ray packets of size 16. */
RTCORE_API void rtcSetOcclusionFilterFunction16 (RTCScene scene, unsigned geomID, RTCFilterFunc16 func);

/*! \brief Sets the occlusion filter function for ray packets of size N. */
RTCORE_API void rtcSetOcclusionFilterFunctionN (RTCScene scene, unsigned geomID, RTCFilterFuncN func);

/*! Set pointer for user defined data per geometry. Invokations
 *  of the various user intersect and occluded functions get passed
 *  this data pointer when called. */
RTCORE_API void rtcSetUserData (RTCScene scene, unsigned geomID, void* ptr);

/*! Get pointer for user defined data per geometry based on geomID. */
RTCORE_API void* rtcGetUserData (RTCScene scene, unsigned geomID);

/*! Interpolates user data to some u/v location. The data buffer
 *  specifies per vertex data to interpolate and can be one of the
 *  RTC_VERTEX_BUFFER0/1 or RTC_USER_VERTEX_BUFFER0/1 and has to
 *  contain numFloats floating point values to interpolate for each
 *  vertex of the geometry. The dP array will get filled with the
 *  interpolated data and the dPdu and dPdv arrays with the u and v
 *  derivative of the interpolation. If the pointers dP is NULL, the
 *  value will not get calculated. If dPdu and dPdv are NULL the
 *  derivatives will not get calculated. Both dPdu and dPdv have to be
 *  either valid or NULL. The buffer has to be padded at the end such
 *  that the last element can be read safely using SSE
 *  instructions. */
RTCORE_API void rtcInterpolate(RTCScene scene, unsigned geomID, unsigned primID, float u, float v, RTCBufferType buffer, 
                               float* P, float* dPdu, float* dPdv, size_t numFloats);

/*! Interpolates user data to some u/v location. The data buffer
 *  specifies per vertex data to interpolate and can be one of the
 *  RTC_VERTEX_BUFFER0/1 or RTC_USER_VERTEX_BUFFER0/1 and has to
 *  contain numFloats floating point values to interpolate for each
 *  vertex of the geometry. The P array will get filled with the
 *  interpolated datam the dPdu and dPdv arrays with the u and v
 *  derivative of the interpolation, and the ddPdudu, ddPdvdv, and
 *  ddPdudv arrays with the respective second derivatives. One can
 *  disable 1) the calculation of the interpolated value by setting P
 *  to NULL, 2) the calculation of the 1st order derivatives by
 *  setting dPdu and dPdv to NULL, 3) the calculation of the second
 *  order derivatives by setting ddPdudu, ddPdvdv, and ddPdudv to
 *  NULL. The buffers have to be padded at the end such that the last
 *  element can be read or written safely using SSE instructions. */
RTCORE_API void rtcInterpolate2(RTCScene scene, unsigned geomID, unsigned primID, float u, float v, RTCBufferType buffer, 
                                float* P, float* dPdu, float* dPdv, float* ddPdudu, float* ddPdvdv, float* ddPdudv, size_t numFloats);

/*! Interpolates user data to an array of u/v locations. The valid
 *  pointer points to an integer array that specified which entries in
 *  the u/v arrays are valid (-1 denotes valid, and 0 invalid). If the
 *  valid pointer is NULL all elements are considers valid. The data
 *  buffer specifies per vertex data to interpolate and can be one of
 *  the RTC_VERTEX_BUFFER0/1 or RTC_USER_VERTEX_BUFFER0/1 and has to
 *  contain numFloats floating point values to interpolate for each
 *  vertex of the geometry. The P array will get filled with the
 *  interpolated data, and the dPdu and dPdv arrays with the u and v
 *  derivative of the interpolation. If the pointers P is NULL, the
 *  value will not get calculated. If dPdu and dPdv are NULL the
 *  derivatives will not get calculated. Both dPdu and dPdv have to be
 *  either valid or NULL. These destination arrays are filled in
 *  structure of array (SoA) layout. The buffer has to be padded at
 *  the end such that the last element can be read safely using SSE
 *  instructions.*/
RTCORE_API void rtcInterpolateN(RTCScene scene, unsigned geomID, 
                                const void* valid, const unsigned* primIDs, const float* u, const float* v, size_t numUVs, 
                                RTCBufferType buffer, 
                                float* P, float* dPdu, float* dPdv, size_t numFloats);

/*! Interpolates user data to an array of u/v locations. The valid
 *  pointer points to an integer array that specified which entries in
 *  the u/v arrays are valid (-1 denotes valid, and 0 invalid). If the
 *  valid pointer is NULL all elements are considers valid. The data
 *  buffer specifies per vertex data to interpolate and can be one of
 *  the RTC_VERTEX_BUFFER0/1 or RTC_USER_VERTEX_BUFFER0/1 and has to
 *  contain numFloats floating point values to interpolate for each
 *  vertex of the geometry. The P array will get filled with the
 *  interpolated datam the dPdu and dPdv arrays with the u and v
 *  derivative of the interpolation, and the ddPdudu, ddPdvdv, and
 *  ddPdudv arrays with the respective second derivatives. One can
 *  disable 1) the calculation of the interpolated value by setting P
 *  to NULL, 2) the calculation of the 1st order derivatives by
 *  setting dPdu and dPdv to NULL, 3) the calculation of the second
 *  order derivatives by setting ddPdudu, ddPdvdv, and ddPdudv to
 *  NULL. These destination arrays are filled in structure of array
 *  (SoA) layout. The buffer has to be padded at the end such that
 *  the last element can be read safely using SSE
 *  instructions. */
RTCORE_API void rtcInterpolateN2(RTCScene scene, unsigned geomID, 
                                const void* valid, const unsigned* primIDs, const float* u, const float* v, size_t numUVs, 
                                RTCBufferType buffer, 
                                float* P, float* dPdu, float* dPdv, float* ddPdudu, float* ddPdvdv, float* ddPdudv, size_t numFloats);

/*! \brief Deletes the geometry. */
RTCORE_API void rtcDeleteGeometry (RTCScene scene, unsigned geomID);


/*! @} */

#endif<|MERGE_RESOLUTION|>--- conflicted
+++ resolved
@@ -90,11 +90,7 @@
                                 RTCRay16& ray      /*!< intersection to filter */);
 
 /*! Intersection filter function for ray packets of size N. */
-<<<<<<< HEAD
-typedef void (*RTCFilterFuncN)(const void* valid, /*!< pointer to valid mask */
-=======
 typedef void (*RTCFilterFuncN)(const int* valid,  /*!< pointer to valid mask */
->>>>>>> 84c138a6
                                void* ptr,         /*!< pointer to user data */
                                void* ray,         /*!< intersection to filter */
                                const size_t N     /*!< size of ray packet */);
