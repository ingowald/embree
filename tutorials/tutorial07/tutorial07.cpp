--- conflicted
+++ resolved
@@ -77,7 +77,6 @@
         offset = cin->getVec3fa();
       }
 
-<<<<<<< HEAD
       /* directional light */
       else if (tag == "--dirlight") {
         g_dirlight_direction = normalize(cin->getVec3fa());
@@ -87,12 +86,12 @@
       /* ambient light */
       else if (tag == "--ambient") {
         g_ambient_intensity = cin->getVec3fa();
-=======
+      }
+
       /* tessellation flags */
       else if (tag == "--tessellate") {
         tessellation_segments = cin->getInt();
         tessellation_strips   = cin->getInt();
->>>>>>> 7bb2858b
       }
 
       /* output filename */
