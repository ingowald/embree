// ======================================================================== //
// Copyright 2009-2013 Intel Corporation                                    //
//                                                                          //
// Licensed under the Apache License, Version 2.0 (the "License");          //
// you may not use this file except in compliance with the License.         //
// You may obtain a copy of the License at                                  //
//                                                                          //
//     http://www.apache.org/licenses/LICENSE-2.0                           //
//                                                                          //
// Unless required by applicable law or agreed to in writing, software      //
// distributed under the License is distributed on an "AS IS" BASIS,        //
// WITHOUT WARRANTIES OR CONDITIONS OF ANY KIND, either express or implied. //
// See the License for the specific language governing permissions and      //
// limitations under the License.                                           //
// ======================================================================== //

#include "../common/tutorial/tutorial_device.h"

#define USE_INTERSECTION_FILTER 0
<<<<<<< HEAD
#define USE_OCCLUSION_FILTER 1
#define USE_EYELIGHT_SHADING 0
=======
#define USE_OCCLUSION_FILTER 0
#define USE_EYELIGHT_SHADING 1
>>>>>>> d2e58429

/* accumulation buffer */
Vec3fa* g_accu = NULL;
size_t g_accu_width = 0;
size_t g_accu_height = 0;
size_t g_accu_count = 0;
Vec3f g_accu_vx = zero;
Vec3f g_accu_vy = zero;
Vec3f g_accu_vz = zero;
Vec3f g_accu_p  = zero;
extern bool g_changed;

/* light settings */
extern Vec3fa g_dirlight_direction;
extern Vec3fa g_dirlight_intensity;
extern Vec3fa g_ambient_intensity;

/* hair material */
const Vec3fa hair_K  = Vec3fa(1.0f,0.57f,0.32);
const Vec3fa hair_dK = Vec3fa(0.02f,0.05f,0.02);
//const Vec3fa hair_K  = Vec3fa(1.0f,0.87f,0.62);
const Vec3fa hair_Kr = 0.7f*hair_K;    //!< reflectivity of hair
const Vec3fa hair_Kt = 0.3f*hair_K;    //!< transparency of hair
const float  hair_Ke = 0.01f;
const Vec3fa hair_Kts= hair_Kt; //Vec3fa(pow(hair_Kt.x,hair_Ke),pow(hair_Kt.x,hair_Ke),pow(hair_Kt.x,hair_Ke));    //!< transparency of hair for shadow rays

struct ISPCTriangle 
{
  int v0;                /*< first triangle vertex */
  int v1;                /*< second triangle vertex */
  int v2;                /*< third triangle vertex */
  int materialID;        /*< material of triangle */
};

struct ISPCMaterial
{
  int illum;             /*< illumination model */
  
  float d;               /*< dissolve factor, 1=opaque, 0=transparent */
  float Ns;              /*< specular exponent */
  float Ni;              /*< optical density for the surface (index of refraction) */
  
  Vec3f Ka;              /*< ambient reflectivity */
  Vec3f Kd;              /*< diffuse reflectivity */
  Vec3f Ks;              /*< specular reflectivity */
  Vec3f Tf;              /*< transmission filter */
};

struct ISPCHair
{
  int vertex;
  int id;
};

struct ISPCHairSet
{
  Vec3fa* v;       //!< hair control points (x,y,z,r)
  ISPCHair* hairs; //!< for each hair, index to first control point
  int numVertices;
  int numHairs;
};

struct ISPCMesh
{
  Vec3fa* positions;    //!< vertex position array
  Vec3fa* normals;       //!< vertex normal array
  Vec2f* texcoords;     //!< vertex texcoord array
  ISPCTriangle* triangles;  //!< list of triangles
  int numVertices;
  int numTriangles;
};

struct ISPCScene
{
  ISPCMesh** meshes;         //!< list of meshes
  ISPCMaterial* materials;  //!< material list
  int numMeshes;
  int numMaterials;
  ISPCHairSet** hairs;
  int numHairSets;
};

/* scene data */
extern "C" ISPCScene* g_ispc_scene;
RTCScene g_scene = NULL;

/* render function to use */
renderPixelFunc renderPixel;

Vec3fa renderPixelTestEyeLight(int x, int y, const Vec3fa& vx, const Vec3fa& vy, const Vec3fa& vz, const Vec3fa& p);

__forceinline Vec3fa evalBezier(const int geomID, const int primID, const float t)
{
  const float t0 = 1.0f - t, t1 = t;
  const ISPCHairSet* hair = g_ispc_scene->hairs[geomID]; // FIXME: works only because hairs are added first to scene
  const Vec3fa* vertices = hair->v;
  const ISPCHair* hairs = hair->hairs;
  
  const int i = hairs[primID].vertex;
  const Vec3fa p00 = *(Vec3fa*)&vertices[i+0];
  const Vec3fa p01 = *(Vec3fa*)&vertices[i+1];
  const Vec3fa p02 = *(Vec3fa*)&vertices[i+2];
  const Vec3fa p03 = *(Vec3fa*)&vertices[i+3];

  const Vec3fa p10 = p00 * t0 + p01 * t1;
  const Vec3fa p11 = p01 * t0 + p02 * t1;
  const Vec3fa p12 = p02 * t0 + p03 * t1;
  const Vec3fa p20 = p10 * t0 + p11 * t1;
  const Vec3fa p21 = p11 * t0 + p12 * t1;
  const Vec3fa p30 = p20 * t0 + p21 * t1;
  
  return p30;
  //tangent = p21-p20;
}

struct HitList;

/* extended ray structure that includes total transparency along the ray */
struct RTCRay2
{
  Vec3fa org;     //!< Ray origin
  Vec3fa dir;     //!< Ray direction
  float tnear;   //!< Start of ray segment
  float tfar;    //!< End of ray segment
  float time;    //!< Time of this ray for motion blur.
  int mask;      //!< used to mask out objects during traversal
  Vec3fa Ng;      //!< Geometric normal.
  float u;       //!< Barycentric u coordinate of hit
  float v;       //!< Barycentric v coordinate of hit
  int geomID;    //!< geometry ID
  int primID;    //!< primitive ID
  int instID;    //!< instance ID

  // ray extensions
  RTCFilterFunc filter;
  Vec3fa transparency; //!< accumulated transparency value
  HitList* list;
};

struct HitList
{
  RTCRay2 data[128];
  RTCRay2* rays[128];
  size_t num;
};

bool addHit(HitList* list, RTCRay2& ray)
{
  if (list->num >= 128) 
    return false;

  int i = list->num++;
  list->data[i] = ray;
  RTCRay2* r = &list->data[i];
  while (i>0 && list->rays[i-1]->tfar > r->tfar) {
    list->rays[i] = list->rays[i-1];
    i--;
  }
  list->rays[i] = r;
  return true;
}

/*! random number generator for floating point numbers in range [0,1] */
inline float frand(int& seed) {
  seed = 7 * seed + 5;
  /*seed = 13 * seed + 17;
  seed = 3 * seed + 2;
  seed = 127 * seed + 13;*/
  return (seed & 0xFFFF)/(float)0xFFFF;
  //return drand48();
}

/*! Uniform hemisphere sampling. Up direction is the z direction. */
Vec3fa sampleSphere(const float u, const float v) 
{
  const float phi = 2.0f*(float)pi * u;
  const float cosTheta = 1.0f - 2.0f * v, sinTheta = 2.0f * sqrt(v * (1.0f - v));
  return Vec3fa(cos(phi) * sinTheta, sin(phi) * sinTheta, cosTheta, float(one_over_four_pi));
}

Vec3f noise(int i, Vec3f p, float t) {
  //return div(p,length(p));
  //return p + Vec3f(sin(2.0f*t),4.0f*t,cos(2.0f*t));
  if (i % 2)
    return p + Vec3f(2.0f*t,2.0f*t,2.0f*t);
  else
    return p + Vec3f(-2.0f*t,2.0f*t,-2.0f*t);
  //return p + Vec3f(4.0f*t,4.0f*t,0.0f);
}

bool enableFilterDispatch = false;

/* filter dispatch function */
void filterDispatch(void* ptr, RTCRay2& ray) {
  if (!enableFilterDispatch) return;
  if (ray.filter) ray.filter(ptr,(RTCRay&)ray);
}

/* intersection filter function */
void intersectionFilter(void* ptr, RTCRay2& ray)
{
  bool added = addHit(ray.list,ray);
  /*if (T != 0.0f && added)*/ ray.geomID = RTC_INVALID_GEOMETRY_ID; // FIXME: enable this
}

/* occlusion filter function */
void occlusionFilter(void* ptr, RTCRay2& ray)
{
  /* make all surfaces opaque */
  if (ray.geomID >= g_ispc_scene->numHairSets) {
    ray.transparency = Vec3fa(zero);
    return;
  }

  /* calculate how much the curve occludes the ray */
  //float sizeRay = max(ray.org.w + ray.tfar*ray.dir.w, 0.00001f);
  //float sizeCurve = evalBezier(ray.geomID,ray.primID,ray.u).w;
  //1.0f-clamp((1.0f-T_hair)*sizeCurve/sizeRay,0.0f,1.0f);

  Vec3fa T = hair_Kts;
  T *= ray.transparency;
  ray.transparency = T;
  if (T != Vec3fa(0.0f)) ray.geomID = RTC_INVALID_GEOMETRY_ID;
}

#if USE_OCCLUSION_FILTER

Vec3fa occluded(RTCScene scene, RTCRay2& ray)
{
  ray.geomID = RTC_INVALID_GEOMETRY_ID;
  ray.primID = RTC_INVALID_GEOMETRY_ID;
  ray.mask = -1;
  ray.time = 0;
  ray.filter = (RTCFilterFunc) occlusionFilter;
  ray.transparency = Vec3fa(1.0f);
  rtcOccluded(scene,(RTCRay&)ray);
  return ray.transparency;
}

#else

Vec3fa occluded(RTCScene scene, RTCRay2& ray)
{
  ray.geomID = RTC_INVALID_GEOMETRY_ID;
  ray.primID = RTC_INVALID_GEOMETRY_ID;
  ray.mask = -1;
  ray.time = 0;
  ray.filter = NULL;

  Vec3fa T = 1.0f;
  while (true) 
  {
    rtcIntersect(scene,(RTCRay&)ray);
    if (ray.geomID == RTC_INVALID_GEOMETRY_ID) break;
    if (ray.geomID >= g_ispc_scene->numHairSets) return 0.0f; // make all surfaces opaque
    
    /* calculate how much the curve occludes the ray */
    //float sizeRay = max(ray.org.w + ray.tfar*ray.dir.w, 0.00001f);
    //float sizeCurve = evalBezier(ray.geomID,ray.primID,ray.u).w;
    T *= hair_Kt; //1.0f-clamp((1.0f-T_hair)*sizeCurve/sizeRay,0.0f,1.0f);

    /* continue ray ray */
    ray.geomID = RTC_INVALID_GEOMETRY_ID;
    ray.tnear = 1.001f*ray.tfar;
    ray.tfar = inf;
  }
  return T;
}

#endif


/* adds hair to the scene */
void addHair (ISPCScene* scene)
{
  int seed = 879;
  const int numCurves = 10;
  //const int numCurves = 1000;
  const int numCurveSegments = 1;
  const int numCurvePoints = 3*numCurveSegments+1;
  const float R = 0.01f;

  ISPCHairSet* hair = new ISPCHairSet;
  hair->numVertices = numCurves*numCurvePoints;
  hair->numHairs = numCurves*numCurveSegments;
  hair->v = new Vec3fa[hair->numVertices];
  hair->hairs = new ISPCHair[hair->numHairs];
  Vertex* vertices = (Vertex*) hair->v;
  ISPCHair* hairs  = hair->hairs;

  for (size_t i=0; i<numCurves; i++)
  {
    float ru = frand(seed);
    float rv = frand(seed);
    Vec3f p = Vec3f(-4.0f+ru*8.0f,-2.0f,-4.0f+rv*8.0f);
    for (size_t j=0; j<=numCurveSegments; j++) 
    {
      bool last = j == numCurveSegments;
      float f0 = float(2*j+0)/float(2*numCurveSegments);
      float f1 = float(2*j+1)/float(2*numCurveSegments);
      Vec3f p0 = noise(i,p,f0);
      Vec3f p1 = noise(i,p,f1);
      
      if (j>0) {
        vertices[i*numCurvePoints+3*j-1].x = 2.0f*p0.x-p1.x;
        vertices[i*numCurvePoints+3*j-1].y = 2.0f*p0.y-p1.y;
        vertices[i*numCurvePoints+3*j-1].z = 2.0f*p0.z-p1.z;
        vertices[i*numCurvePoints+3*j-1].r = last ? 0.0f : R;
      }
      
      vertices[i*numCurvePoints+3*j+0].x = p0.x;
      vertices[i*numCurvePoints+3*j+0].y = p0.y;
      vertices[i*numCurvePoints+3*j+0].z = p0.z;
      vertices[i*numCurvePoints+3*j+0].r = last ? 0.0f : R;

      if (j<numCurveSegments) {
        vertices[i*numCurvePoints+3*j+1].x = p1.x;
        vertices[i*numCurvePoints+3*j+1].y = p1.y;
        vertices[i*numCurvePoints+3*j+1].z = p1.z;
        vertices[i*numCurvePoints+3*j+1].r = R;
      }
    }

    for (size_t j=0; j<numCurveSegments; j++) {
      hairs[i*numCurveSegments+j].vertex = i*numCurvePoints+3*j;
      hairs[i*numCurveSegments+j].id = i;
    }
  }

  scene->hairs[scene->numHairSets++] = hair;
}

/* adds a ground plane to the scene */
void addGroundPlane (ISPCScene* scene)
{
  ISPCMesh* mesh = new ISPCMesh;
  mesh->positions = new Vec3fa[4];
  mesh->normals = NULL;
  mesh->texcoords = NULL;
  mesh->triangles = new ISPCTriangle[2];
  mesh->numVertices = 4;
  mesh->numTriangles = 2;

  /* set vertices */
  Vertex* vertices = (Vertex*) mesh->positions;
  vertices[0].x = -10; vertices[0].y = -2; vertices[0].z = -10; 
  vertices[1].x = -10; vertices[1].y = -2; vertices[1].z = +10; 
  vertices[2].x = +10; vertices[2].y = -2; vertices[2].z = -10; 
  vertices[3].x = +10; vertices[3].y = -2; vertices[3].z = +10;
  
  /* set triangles */
  ISPCTriangle* triangles = (ISPCTriangle*) mesh->triangles;
  triangles[0].v0 = 0; triangles[0].v1 = 2; triangles[0].v2 = 1; triangles[0].materialID = 0;
  triangles[1].v0 = 1; triangles[1].v1 = 2; triangles[1].v2 = 3; triangles[1].materialID = 0;

  scene->meshes[scene->numMeshes++] = mesh;
}

RTCScene convertScene(ISPCScene* scene_in)
{
  /* create scene */
  RTCScene scene_out = rtcNewScene(RTC_SCENE_STATIC | RTC_SCENE_INCOHERENT,RTC_INTERSECT1);

  /* add all hair sets to the scene */
  //scene_in->numHairSets = 0;
  for (int i=0; i<scene_in->numHairSets; i++)
  {
    /* get ith hair set */
    ISPCHairSet* hair = scene_in->hairs[i];
    PRINT(hair->numHairs);
    
    /* create a hair set */
    unsigned int geomID = rtcNewBezierCurves (scene_out, RTC_GEOMETRY_STATIC, hair->numHairs, hair->numVertices);
    rtcSetBuffer(scene_out,geomID,RTC_VERTEX_BUFFER,hair->v,0,sizeof(Vertex));
    rtcSetBuffer(scene_out,geomID,RTC_INDEX_BUFFER,hair->hairs,0,sizeof(ISPCHair));
#if USE_INTERSECTION_FILTER
  rtcSetIntersectionFilterFunction(scene_out,geomID,(RTCFilterFunc)filterDispatch);
#endif
#if USE_OCCLUSION_FILTER
  rtcSetOcclusionFilterFunction(scene_out,geomID,(RTCFilterFunc)filterDispatch);
#endif
  }

#if 1
  /* add all meshes to the scene */
  for (int i=0; i<scene_in->numMeshes; i++)
  {
    /* get ith mesh */
    ISPCMesh* mesh = scene_in->meshes[i];
    PRINT(mesh->numTriangles);

    /* create a triangle mesh */
    unsigned int geomID = rtcNewTriangleMesh (scene_out, RTC_GEOMETRY_STATIC, mesh->numTriangles, mesh->numVertices);
    
    /* set vertices */
    Vertex* vertices = (Vertex*) rtcMapBuffer(scene_out,geomID,RTC_VERTEX_BUFFER); 
    for (int j=0; j<mesh->numVertices; j++) {
      vertices[j].x = mesh->positions[j].x;
      vertices[j].y = mesh->positions[j].y;
      vertices[j].z = mesh->positions[j].z;
    }

    /* set triangles */
    Triangle* triangles = (Triangle*) rtcMapBuffer(scene_out,geomID,RTC_INDEX_BUFFER);
    for (int j=0; j<mesh->numTriangles; j++) {
      triangles[j].v0 = mesh->triangles[j].v0;
      triangles[j].v1 = mesh->triangles[j].v1;
      triangles[j].v2 = mesh->triangles[j].v2;
    }
    rtcUnmapBuffer(scene_out,geomID,RTC_VERTEX_BUFFER); 
    rtcUnmapBuffer(scene_out,geomID,RTC_INDEX_BUFFER);

#if USE_INTERSECTION_FILTER
  rtcSetIntersectionFilterFunction(scene_out,geomID,(RTCFilterFunc)filterDispatch);
#endif
#if USE_OCCLUSION_FILTER
  rtcSetOcclusionFilterFunction(scene_out,geomID,(RTCFilterFunc)filterDispatch);
#endif
  }
#endif

  /* commit changes to scene */
  rtcCommit (scene_out);
  return scene_out;
}

/* called by the C++ code for initialization */
extern "C" void device_init (int8* cfg)
{
  /* initialize ray tracing core */
  rtcInit(cfg);

  /* set start render mode */
  renderPixel = renderPixelStandard;
}

/*! Anisotropic power cosine microfacet distribution. */
class AnisotropicBlinn {
public:

  __forceinline AnisotropicBlinn() {}

  /*! Anisotropic power cosine distribution constructor. */
  __forceinline AnisotropicBlinn(const Vec3fa& Kr, const Vec3fa& Kt, const Vec3fa& dx, float nx, const Vec3fa& dy, float ny, const Vec3fa& dz) 
    : Kr(Kr), Kt(Kt), dx(dx), nx(nx), dy(dy), ny(ny), dz(dz),
      norm1(sqrtf((nx+1)*(ny+1)) * float(one_over_two_pi)),
      norm2(sqrtf((nx+2)*(ny+2)) * float(one_over_two_pi)),
      side(reduce_max(Kr)/(reduce_max(Kr)+reduce_max(Kt))) {}

  /*! Evaluates the power cosine distribution. \param wh is the half
   *  vector */
  __forceinline float eval(const Vec3fa& wh) const 
  {
    const float cosPhiH   = dot(wh, dx);
    const float sinPhiH   = dot(wh, dy);
    const float cosThetaH = dot(wh, dz);
    const float R = sqr(cosPhiH)+sqr(sinPhiH);
    if (R == 0.0f) return norm2;
    const float n = (nx*sqr(cosPhiH)+ny*sqr(sinPhiH))*rcp(R);
    return norm2 * pow(abs(cosThetaH), n);
  }

  /*! Samples the distribution. \param s is the sample location
   *  provided by the caller. */
  __forceinline Vec3fa sample(const float sx, const float sy) const
  {
    const float phi = float(two_pi)*sx;
    const float sinPhi0 = sqrtf(nx+1)*sinf(phi);
    const float cosPhi0 = sqrtf(ny+1)*cosf(phi);
    const float norm = rsqrt(sqr(sinPhi0)+sqr(cosPhi0));
    const float sinPhi = sinPhi0*norm;
    const float cosPhi = cosPhi0*norm;
    const float n = nx*sqr(cosPhi)+ny*sqr(sinPhi);
    const float cosTheta = powf(sy,rcp(n+1));
    const float sinTheta = cos2sin(cosTheta);
    const float pdf = max(norm1*powf(cosTheta,n),0.1f); // FIXME: clamping PDF
    const Vec3fa h(cosPhi * sinTheta, sinPhi * sinTheta, cosTheta);
    const Vec3fa wh = h.x*dx + h.y*dy + h.z*dz;
    return Vec3fa(wh,pdf);
  }

  __forceinline Vec3fa reflect(const Vec3fa& I, const Vec3fa& N) const {
    return I-2.0f*dot(I,N)*N;
  }

  __forceinline Vec3fa eval(const Vec3fa& wo, const Vec3fa& wi) const
  {
    const float cosThetaI = dot(wi,dz);
    
    /* reflection */
    if (cosThetaI > 0.0f) {
      const Vec3fa wh = normalize(wi + wo);
      return Kr * eval(wh) * abs(cosThetaI);
    } 
    
    /* transmission */
    else {
      const Vec3fa wh = normalize(reflect(wi,dz) + wo);
      return Kt * eval(wh) * abs(cosThetaI);
    }
  }

  __forceinline Vec3fa sample(const Vec3fa& wo, Vec3fa& wi, const float sx, const float sy, const float sz) const
  {
    const Vec3fa wh = sample(sx,sy);

    /* reflection */
    if (sz < side) {
      wi = Vec3fa(reflect(wo,wh),wh.w*side);
      if (dot(wi,dz) < 0.0f) return Vec3fa(zero,0.0f);
      const float cosThetaI = dot(wi,dz);
      return Kr * eval(wh) * abs(cosThetaI);
    }

    /* transmission */
    else {
      wi = Vec3fa(reflect(reflect(wo,wh),dz),wh.w*(1-side));
      if (dot(wi,dz) > 0.0f) return Vec3fa(zero,0.0f);
      const float cosThetaI = dot(wi,dz);
      return Kt * eval(wh) * abs(cosThetaI);
    }
  }

public:
  Vec3fa dx;       //!< x-direction of the distribution.
  float nx;        //!< Glossiness in x direction with range [0,infinity[ where 0 is a diffuse surface.
  Vec3fa dy;       //!< y-direction of the distribution.
  float ny;        //!< Exponent that determines the glossiness in y direction.
  Vec3fa dz;       //!< z-direction of the distribution.
  float norm1;     //!< Normalization constant for calculating the pdf for sampling.
  float norm2;     //!< Normalization constant for calculating the distribution.
  Vec3f Kr,Kt;     // FIXME: using Vec3fa triggers some compiler bug!?
  float side;
};

/* task that renders a single screen tile */
Vec3fa renderPixelStandard(float x, float y, const Vec3fa& vx, const Vec3fa& vy, const Vec3fa& vz, const Vec3fa& p)
{
  int seed = random(); //255*x+13*y+45*g_accu_count;

  /* initialize ray */
  RTCRay2 ray;
  ray.org = p;
  ray.org.w = 0.0f;
  ray.dir = normalize(x*vx + y*vy + vz);
  Vec3fa dir1 = normalize((x+1)*vx + (y+1)*vy + vz);
  ray.dir.w = 0.0f; //0.5f*0.707f*length(dir1-ray.dir);
  ray.tnear = 0.0f;
  ray.tfar = inf;
  ray.geomID = RTC_INVALID_GEOMETRY_ID;
  ray.primID = RTC_INVALID_GEOMETRY_ID;
  ray.mask = -1;
  ray.time = 0;
  ray.filter = (RTCFilterFunc) intersectionFilter;

  Vec3fa color = Vec3f(0.0f);
  Vec3fa weight = 1.0f;
  size_t depth = 0;

  while (true)
  {
    /* terminate ray path */
    if (reduce_max(weight) < 0.01 || depth > 10) 
      return color; // + weight*g_ambient_intensity;

    /* intersect ray with scene and gather all hits */
    rtcIntersect(g_scene,(RTCRay&)ray);
    
    /* exit if we hit environment */
    if (ray.geomID == RTC_INVALID_GEOMETRY_ID) 
      return color + weight*g_ambient_intensity;

    //return Vec3fa(ray.u,ray.v,0.0f);
  
    /* calculate transmissivity of hair */
    AnisotropicBlinn brdf;

    if (ray.geomID < g_ispc_scene->numHairSets) 
    {
      /* calculate tangent space */
      const Vec3fa dx = normalize(ray.Ng);
      const Vec3fa dy = normalize(cross(ray.dir,dx));
      const Vec3fa dz = normalize(cross(dy,dx));

      /* generate anisotropic BRDF */
      int seed1 = g_ispc_scene->hairs[ray.geomID]->hairs[ray.primID].id;
      const Vec3fa dK = hair_dK*frand(seed1);
      new (&brdf) AnisotropicBlinn(hair_Kr-dK,hair_Kt-dK,dx,10.0f,dy,2.0f,dz);
      brdf.Kr = hair_Kr-dK;
    }
    else 
    {
      if (dot(ray.dir,ray.Ng) > 0) ray.Ng = neg(ray.Ng);

      /* calculate tangent space */
      const Vec3fa dz = normalize(ray.Ng);
      const Vec3fa dx = normalize(cross(dz,ray.dir));
      const Vec3fa dy = normalize(cross(dz,dx));
      
      /* generate isotropic BRDF */
      new (&brdf) AnisotropicBlinn(one,zero,dx,1.0f,dy,1.0f,dz);
    }
    
    /* sample directional light */
    RTCRay2 shadow;
    shadow.org = ray.org + ray.tfar*ray.dir;
    shadow.org.w = 0.0f; //ray.org.w+ray.tfar*ray.dir.w;
    shadow.dir = neg(g_dirlight_direction);
    shadow.dir.w = 0.0f;
    shadow.tnear = 0.001f;
    shadow.tfar = inf;

    shadow.geomID = RTC_INVALID_GEOMETRY_ID;
    shadow.primID = RTC_INVALID_GEOMETRY_ID;
    shadow.mask = -1;
    shadow.time = 0;
    shadow.filter = NULL;

    Vec3fa T = occluded(g_scene,shadow);
    //rtcOccluded(g_scene,(RTCRay&)shadow);
    //Vec3fa T = Vec3fa(one);
    //if (shadow.geomID != RTC_INVALID_GEOMETRY_ID) T = Vec3fa(zero);

    Vec3fa c = brdf.eval(neg(ray.dir),neg(g_dirlight_direction));
    //Vec3fa c = clamp(dot(neg(g_dirlight_direction),brdf.dz),0.0f,1.0f)*float(one_over_pi);
    color += weight*c*T*g_dirlight_intensity;

#if 1
    /* sample BRDF */
    Vec3fa wi;
    c = brdf.sample(neg(ray.dir),wi,frand(seed),frand(seed),frand(seed));
    if (wi.w <= 0.0f) return color;
    ray.org = ray.org + ray.tfar*ray.dir;
    ray.org.w = 0.0f;
    ray.dir = normalize(x*vx + y*vy + vz);
    ray.dir.w = 0.0f;
    ray.tnear = 0.0f;
    ray.tfar = inf;
    ray.geomID = RTC_INVALID_GEOMETRY_ID;
    ray.primID = RTC_INVALID_GEOMETRY_ID;
    ray.mask = -1;
    ray.time = 0;
    ray.filter = NULL; //(RTCFilterFunc) intersectionFilter;
    weight *= c/wi.w;

#else    

    /* continue with transparency ray */
    ray.geomID = RTC_INVALID_GEOMETRY_ID;
    ray.tnear = 1.001f*ray.tfar;
    ray.tfar = inf;
    weight *= brdf.Kt;
#endif

    depth++;
  }
  return color;
}

Vec3fa renderPixelTestEyeLight(float x, float y, const Vec3fa& vx, const Vec3fa& vy, const Vec3fa& vz, const Vec3fa& p)
{
  /* initialize ray */
  RTCRay2 ray;
  ray.org = p;
  ray.org.w = 0.0f;
  ray.dir = normalize(x*vx + y*vy + vz);
  Vec3fa dir1 = normalize((x+1)*vx + (y+1)*vy + vz);
  ray.dir.w = 0.0f; // 0.5f*0.707f*length(dir1-ray.dir);
  ray.tnear = 0.0f;
  ray.tfar = inf;
  ray.geomID = RTC_INVALID_GEOMETRY_ID;
  ray.primID = RTC_INVALID_GEOMETRY_ID;
  ray.mask = -1;
  ray.time = 0;

  Vec3fa color = Vec3f(0.0f);
  float weight = 1.0f;

  rtcIntersect(g_scene,(RTCRay&)ray);
  ray.filter = NULL; // (RTCFilterFunc) intersectionFilter;

  if (ray.primID != -1)
  {
    color += 0.3f + abs(dot(ray.dir,normalize(ray.Ng)));

#if 0
    /* sample directional light */
    RTCRay2 shadow;
    shadow.org = ray.org + ray.tfar*ray.dir;
    shadow.org.w = 0.0f; //ray.org.w+ray.tfar*ray.dir.w;
    shadow.dir = neg(normalize(g_dirlight_direction));
    shadow.dir.w = 0.0f;
    shadow.tnear = 0.001f;
    shadow.tfar = inf;
    shadow.geomID = RTC_INVALID_GEOMETRY_ID;
    shadow.primID = RTC_INVALID_GEOMETRY_ID;
    shadow.mask = -1;
    shadow.time = 0;
    shadow.filter = NULL;

    //Vec3fa T = occluded(g_scene,shadow);
    rtcIntersect(g_scene,(RTCRay&)shadow);
    //Vec3fa T = shadow.geomID == RTC_INVALID_GEOMETRY_ID ? Vec3fa(1.0f) : Vec3fa(0.5f);
    //Vec3fa T = shadow.geomID != RTC_INVALID_GEOMETRY_ID ? Vec3fa(0.5f) : Vec3fa(1.0f);
    Vec3fa T = shadow.geomID == 0 ? Vec3fa(0.5f) : Vec3fa(1.0f);
    //PRINT(T);
    color *= T;
#endif
  }
  return color;
}

/* task that renders a single screen tile */
void renderTile(int taskIndex, int* pixels,
                const int width,
                const int height, 
                const float time,
                const Vec3f& vx, 
                const Vec3f& vy, 
                const Vec3f& vz, 
                const Vec3f& p,
                const int numTilesX, 
                const int numTilesY)
{
  const int tileY = taskIndex / numTilesX;
  const int tileX = taskIndex - tileY * numTilesX;
  const int x0 = tileX * TILE_SIZE_X;
  const int x1 = min(x0+TILE_SIZE_X,width);
  const int y0 = tileY * TILE_SIZE_Y;
  const int y1 = min(y0+TILE_SIZE_Y,height);
  int seed = tileY*numTilesX+tileX+g_accu_count;

  for (int y = y0; y<y1; y++) for (int x = x0; x<x1; x++)
  {
    //if (x != 341 || y != 472) continue;

    /* calculate pixel color */
    float fx = x + frand(seed);
    float fy = y + frand(seed);
#if USE_EYELIGHT_SHADING == 1
    Vec3f color = renderPixelTestEyeLight(fx,fy,vx,vy,vz,p);
#else
    Vec3f color = renderPixel(fx,fy,vx,vy,vz,p);
#endif

    Vec3fa& dst = g_accu[y*width+x];
    dst += Vec3fa(color.x,color.y,color.z,1.0f);

    /* write color to framebuffer */
    float f = rcp(max(0.001f,dst.w));
    unsigned int r = (unsigned int) (255.0f * clamp(dst.x*f,0.0f,1.0f));
    unsigned int g = (unsigned int) (255.0f * clamp(dst.y*f,0.0f,1.0f));
    unsigned int b = (unsigned int) (255.0f * clamp(dst.z*f,0.0f,1.0f));
    pixels[y*width+x] = (b << 16) + (g << 8) + r;
  }
}

/* called by the C++ code to render */
extern "C" void device_render (int* pixels,
                               const int width,
                               const int height,
                               const float time,
                               const Vec3f& vx, 
                               const Vec3f& vy, 
                               const Vec3f& vz, 
                               const Vec3f& p)
{
  /* create scene */
  if (g_scene == NULL) {
    if (g_ispc_scene == NULL) {
      ISPCScene* scene = new ISPCScene;
      scene->materials = NULL;
      scene->numMaterials = 0;
      scene->meshes = new ISPCMesh*[1024*1024]; // FIXME: hardcoded maximal number of meshes
      scene->numMeshes = 0;
      scene->hairs = new ISPCHairSet*[1024]; // FIXME: hardcoded maximal number of hair sets
      scene->numHairSets = 0;
      g_ispc_scene = scene;
      addHair(scene);
      addGroundPlane(scene);
    }
    g_scene = convertScene(g_ispc_scene);
  }

  /* create accumulator */
  if (g_accu_width != width || g_accu_height != height) {
    g_accu = new Vec3fa[width*height];
    g_accu_width = width;
    g_accu_height = height;
    memset(g_accu,0,width*height*sizeof(Vec3fa));
  }

  /* reset accumulator */
  bool camera_changed = g_changed; g_changed = false;
  camera_changed |= g_accu_vx != vx; g_accu_vx = vx;
  camera_changed |= g_accu_vy != vy; g_accu_vy = vy;
  camera_changed |= g_accu_vz != vz; g_accu_vz = vz;
  camera_changed |= g_accu_p  != p;  g_accu_p  = p;
  g_accu_count++;
  if (camera_changed) {
    g_accu_count=0;
    memset(g_accu,0,width*height*sizeof(Vec3fa));
  }

  /* render frame */
  const int numTilesX = (width +TILE_SIZE_X-1)/TILE_SIZE_X;
  const int numTilesY = (height+TILE_SIZE_Y-1)/TILE_SIZE_Y;
  enableFilterDispatch = true;
  launch_renderTile(numTilesX*numTilesY,pixels,width,height,time,vx,vy,vz,p,numTilesX,numTilesY); 
  enableFilterDispatch = false;
  rtcDebug();
}

/* called by the C++ code for cleanup */
extern "C" void device_cleanup ()
{
  rtcDeleteScene (g_scene);
  rtcExit();
}


///////////////////////////////////////////////////////////////////////////////////////////
///////////////////////////////////////////////////////////////////////////////////////////
///////////////////////////////////////////////////////////////////////////////////////////
///////////////////////////////////////////////////////////////////////////////////////////
///////////////////////////////////////////////////////////////////////////////////////////
///////////////////////////////////////////////////////////////////////////////////////////
///////////////////////////////////////////////////////////////////////////////////////////
///////////////////////////////////////////////////////////////////////////////////////////
///////////////////////////////////////////////////////////////////////////////////////////
///////////////////////////////////////////////////////////////////////////////////////////
///////////////////////////////////////////////////////////////////////////////////////////
///////////////////////////////////////////////////////////////////////////////////////////
///////////////////////////////////////////////////////////////////////////////////////////
///////////////////////////////////////////////////////////////////////////////////////////


#if 0
/* task that renders a single screen tile */
Vec3fa renderPixelStandard(float x, float y, const Vec3fa& vx, const Vec3fa& vy, const Vec3fa& vz, const Vec3fa& p)
{
  //PRINT2(x,y);
  //if (x != 400 || y != 183) return zero;

  /* initialize ray */
  RTCRay2 ray;
  ray.org = p;
  ray.org.w = 0.0f;
  ray.dir = normalize(x*vx + y*vy + vz);
  Vec3fa dir1 = normalize((x+1)*vx + (y+1)*vy + vz);
  ray.dir.w = 0.5f*0.707f*length(dir1-ray.dir);
  ray.tnear = 0.0f;
  ray.tfar = inf;
  ray.geomID = RTC_INVALID_GEOMETRY_ID;
  ray.primID = RTC_INVALID_GEOMETRY_ID;
  ray.mask = -1;
  ray.time = 0;
  ray.filter = (RTCFilterFunc) intersectionFilter;

  Vec3fa color = Vec3f(0.0f);
  float weight = 1.0f;

#if USE_INTERSECTION_FILTER

  HitList hits;
  hits.num = 0;
  ray.list = &hits;

  /* intersect ray with scene and gather all hits */
  rtcIntersect(g_scene,(RTCRay&)ray);

  /* iterate through all hits */
  for (size_t i=0; i<hits.num; i++) {
    RTCRay2* ray2 = hits.rays[i];
#else

  while (true)
  {
    /* intersect ray with scene and gather all hits */
    rtcIntersect(g_scene,(RTCRay&)ray);
    RTCRay2* ray2 = &ray;
    
    /* exit if we hit environment */
    if (ray2->geomID == RTC_INVALID_GEOMETRY_ID) 
      return color;

    return Vec3fa(ray2->u,ray2->v,0.0f);
    
#endif
  
    /* calculate transmissivity of hair */
    AnisotropicBlinn brdf;

    float Th = 0.0f;
    if (ray2->geomID < g_ispc_scene->numHairSets) 
    {
      /* calculate how much the curve occludes the ray */
      float sizeRay = max(ray2->org.w + ray2->tfar*ray2->dir.w, 0.00001f);
      float sizeCurve = evalBezier(ray2->geomID,ray2->primID,ray2->u).w;
      Th = 1.0f-clamp((1.0f-T_hair)*sizeCurve/sizeRay,0.0f,1.0f);

      /* calculate tangent space */
      const Vec3fa dx = normalize(ray2->Ng);
      const Vec3fa dy = normalize(cross(ray2->dir,dx));
      const Vec3fa dz = normalize(cross(dy,dx));

      /* generate anisotropic BRDF */
      brdf = AnisotropicBlinn(hair_color,dx,10.0f,dy,1.0f,dz);
    }
    else 
    {
      /* calculate tangent space */
      const Vec3fa dz = -normalize(ray2->Ng);
      const Vec3fa dx = normalize(cross(dz,ray2->dir));
      const Vec3fa dy = normalize(cross(dz,dx));
      
      /* generate isotropic BRDF */
      const Vec3fa color2(1.0f);
      brdf = AnisotropicBlinn(color2,dx,0.0f,dy,0.0f,dz);
    }
    
    /* initialize shadow ray */
    RTCRay2 shadow;
    shadow.org = ray2->org + ray2->tfar*ray2->dir;
    shadow.org.w = ray2->org.w+ray2->tfar*ray2->dir.w;
    shadow.dir = neg(g_dirlight_direction);
    shadow.dir.w = 0.0f;
    shadow.tnear = 0.1f;
    shadow.tfar = inf;
    shadow.geomID = RTC_INVALID_GEOMETRY_ID;
    shadow.primID = RTC_INVALID_GEOMETRY_ID;
    shadow.mask = -1;
    shadow.time = 0;
    shadow.filter = NULL;
    
    /* trace shadow ray */
    float T = occluded(g_scene,shadow);
    //float T = 1.0f;
    
    /* add light contribution */
    //Vec3fa c = Vec3fa(1.0f); 
    Vec3fa c = zero;
    if (brdf.nx == 0.0f || brdf.ny == 0.0f)
      c = Vec3fa(clamp(dot(neg(ray.dir),brdf.dz),0.0f,1.0f));
    else 
      c = brdf.eval(ray.geomID,neg(ray.dir),neg(g_dirlight_direction));

    color += weight*(1.0f-Th)*c*T*g_dirlight_intensity; //clamp(-dot(g_dirlight_direction,normalize(ray.Ng)),0.0f,1.0f))); // FIXME: use +=
    weight *= Th;
    //weight = max(0.0f,weight-Th);
    if (weight < 0.01) return color;
    //return color;

#if !USE_INTERSECTION_FILTER
    /* continue ray */
    ray2->geomID = RTC_INVALID_GEOMETRY_ID;
    ray2->tnear = 1.001f*ray2->tfar; //+2.0f*shadow.org.w;
    ray2->tfar = inf;
#endif
  }
  return color;
}
#endif<|MERGE_RESOLUTION|>--- conflicted
+++ resolved
@@ -17,13 +17,8 @@
 #include "../common/tutorial/tutorial_device.h"
 
 #define USE_INTERSECTION_FILTER 0
-<<<<<<< HEAD
-#define USE_OCCLUSION_FILTER 1
-#define USE_EYELIGHT_SHADING 0
-=======
 #define USE_OCCLUSION_FILTER 0
 #define USE_EYELIGHT_SHADING 1
->>>>>>> d2e58429
 
 /* accumulation buffer */
 Vec3fa* g_accu = NULL;
