--- conflicted
+++ resolved
@@ -17,7 +17,7 @@
 #include "../common/tutorial/tutorial_device.h"
 
 #define USE_INTERSECTION_FILTER 0
-#define USE_OCCLUSION_FILTER 1
+#define USE_OCCLUSION_FILTER 0
 
 /* accumulation buffer */
 Vec3fa* g_accu = NULL;
@@ -276,7 +276,7 @@
     /* calculate how much the curve occludes the ray */
     //float sizeRay = max(ray.org.w + ray.tfar*ray.dir.w, 0.00001f);
     //float sizeCurve = evalBezier(ray.geomID,ray.primID,ray.u).w;
-    T *= hair_Tt; //1.0f-clamp((1.0f-T_hair)*sizeCurve/sizeRay,0.0f,1.0f);
+    T *= hair_Kt; //1.0f-clamp((1.0f-T_hair)*sizeCurve/sizeRay,0.0f,1.0f);
 
     /* continue ray ray */
     ray.geomID = RTC_INVALID_GEOMETRY_ID;
@@ -657,11 +657,7 @@
   ray.org.w = 0.0f;
   ray.dir = normalize(x*vx + y*vy + vz);
   Vec3fa dir1 = normalize((x+1)*vx + (y+1)*vy + vz);
-<<<<<<< HEAD
   ray.dir.w = 0.0f; // 0.5f*0.707f*length(dir1-ray.dir);
-=======
-  ray.dir.w = 0.0f; //0.5f*0.707f*length(dir1-ray.dir);
->>>>>>> 23115948
   ray.tnear = 0.0f;
   ray.tfar = inf;
   ray.geomID = RTC_INVALID_GEOMETRY_ID;
