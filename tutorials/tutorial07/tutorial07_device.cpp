--- conflicted
+++ resolved
@@ -680,14 +680,8 @@
     /* calculate pixel color */
     float fx = x + frand(seed);
     float fy = y + frand(seed);
-<<<<<<< HEAD
+    Vec3f color = renderPixelTestEyeLight(fx,fy,vx,vy,vz,p);
     //Vec3f color = renderPixel(fx,fy,vx,vy,vz,p);
-    //Vec3f color = renderPixelPathTrace(fx,fy,vx,vy,vz,p);
-    Vec3f color = renderPixelTestEyeLight(fx,fy,vx,vy,vz,p);
-=======
-    Vec3f color = renderPixel(fx,fy,vx,vy,vz,p);
-    //Vec3f color = renderPixelTestEyeLight(fx,fy,vx,vy,vz,p);
->>>>>>> 88c038d8
     Vec3fa& dst = g_accu[y*width+x];
     dst += Vec3fa(color.x,color.y,color.z,1.0f);
 
