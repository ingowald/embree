// ======================================================================== //
// Copyright 2009-2014 Intel Corporation                                    //
//                                                                          //
// Licensed under the Apache License, Version 2.0 (the "License");          //
// you may not use this file except in compliance with the License.         //
// You may obtain a copy of the License at                                  //
//                                                                          //
//     http://www.apache.org/licenses/LICENSE-2.0                           //
//                                                                          //
// Unless required by applicable law or agreed to in writing, software      //
// distributed under the License is distributed on an "AS IS" BASIS,        //
// WITHOUT WARRANTIES OR CONDITIONS OF ANY KIND, either express or implied. //
// See the License for the specific language governing permissions and      //
// limitations under the License.                                           //
// ======================================================================== //

#include "tutorial/tutorial_device.h"
#include "../common/tutorial/scene_device.h"

/*! Function used to render a pixel. */
renderPixelFunc renderPixel;

const int numPhi = 10; 
const int numTheta = 2*numPhi;

//extern unsigned int g_subdivision_levels;

/* error reporting function */
void error_handler(const RTCError code, const char* str)
{
  printf("Embree: ");
  switch (code) {
  case RTC_UNKNOWN_ERROR    : printf("RTC_UNKNOWN_ERROR"); break;
  case RTC_INVALID_ARGUMENT : printf("RTC_INVALID_ARGUMENT"); break;
  case RTC_INVALID_OPERATION: printf("RTC_INVALID_OPERATION"); break;
  case RTC_OUT_OF_MEMORY    : printf("RTC_OUT_OF_MEMORY"); break;
  case RTC_UNSUPPORTED_CPU  : printf("RTC_UNSUPPORTED_CPU"); break;
  default                   : printf("invalid error code"); break;
  }
  if (str) { 
    printf(" ("); 
    while (*str) putchar(*str++); 
    printf(")\n"); 
  }
  exit(code);
}

/* scene data */
extern "C" ISPCScene* g_ispc_scene;

/*! Embree state identifier for the scene. */
RTCScene g_scene = NULL;
RTCScene g_embree_scene = NULL;
RTCScene g_osd_scene = NULL;

/* scene data */

__forceinline RTCRay constructRay(const Vec3fa &origin, const Vec3fa &direction, float near, float far, int originGeomID, int originPrimID) {

  RTCRay ray;
  ray.org = origin;
  ray.dir = direction;
  ray.tnear = near;
  ray.tfar = far;
  ray.geomID = originGeomID;
  ray.primID = originPrimID;
  ray.mask = -1;
  ray.time = 0;
  return(ray);

}

unsigned int packPixel(const Vec3f &color) {

  unsigned int r = (unsigned int) (255.0f * clamp(color.x, 0.0f, 1.0f));
  unsigned int g = (unsigned int) (255.0f * clamp(color.y, 0.0f, 1.0f));
  unsigned int b = (unsigned int) (255.0f * clamp(color.z, 0.0f, 1.0f));
  return((b << 16) + (g << 8) + r);

}

void DisplacementFunc(void* ptr, unsigned geomID, unsigned primID, 
                      const float* u,      /*!< u coordinates (source) */
                      const float* v,      /*!< v coordinates (source) */
                      const float* nx,     /*!< x coordinates of normal at point to displace (source) */
                      const float* ny,     /*!< y coordinates of normal at point to displace (source) */
                      const float* nz,     /*!< z coordinates of normal at point to displace (source) */
                      float* px,           /*!< x coordinates of points to displace (source and target) */
                      float* py,           /*!< y coordinates of points to displace (source and target) */
                      float* pz,           /*!< z coordinates of points to displace (source and target) */
                      size_t N)
{
#if 0
  for (size_t i=0; i<N; i++) {
    const Vec3fa dP = 0.02f*Vec3fa(sin(100.0f*px[i]+0.5f),sin(100.0f*pz[i]+1.5f),cos(100.0f*py[i]));
    px[i] += dP.x; py[i] += dP.y; pz[i] += dP.z;
  }
#else
  for (size_t i=0; i<N; i++) {
    const Vec3fa P(px[i],py[i],pz[i]);
    const Vec3fa N = normalize(Vec3fa(nx[i],ny[i],nz[i]));
    float dN = 0.0f;
    for (float freq = 1.0f; freq<40.0f; freq*= 2) {
      float n = fabs(noise(freq*P));
      dN += 1.4f*n*n/freq;
    }
    const Vec3fa dP = dN*N;
    px[i] += dP.x; py[i] += dP.y; pz[i] += dP.z;
  }
#endif
}

unsigned int g_sphere = -1;

/* adds a sphere to the scene */
unsigned int createSphere (RTCGeometryFlags flags, const Vec3fa& pos, const float r)
{
  /* create a triangulated sphere */
  unsigned int mesh = rtcNewSubdivisionMesh(g_scene, flags, numTheta*numPhi, 4*numTheta*numPhi, numTheta*(numPhi+1), 0, 0, 0);
  g_sphere = mesh;

  BBox3fa bounds(Vec3fa(-0.1f,-0.1f,-0.1f),Vec3fa(0.1f,0.1f,0.1f));
  rtcSetDisplacementFunction(g_scene, mesh, (RTCDisplacementFunc)DisplacementFunc,(RTCBounds*)&bounds);
  
  /* map buffers */
  Vec3fa* vertices = (Vec3fa*  ) rtcMapBuffer(g_scene,mesh,RTC_VERTEX_BUFFER); 
  int*    indices  = (int     *) rtcMapBuffer(g_scene,mesh,RTC_INDEX_BUFFER);
  int*    offsets  = (int     *) rtcMapBuffer(g_scene,mesh,RTC_FACE_BUFFER);
  
  /* create sphere geometry */
  int tri = 0;
  const float rcpNumTheta = rcp((float)numTheta);
  const float rcpNumPhi   = rcp((float)numPhi);
  for (int phi=0; phi<=numPhi; phi++)
  {
    for (int theta=0; theta<numTheta; theta++)
    {
      const float phif   = phi*float(pi)*rcpNumPhi;
      const float thetaf = theta*2.0f*float(pi)*rcpNumTheta;
      Vec3fa& v = vertices[phi*numTheta+theta];
      Vec3fa P(pos.x + r*sin(phif)*sin(thetaf),
               pos.y + r*cos(phif),
               pos.z + r*sin(phif)*cos(thetaf));
      v.x = P.x;
      v.y = P.y;
      v.z = P.z;
    }
    if (phi == 0) continue;

    for (int theta=1; theta<=numTheta; theta++) 
    {
      int p00 = (phi-1)*numTheta+theta-1;
      int p01 = (phi-1)*numTheta+theta%numTheta;
      int p10 = phi*numTheta+theta-1;
      int p11 = phi*numTheta+theta%numTheta;

      indices[4*tri+0] = p10; 
      indices[4*tri+1] = p00; 
      indices[4*tri+2] = p01; 
      indices[4*tri+3] = p11; 
      offsets[tri] = 4;//*tri;
      tri++;
    }
  }
  rtcUnmapBuffer(g_scene,mesh,RTC_VERTEX_BUFFER); 
  rtcUnmapBuffer(g_scene,mesh,RTC_INDEX_BUFFER);
  rtcUnmapBuffer(g_scene,mesh,RTC_FACE_BUFFER);

  return mesh;
}

extern float g_debug;

void updateScene(RTCScene scene, const Vec3fa& cam_pos)
{
  if (!g_ispc_scene) return;
  if (g_debug != 0.0f) return;

  for (size_t g=0; g<g_ispc_scene->numSubdivMeshes; g++)
  {
    ISPCSubdivMesh* mesh = g_ispc_scene->subdiv[g];
    unsigned int geomID = mesh->geomID;
    for (size_t f=0, e=0; f<mesh->numFaces; e+=mesh->verticesPerFace[f++]) {
      const int N = mesh->verticesPerFace[f];
      for (size_t i=0; i<N; i++) {
        const Vec3fa v0 = mesh->positions[mesh->position_indices[e+(i+0)]];
        const Vec3fa v1 = mesh->positions[mesh->position_indices[e+(i+1)%N]];
        const Vec3fa edge = v1-v0;
        const Vec3fa P = 0.5f*(v1+v0);
        //mesh->subdivlevel[e+i] = float(g_subdivision_levels)/16.0f;
        //mesh->subdivlevel[e+i] = 200.0f*atan(0.5f*length(edge)/length(cam_pos-P));
	//mesh->subdivlevel[e+i] = 60.0f*atan(0.5f*length(edge)/length(Vec3fa(2.86598f, -0.784929f, -0.0090338f)-P));
	mesh->subdivlevel[e+i] = 10;
        //srand48(length(edge)/length(cam_pos-P)*12343.0f); mesh->subdivlevel[e+i] = 10.0f*drand48();
      }
    }
    /*for (size_t i=0; i<8; i++) mesh->subdivlevel[i] = 16.2;
    //for (size_t i=0; i<8; i++) mesh->subdivlevel[i] = 17.2;
    float level = float(g_subdivision_levels)/16.0f;
    mesh->subdivlevel[0] = level;
    mesh->subdivlevel[1] = level;
    mesh->subdivlevel[2] = level;
    mesh->subdivlevel[3] = level;
    mesh->subdivlevel[7] = level;*/

    rtcUpdate(scene,geomID);
  }
  rtcCommit(scene);
}

RTCScene constructScene(const Vec3fa& cam_pos) 
{
  if (!g_ispc_scene) return NULL;

  /*! Create an Embree object to hold scene state. */
  //RTCScene scene = rtcNewScene(RTC_SCENE_STATIC, RTC_INTERSECT1);
  RTCScene scene = rtcNewScene(RTC_SCENE_DYNAMIC, RTC_INTERSECT1);
  
  for (size_t i=0; i<g_ispc_scene->numMeshes; i++)
  {
    ISPCMesh* mesh = g_ispc_scene->meshes[i];
    if (mesh->numQuads == 0) continue;
    
    unsigned int subdivMeshID = rtcNewSubdivisionMesh(scene, RTC_GEOMETRY_STATIC, mesh->numQuads, mesh->numQuads*4, mesh->numVertices, 0,0,0);
    rtcSetBuffer(scene, subdivMeshID, RTC_VERTEX_BUFFER, mesh->positions, 0, sizeof(Vec3fa  ));
    rtcSetBuffer(scene, subdivMeshID, RTC_INDEX_BUFFER,  mesh->quads    , 0, sizeof(unsigned int));
    
    unsigned int* face_buffer = new unsigned int[mesh->numQuads];
    for (size_t i=0;i<mesh->numQuads;i++) face_buffer[i] = 4;
    rtcSetBuffer(scene, subdivMeshID, RTC_FACE_BUFFER, face_buffer    , 0, sizeof(unsigned int));
    //delete face_buffer; // FIXME: never deleted

    float* level = (float*) rtcMapBuffer(scene, subdivMeshID, RTC_LEVEL_BUFFER);
    for (size_t i=0; i<4*mesh->numQuads; i++) level[i] = 16;
    rtcUnmapBuffer(scene,subdivMeshID, RTC_LEVEL_BUFFER);

<<<<<<< HEAD
    BBox3fa bounds(Vec3fa(-0.1f,-0.1f,-0.1f),Vec3fa(0.1f,0.1f,0.1f));
    rtcSetDisplacementFunction(scene, subdivMeshID, (RTCDisplacementFunc)DisplacementFunc,(RTCBounds*)&bounds);
=======
    //BBox3fa bounds(Vec3fa(-0.1f,-0.1f,-0.1f),Vec3fa(0.1f,0.1f,0.1f));
    //rtcSetDisplacementFunction(scene, subdivMeshID, (RTCDisplacementFunc)DisplacementFunc,(RTCBounds*)&bounds);

    //rtcSetDisplacementFunction(scene, subdivMeshID, (RTCDisplacementFunc)DisplacementFunc,NULL);

>>>>>>> 22d2c1c0
  }       
  
  for (size_t i=0; i<g_ispc_scene->numSubdivMeshes; i++)
  {
    ISPCSubdivMesh* mesh = g_ispc_scene->subdiv[i];
    unsigned int geomID = rtcNewSubdivisionMesh(scene, RTC_GEOMETRY_STATIC, mesh->numFaces, mesh->numEdges, mesh->numVertices, 
                                                      mesh->numEdgeCreases, mesh->numVertexCreases, mesh->numHoles);

    //BBox3fa bounds(Vec3fa(-0.1f,-0.1f,-0.1f),Vec3fa(0.1f,0.1f,0.1f));
    //rtcSetDisplacementFunction(scene, geomID, (RTCDisplacementFunc)DisplacementFunc,(RTCBounds*)&bounds);

    rtcSetBuffer(scene, geomID, RTC_VERTEX_BUFFER, mesh->positions, 0, sizeof(Vec3fa  ));
    rtcSetBuffer(scene, geomID, RTC_LEVEL_BUFFER,  mesh->subdivlevel, 0, sizeof(float));
    rtcSetBuffer(scene, geomID, RTC_INDEX_BUFFER,  mesh->position_indices  , 0, sizeof(unsigned int));
    rtcSetBuffer(scene, geomID, RTC_FACE_BUFFER,   mesh->verticesPerFace, 0, sizeof(unsigned int));
    rtcSetBuffer(scene, geomID, RTC_HOLE_BUFFER,   mesh->holes, 0, sizeof(unsigned int));
    rtcSetBuffer(scene, geomID, RTC_EDGE_CREASE_BUFFER,          mesh->edge_creases,          0, 2*sizeof(unsigned int));
    rtcSetBuffer(scene, geomID, RTC_EDGE_CREASE_WEIGHT_BUFFER,   mesh->edge_crease_weights,   0, sizeof(float));
    rtcSetBuffer(scene, geomID, RTC_VERTEX_CREASE_BUFFER,        mesh->vertex_creases,        0, sizeof(unsigned int));
    rtcSetBuffer(scene, geomID, RTC_VERTEX_CREASE_WEIGHT_BUFFER, mesh->vertex_crease_weights, 0, sizeof(float));
    mesh->geomID = geomID;
  }       
  
  updateScene(scene,cam_pos);
  return scene;
}

#if defined(__USE_OPENSUBDIV__)

#include <opensubdiv/far/topologyRefinerFactory.h>
using namespace OpenSubdiv;

struct OSDVertex {

    // Minimal required interface ----------------------
    OSDVertex() { }

    OSDVertex(OSDVertex const & src) {
        _position[0] = src._position[0];
        _position[1] = src._position[1];
        _position[1] = src._position[1];
    }

    void Clear( void * =0 ) {
        _position[0]=_position[1]=_position[2]=0.0f;
    }

    void AddWithWeight(OSDVertex const & src, float weight) {
        _position[0]+=weight*src._position[0];
        _position[1]+=weight*src._position[1];
        _position[2]+=weight*src._position[2];
    }

    void AddVaryingWithWeight(OSDVertex const &, float) { }

    // Public interface ------------------------------------
    void SetPosition(float x, float y, float z) {
        _position[0]=x;
        _position[1]=y;
        _position[2]=z;
    }

    const float * GetPosition() const {
        return _position;
    }

private:
    float _position[3];
};

RTCScene constructSceneOpenSubdiv() 
{
  if (!g_ispc_scene) return NULL;

  typedef Far::TopologyRefinerFactoryBase::TopologyDescriptor Descriptor;

  Sdc::Options options;
  options.SetVVarBoundaryInterpolation(Sdc::Options::VVAR_BOUNDARY_EDGE_ONLY);
  options.SetCreasingMethod(Sdc::Options::CREASE_CHAIKIN);

  RTCScene scene = rtcNewScene(RTC_SCENE_STATIC, RTC_INTERSECT1);
  
  for (size_t i=0; i<g_ispc_scene->numSubdivMeshes; i++)
  {
    ISPCSubdivMesh* mesh = g_ispc_scene->subdiv[i];
    
    Descriptor desc;
    desc.numVertices  = mesh->numVertices;
    desc.numFaces     = mesh->numFaces;
    desc.vertsPerFace = mesh->verticesPerFace;
    desc.vertIndices  = mesh->position_indices;
    desc.numCreases   = mesh->numEdgeCreases;
    desc.creaseVertexIndexPairs = (int*) mesh->edge_creases;
    desc.creaseWeights = mesh->edge_crease_weights;
    desc.numCorners    = mesh->numVertexCreases;
    desc.cornerVertexIndices = mesh->vertex_creases;
    desc.cornerWeights = mesh->vertex_crease_weights;
    
    size_t maxlevel = 5;
    Far::TopologyRefiner* refiner = Far::TopologyRefinerFactory<Descriptor>::Create(OpenSubdiv::Sdc::TYPE_CATMARK, options, desc);
    refiner->RefineUniform(maxlevel);
    
    std::vector<OSDVertex> vbuffer(refiner->GetNumVerticesTotal());
    OSDVertex* verts = &vbuffer[0];
    
    for (int i=0; i<mesh->numVertices; ++i)
      verts[i].SetPosition(mesh->positions[i].x,mesh->positions[i].y,mesh->positions[i].z);
    
    refiner->Interpolate(verts, verts + mesh->numVertices);
    
    for (int level=0; level<maxlevel; ++level)
        verts += refiner->GetNumVertices(level);
    
    const size_t numVertices = refiner->GetNumVertices(maxlevel);
    const size_t numFaces    = refiner->GetNumFaces(maxlevel);
    
    unsigned int meshID = rtcNewTriangleMesh(scene, RTC_GEOMETRY_STATIC, 2*numFaces, numVertices);
    rtcSetBuffer(scene, meshID, RTC_VERTEX_BUFFER, verts, 0, sizeof(Vec3f));
    
    Vec3i* tris = (Vec3i*) rtcMapBuffer(scene, meshID, RTC_INDEX_BUFFER);
    for (size_t i=0; i<numFaces; i++) {
      Far::IndexArray fverts = refiner->GetFaceVertices(maxlevel, i);
      assert(fverts.size() == 4);
      tris[2*i+0] = Vec3i(fverts[0],fverts[1],fverts[2]);
      tris[2*i+1] = Vec3i(fverts[2],fverts[3],fverts[0]);
    }
    rtcUnmapBuffer(scene,meshID,RTC_INDEX_BUFFER);
  }
  rtcCommit(scene);
  return scene;
}

#endif

Vec3fa renderPixelStandard(float x, float y, const Vec3fa &vx, const Vec3fa &vy, const Vec3fa &vz, const Vec3fa &p) {

  /*! Colors of the subdivision mesh and ground plane. */
  Vec3f colors[2];  colors[0] = Vec3f(1.0f, 0.0f, 0.0f);  colors[1] = Vec3f(0.5f, 0.5f, 0.5f);

  /*! Initialize a ray and intersect with the scene. */
  RTCRay ray = constructRay(p, normalize(x * vx + y * vy + vz), 0.0f, inf, RTC_INVALID_GEOMETRY_ID, RTC_INVALID_GEOMETRY_ID);  rtcIntersect(g_scene, ray);
  
  /*! The ray may not have hit anything. */
  if (ray.geomID == RTC_INVALID_GEOMETRY_ID) return(Vec3f(0.0f));

  /*! Compute a vector parallel to a directional light. */
  Vec3f lightVector = normalize(Vec3f(-1.0f, -1.0f, -1.0f));

  /*! Initialize a shadow ray and intersect with the scene. */
  RTCRay shadow = constructRay(ray.org + ray.tfar * ray.dir, neg(lightVector), 0.001f, inf, 1, 0);  rtcOccluded(g_scene, shadow);

  /*! Compute a color at the ray hit point. */
  Vec3f color = Vec3f(0.0f), diffuse = colors[ray.geomID % 2];  color = color + diffuse * 0.5f;

  /*! Add contribution from the light. */
  if (shadow.geomID) color = color + diffuse * clamp(-dot(lightVector, (Vec3f)normalize(ray.Ng)), 0.0f, 1.0f);  return(color);

}

void renderTile(int taskIndex, int *pixels, int width, int height, float time, const Vec3fa &vx, const Vec3fa &vy, const Vec3fa &vz, const Vec3fa &p, int tileCountX, int tileCountY) {

  /*! 2D indices of the tile in the window. */
  const Vec2i tileIndex(taskIndex % tileCountX, taskIndex / tileCountX);

  /*! 2D indices of the pixel in the lower left of the tile corner. */
  const int x0 = tileIndex.x * TILE_SIZE_X, y0 = tileIndex.y * TILE_SIZE_Y;

  /*! 2D indices of the pixel in the upper right of the tile corner. */
  const int x1 = min(x0 + TILE_SIZE_X, width), y1 = min(y0 + TILE_SIZE_Y, height);

  /*! Compute the color of each pixel in the tile. */
  for (int y=y0 ; y < y1 ; y++) for (int x=x0 ; x < x1 ; x++) pixels[y * width + x] = packPixel(renderPixel(x, y, vx, vy, vz, p));

}

extern "C" void device_cleanup() {

  rtcDeleteScene(g_scene);
  rtcExit();

}

Vec3fa renderPixelEyeLightTest(float x, float y, const Vec3fa& vx, const Vec3fa& vy, const Vec3fa& vz, const Vec3fa& p)
{
  /* initialize ray */
  RTCRay ray;
  ray.org = p;
  ray.dir = normalize(x*vx + y*vy + vz);
  ray.tnear = 0.0f;
  ray.tfar = inf;
  ray.geomID = RTC_INVALID_GEOMETRY_ID;
  ray.primID = RTC_INVALID_GEOMETRY_ID;
  ray.mask = -1;
  ray.time = 0;

  /* intersect ray with scene */
  rtcIntersect(g_scene,ray);

  /* shade pixel */
  if (ray.geomID == RTC_INVALID_GEOMETRY_ID) return Vec3fa(0,0,1.0f);
  else {
    return Vec3fa(embree::abs(dot(ray.dir,normalize(ray.Ng))));
  }
}

extern "C" void device_init(int8 *configuration) {
  /*! Initialize Embree ray tracing state. */
  rtcInit(configuration);

  /* set error handler */
  rtcSetErrorFunction(error_handler);

  /*! Set the render mode to use on entry into the run loop. */
  //renderPixel = renderPixelStandard;
  renderPixel = renderPixelEyeLightTest;
}

extern "C" void toggleOpenSubdiv(unsigned char key, int x, int y)
{
#if defined(__USE_OPENSUBDIV__)
  if (g_osd_scene == NULL) {
    g_osd_scene = constructSceneOpenSubdiv();
    g_embree_scene = g_scene;
  }
  if (g_scene == g_embree_scene) g_scene = g_osd_scene;
  else                           g_scene = g_embree_scene;
#endif
}

extern "C" void device_render(int *pixels, int width, int height, float time, const Vec3fa &vx, const Vec3fa &vy, const Vec3fa &vz, const Vec3fa &p) 
{
  if (g_scene == NULL) {
    g_scene = constructScene(p);
  } else {
    static Vec3fa oldP = zero;
    if (oldP != p) 
      updateScene (g_scene,p);
    oldP = p;
  }
  
  /*! Number of tiles spanning the window in width and height. */
  const Vec2i tileCount((width + TILE_SIZE_X - 1) / TILE_SIZE_X, (height + TILE_SIZE_Y - 1) / TILE_SIZE_Y);

  /*! Render a tile at a time. */
  launch_renderTile(tileCount.x * tileCount.y, pixels, width, height, time, vx, vy, vz, p, tileCount.x, tileCount.y); 

  /*! Debugging information. */
  rtcDebug();

}
<|MERGE_RESOLUTION|>--- conflicted
+++ resolved
@@ -234,16 +234,9 @@
     for (size_t i=0; i<4*mesh->numQuads; i++) level[i] = 16;
     rtcUnmapBuffer(scene,subdivMeshID, RTC_LEVEL_BUFFER);
 
-<<<<<<< HEAD
-    BBox3fa bounds(Vec3fa(-0.1f,-0.1f,-0.1f),Vec3fa(0.1f,0.1f,0.1f));
-    rtcSetDisplacementFunction(scene, subdivMeshID, (RTCDisplacementFunc)DisplacementFunc,(RTCBounds*)&bounds);
-=======
     //BBox3fa bounds(Vec3fa(-0.1f,-0.1f,-0.1f),Vec3fa(0.1f,0.1f,0.1f));
     //rtcSetDisplacementFunction(scene, subdivMeshID, (RTCDisplacementFunc)DisplacementFunc,(RTCBounds*)&bounds);
-
     //rtcSetDisplacementFunction(scene, subdivMeshID, (RTCDisplacementFunc)DisplacementFunc,NULL);
-
->>>>>>> 22d2c1c0
   }       
   
   for (size_t i=0; i<g_ispc_scene->numSubdivMeshes; i++)
