// ======================================================================== //
// Copyright 2009-2015 Intel Corporation                                    //
//                                                                          //
// Licensed under the Apache License, Version 2.0 (the "License");          //
// you may not use this file except in compliance with the License.         //
// You may obtain a copy of the License at                                  //
//                                                                          //
//     http://www.apache.org/licenses/LICENSE-2.0                           //
//                                                                          //
// Unless required by applicable law or agreed to in writing, software      //
// distributed under the License is distributed on an "AS IS" BASIS,        //
// WITHOUT WARRANTIES OR CONDITIONS OF ANY KIND, either express or implied. //
// See the License for the specific language governing permissions and      //
// limitations under the License.                                           //
// ======================================================================== //

#include "../common/tutorial/tutorial_device.isph"
#include "../common/tutorial/scene_device.isph"
#include "../common/tutorial/random_sampler.isph"
#include "shapesampler.isph"
#include "optics.isph"

#undef TILE_SIZE_X
#undef TILE_SIZE_Y

#define TILE_SIZE_X 4
#define TILE_SIZE_Y 4

#define FIXED_SAMPLING 0
#define SAMPLES_PER_PIXEL 1

//#define FORCE_FIXED_EDGE_TESSELLATION
#define FIXED_EDGE_TESSELLATION_VALUE 4

#define MAX_EDGE_LEVEL 128.0f
#define MIN_EDGE_LEVEL   4.0f
#define LEVEL_FACTOR    64.0f
#define MAX_PATH_LENGTH  8

uniform bool g_subdiv_mode = false;
uniform unsigned int keyframeID = 0;

struct DifferentialGeometry
{
  int geomID;
  int primID;
  float u,v;
  Vec3f P;
  Vec3f Ng;
  Vec3f Ns;
  Vec3f Tx; //direction along hair
  Vec3f Ty;
  float tnear_eps;
};

struct BRDF
{
  float Ns;               /*< specular exponent */
  float Ni;               /*< optical density for the surface (index of refraction) */
  Vec3f Ka;              /*< ambient reflectivity */
  Vec3f Kd;              /*< diffuse reflectivity */
  Vec3f Ks;              /*< specular reflectivity */
  Vec3f Kt;              /*< transmission filter */
  float dummy0;
  float dummy1;
  float dummy2;
  float dummy3;
  float dummy4;
  float dummy5;
};

struct Medium
{
  Vec3f transmission; //!< Transmissivity of medium.
  float eta;             //!< Refraction index of medium.
};

inline Medium make_Medium(const varying Vec3f& transmission, const float eta)
{
  Medium m;
  m.transmission = transmission;
  m.eta = eta;
  return m;
}

inline Medium make_Medium_Vacuum() { 
  return make_Medium(make_Vec3f((varying float)1.0f),1.0f); 
}

inline bool eq(const Medium& a, const Medium& b) {
  return (a.eta == b.eta) && eq(a.transmission, b.transmission);
}

inline Vec3f sample_component2(const Vec3f& c0, const Sample3f& wi0, const Medium& medium0,
                               const Vec3f& c1, const Sample3f& wi1, const Medium& medium1,
                               const Vec3f& Lw, Sample3f& wi_o, Medium& medium_o, const float s)
{
  const Vec3f m0 = Lw*c0/wi0.pdf;
  const Vec3f m1 = Lw*c1/wi1.pdf;

  const float C0 = wi0.pdf == 0.0f ? 0.0f : max(max(m0.x,m0.y),m0.z);
  const float C1 = wi1.pdf == 0.0f ? 0.0f : max(max(m1.x,m1.y),m1.z);
  const float C  = C0 + C1;

  if (C == 0.0f) {
    wi_o = make_Sample3f(make_Vec3f(0,0,0),0);
    return make_Vec3f(0,0,0);
  }

  const float CP0 = C0/C;
  const float CP1 = C1/C;
  if (s < CP0) {
    wi_o = make_Sample3f(wi0.v,wi0.pdf*CP0); 
    medium_o = medium0; return c0;
  } 
  else {
    wi_o = make_Sample3f(wi1.v,wi1.pdf*CP1); 
    medium_o = medium1; return c1;
  }
}

////////////////////////////////////////////////////////////////////////////////
//                             Ambient Light                                  //
////////////////////////////////////////////////////////////////////////////////

inline Vec3f AmbientLight__eval(const uniform ISPCAmbientLight& light, const Vec3f& wo) {
  return make_Vec3f(light.L);
}

inline Vec3f AmbientLight__sample(const uniform ISPCAmbientLight& light, const DifferentialGeometry& dg, varying Sample3f& wi, varying float& tMax, varying const Vec2f& s) 
{
  wi = cosineSampleHemisphere(s.x,s.y,dg.Ns);
  tMax = 1e20f;
  return make_Vec3f(light.L);
}

////////////////////////////////////////////////////////////////////////////////
//                             Point Light                                    //
////////////////////////////////////////////////////////////////////////////////

inline varying Vec3f PointLight__sample(const uniform ISPCPointLight& light, 
					varying const DifferentialGeometry& dg, 
					varying Sample3f& wi,
					varying float& tMax,
					varying const Vec2f& s) 
{
  Vec3f d = make_Vec3f(light.P) - dg.P;
  float distance = length(d);
  wi = make_Sample3f(d*rcp(distance), distance*distance);
  tMax = distance;
  return make_Vec3f(light.I);
}

////////////////////////////////////////////////////////////////////////////////
//                        Directional Light                                   //
////////////////////////////////////////////////////////////////////////////////

inline varying Vec3f DirectionalLight__sample(const uniform ISPCDirectionalLight& light, 
					      varying const DifferentialGeometry& dg, 
					      varying Sample3f& wi,
					      varying float& tMax,
					      varying const Vec2f& s) 
{
  wi = make_Sample3f(neg(normalize(make_Vec3f(light.D))),1.0f); 
  tMax = inf; 
  return make_Vec3f(light.E);
}

////////////////////////////////////////////////////////////////////////////////
//                          Distant Light                                     //
////////////////////////////////////////////////////////////////////////////////

inline varying Vec3f DistantLight__eval(const uniform ISPCDistantLight& light, varying const Vec3f& wo) 
{
  if (-dot(wo,make_Vec3f(light.D)) >= light.cosHalfAngle) return make_Vec3f(light.L);
  return make_Vec3f(0.0f);
}

inline varying Vec3f DistantLight__sample(const uniform ISPCDistantLight& light,
                                   varying const DifferentialGeometry& dg, 
                                   varying Sample3f& wi,
                                   varying float& tMax,
                                   varying const Vec2f& s) 
{
  wi = UniformSampleCone(s.x,s.y,light.radHalfAngle,make_Vec3f((varying Vec3fa)neg(light.D)));
  tMax = 1e20f;

  return make_Vec3f(light.L);
}

////////////////////////////////////////////////////////////////////////////////
//                          Minneart BRDF                                     //
////////////////////////////////////////////////////////////////////////////////

struct Minneart
{
  /*! The reflectance parameter. The vale 0 means no reflection,
   *  and 1 means full reflection. */
  Vec3f R;
  
  /*! The amount of backscattering. A value of 0 means lambertian
   *  diffuse, and inf means maximum backscattering. */
  float b;
};

inline Vec3f Minneart__eval(const varying Minneart* uniform This,
                     const Vec3f &wo, const DifferentialGeometry &dg, const Vec3f &wi) 
{
  const float cosThetaI = clamp(dot(wi,dg.Ns));
  const float backScatter = pow(clamp(dot(wo,wi)), This->b);
  return (backScatter * cosThetaI * one_over_pi) * This->R;
}

inline Vec3f Minneart__sample(const varying Minneart* uniform This,
                       const Vec3f &wo, 
                       const DifferentialGeometry &dg, 
                       Sample3f &wi, 
                       const Vec2f &s)  
{
  wi = cosineSampleHemisphere(s.x,s.y,dg.Ns);
  return Minneart__eval(This, wo, dg, wi.v);
}

inline void Minneart__Constructor(varying Minneart* uniform This, const varying Vec3f& R, const varying float b) 
{
  This->R = R;
  This->b = b;
}

inline varying Minneart make_Minneart(const varying Vec3f& R, const varying float f) { 
  varying Minneart m; Minneart__Constructor(&m,R,f); return m; 
}

////////////////////////////////////////////////////////////////////////////////
//                            Velvet BRDF                                     //
////////////////////////////////////////////////////////////////////////////////

struct Velvety
{
  uniform BRDF base;

  /*! The reflectance parameter. The vale 0 means no reflection,
   *  and 1 means full reflection. */
  Vec3f R;
  
  /*! The falloff of horizon scattering. 0 no falloff,
   *  and inf means maximum falloff. */
  float f;
};

inline Vec3f Velvety__eval(const varying Velvety* uniform This,
                    const Vec3f &wo, const DifferentialGeometry &dg, const Vec3f &wi) 
{
  const float cosThetaO = clamp(dot(wo,dg.Ns));
  const float cosThetaI = clamp(dot(wi,dg.Ns));
  const float sinThetaO = sqrt(1.0f - cosThetaO * cosThetaO);
  const float horizonScatter = pow(sinThetaO, This->f);
  return (horizonScatter * cosThetaI * one_over_pi) * This->R;
}

inline Vec3f Velvety__sample(const varying Velvety* uniform This,
                      const Vec3f &wo, 
                      const DifferentialGeometry &dg, 
                      Sample3f &wi, 
                      const Vec2f &s)  
{
  wi = cosineSampleHemisphere(s.x,s.y,dg.Ns);
  return Velvety__eval(This, wo, dg, wi.v);
}

inline void Velvety__Constructor(varying Velvety* uniform This, const varying Vec3f& R, const varying float f) 
{
  This->R = R;
  This->f = f;
}

inline varying Velvety make_Velvety(const varying Vec3f& R, const varying float f) { 
  varying Velvety m; Velvety__Constructor(&m,R,f); return m; 
}

////////////////////////////////////////////////////////////////////////////////
//                  Dielectric Reflection BRDF                                //
////////////////////////////////////////////////////////////////////////////////

struct DielectricReflection
{
  float eta;
};

inline Vec3f DielectricReflection__eval(const varying DielectricReflection* uniform This, const Vec3f &wo, const DifferentialGeometry &dg, const Vec3f &wi) {
  return make_Vec3f(0.f);
}

inline Vec3f DielectricReflection__sample(const varying DielectricReflection* uniform This, const Vec3f &wo, const DifferentialGeometry &dg, Sample3f &wi, const Vec2f &s)
{
  const float cosThetaO = clamp(dot(wo,dg.Ns));
  wi = reflect_(wo,dg.Ns,cosThetaO);
  return make_Vec3f(fresnelDielectric(cosThetaO,This->eta));
}

inline void DielectricReflection__Constructor(varying DielectricReflection* uniform This,
                                              const varying float etai,
                                              const varying float etat)
{
  This->eta = etai*rcp(etat);
}

inline varying DielectricReflection make_DielectricReflection(const varying float etai, const varying float etat) {
  varying DielectricReflection v; DielectricReflection__Constructor(&v,etai,etat); return v;
}

////////////////////////////////////////////////////////////////////////////////
//                                Lambertian BRDF                             //
////////////////////////////////////////////////////////////////////////////////

struct Lambertian
{
  Vec3f R;
};

inline Vec3f Lambertian__eval(const varying Lambertian* uniform This,
                              const Vec3f &wo, const DifferentialGeometry &dg, const Vec3f &wi) 
{
  return This->R * (1.0f/(float)(M_PI)) * clamp(dot(wi,dg.Ns));
}

inline Vec3f Lambertian__sample(const varying Lambertian* uniform This,
                                const Vec3f &wo, 
                                const DifferentialGeometry &dg, 
                                Sample3f &wi, 
                                const Vec2f &s)  
{
  wi = cosineSampleHemisphere(s.x,s.y,dg.Ns);
  return Lambertian__eval(This, wo, dg, wi.v);
}

inline void Lambertian__Constructor(varying Lambertian* uniform This, const varying Vec3f& R)
{
  This->R = R;
}

inline varying Lambertian make_Lambertian(const varying Vec3f& R) {
  varying Lambertian v; Lambertian__Constructor(&v,R); return v;
}


////////////////////////////////////////////////////////////////////////////////
//              Lambertian BRDF with Dielectric Layer on top                  //
////////////////////////////////////////////////////////////////////////////////

struct DielectricLayerLambertian
{
  Vec3f T;             //!< Transmission coefficient of dielectricum
  float etait;         //!< Relative refraction index etai/etat of both media
  float etati;         //!< relative refraction index etat/etai of both media
  Lambertian ground;   //!< the BRDF of the ground layer
};

inline Vec3f DielectricLayerLambertian__eval(const varying DielectricLayerLambertian* uniform This,
                                             const Vec3f &wo, const DifferentialGeometry &dg, const Vec3f &wi) 
{
  const float cosThetaO = dot(wo,dg.Ns);
  const float cosThetaI = dot(wi,dg.Ns);
  if (cosThetaI <= 0.0f || cosThetaO <= 0.0f) return make_Vec3f(0.f);

  float cosThetaO1; 
  const Sample3f wo1 = refract(wo,dg.Ns,This->etait,cosThetaO,cosThetaO1);
  float cosThetaI1; 
  const Sample3f wi1 = refract(wi,dg.Ns,This->etait,cosThetaI,cosThetaI1);
  const float Fi = 1.0f - fresnelDielectric(cosThetaI,cosThetaI1,This->etait);
  const Vec3f Fg = Lambertian__eval(&This->ground,neg(wo1.v),dg,neg(wi1.v));
  const float Fo = 1.0f - fresnelDielectric(cosThetaO,cosThetaO1,This->etait);
  return Fo * This->T * Fg * This->T * Fi;
}

inline Vec3f DielectricLayerLambertian__sample(const varying DielectricLayerLambertian* uniform This,
                                               const Vec3f &wo, 
                                               const DifferentialGeometry &dg, 
                                               Sample3f &wi, 
                                               const Vec2f &s)  
{
  /*! refract ray into medium */
  float cosThetaO = dot(wo,dg.Ns);
  if (cosThetaO <= 0.0f) return make_Vec3f(0.f);
  float cosThetaO1; Sample3f wo1 = refract(wo,dg.Ns,This->etait,cosThetaO,cosThetaO1);
  
  /*! sample ground BRDF */
  Sample3f wi1 = make_Sample3f(make_Vec3f(0.f),1.f); 
  Vec3f Fg = Lambertian__sample(&This->ground,neg(wo1.v),dg,wi1,s);

  /*! refract ray out of medium */
  float cosThetaI1 = dot(wi1.v,dg.Ns);
  if (cosThetaI1 <= 0.0f) return make_Vec3f(0.f);
  
  float cosThetaI; 
  Sample3f wi0 = refract(neg(wi1.v),neg(dg.Ns),This->etati,cosThetaI1,cosThetaI);
  if (wi0.pdf == 0.0f) return make_Vec3f(0.f);
  
  /*! accumulate contribution of path */
  wi = make_Sample3f(wi0.v,wi1.pdf);
  float Fi = 1.0f - fresnelDielectric(cosThetaI,cosThetaI1,This->etait);
  float Fo = 1.0f - fresnelDielectric(cosThetaO,cosThetaO1,This->etait);
  return Fo * This->T * Fg * This->T * Fi;
}

inline void DielectricLayerLambertian__Constructor(varying DielectricLayerLambertian* uniform This,
                                                   const varying Vec3f& T, 
                                                   const varying float etai, 
                                                   const varying float etat, 
                                                   const varying Lambertian& ground)
{
  This->T = T;
  This->etait = etai*rcp(etat);
  This->etati = etat*rcp(etai);
  This->ground = ground;
}

inline varying DielectricLayerLambertian make_DielectricLayerLambertian(const varying Vec3f& T, 
                                                                        const varying float etai, 
                                                                        const varying float etat, 
                                                                        const varying Lambertian& ground)
{
  varying DielectricLayerLambertian m; 
  DielectricLayerLambertian__Constructor(&m,T,etai,etat,ground);
  return m;
}

/*! Anisotropic power cosine microfacet distribution. */
struct AnisotropicBlinn {
  Vec3f dx;       //!< x-direction of the distribution.
  float nx;        //!< Glossiness in x direction with range [0,infinity[ where 0 is a diffuse surface.
  Vec3f dy;       //!< y-direction of the distribution.
  float ny;        //!< Exponent that determines the glossiness in y direction.
  Vec3f dz;       //!< z-direction of the distribution.
  float norm1;     //!< Normalization constant for calculating the pdf for sampling.
  float norm2;     //!< Normalization constant for calculating the distribution.
  Vec3f Kr,Kt; 
  float side;
};

  /*! Anisotropic power cosine distribution constructor. */
inline void AnisotropicBlinn__Constructor(varying AnisotropicBlinn* uniform This, const uniform Vec3f& Kr, const uniform Vec3f& Kt, 
                                          const Vec3f& dx, float nx, const Vec3f& dy, float ny, const Vec3f& dz) 
{
  This->Kr = Kr;
  This->Kt = Kt;
  This->dx = dx;
  This->nx = nx;
  This->dy = dy;
  This->ny = ny;
  This->dz = dz;
  This->norm1 = sqrtf((nx+1)*(ny+1)) * one_over_two_pi;
  This->norm2 = sqrtf((nx+2)*(ny+2)) * one_over_two_pi;
  This->side = reduce_max(Kr)/(reduce_max(Kr)+reduce_max(Kt));
}

/*! Evaluates the power cosine distribution. \param wh is the half
 *  vector */
inline float AnisotropicBlinn__eval(const varying AnisotropicBlinn* uniform This, const Vec3f& wh)  
{
  const float cosPhiH   = dot(wh, This->dx);
  const float sinPhiH   = dot(wh, This->dy);
  const float cosThetaH = dot(wh, This->dz);
  const float R = sqr(cosPhiH)+sqr(sinPhiH);
  if (R == 0.0f) return This->norm2;
  const float n = (This->nx*sqr(cosPhiH)+This->ny*sqr(sinPhiH))*rcp(R);
  return This->norm2 * pow(abs(cosThetaH), n);
}

/*! Samples the distribution. \param s is the sample location
 *  provided by the caller. */
inline Vec3fa AnisotropicBlinn__sample(const varying AnisotropicBlinn* uniform This, const float sx, const float sy)
{
  const float phi = two_pi*sx;
  const float sinPhi0 = sqrtf(This->nx+1)*sinf(phi);
  const float cosPhi0 = sqrtf(This->ny+1)*cosf(phi);
  const float norm = rsqrt(sqr(sinPhi0)+sqr(cosPhi0));
  const float sinPhi = sinPhi0*norm;
  const float cosPhi = cosPhi0*norm;
  const float n = This->nx*sqr(cosPhi)+This->ny*sqr(sinPhi);
  const float cosTheta = powf(sy,rcp(n+1));
  const float sinTheta = cos2sin(cosTheta);
  const float pdf = This->norm1*powf(cosTheta,n);
  const Vec3f h = make_Vec3f(cosPhi * sinTheta, sinPhi * sinTheta, cosTheta);
  const Vec3f wh = h.x*This->dx + h.y*This->dy + h.z*This->dz;
  return make_Vec3fa(wh,pdf);
}

inline Vec3f AnisotropicBlinn__eval(const varying AnisotropicBlinn* uniform This, const Vec3f& wo, const Vec3f& wi) 
{
  const float cosThetaI = dot(wi,This->dz);
  
  /* reflection */
  if (cosThetaI > 0.0f) {
    const Vec3f wh = normalize(wi + wo);
    return This->Kr * AnisotropicBlinn__eval(This,wh) * abs(cosThetaI);
  } 
  
  /* transmission */
  else {
    const Vec3f wh = normalize(reflect(wi,This->dz) + wo);
    return This->Kt * AnisotropicBlinn__eval(This,wh) * abs(cosThetaI);
  }
}

inline Vec3f AnisotropicBlinn__sample(const varying AnisotropicBlinn* uniform This, const Vec3f& wo, Sample3f& wi_o, const float sx, const float sy, const float sz) 
{
  //wi = Vec3f(reflect(normalize(wo),normalize(dz)),1.0f); return Kr;
  //wi = Vec3f(neg(wo),1.0f); return Kt;
  const Vec3fa wh = AnisotropicBlinn__sample(This,sx,sy);
  //if (dot(wo,wh) < 0.0f) return Vec3f(0.0f,0.0f);
  
  /* reflection */
  if (sz < This->side) {
    wi_o = make_Sample3f(reflect(wo,make_Vec3f(wh)),wh.w*This->side);
    const float cosThetaI = dot(wi_o.v,This->dz);
    return This->Kr * AnisotropicBlinn__eval(This,make_Vec3f(wh)) * abs(cosThetaI);
  }
  
  /* transmission */
  else {
    wi_o = make_Sample3f(reflect(reflect(wo,make_Vec3f(wh)),This->dz),wh.w*(1-This->side));
    const float cosThetaI = dot(wi_o.v,This->dz);
    return This->Kt * AnisotropicBlinn__eval(This,make_Vec3f(wh)) * abs(cosThetaI);
  }
}

////////////////////////////////////////////////////////////////////////////////
//                          Matte Material                                    //
////////////////////////////////////////////////////////////////////////////////

void MatteMaterial__preprocess(uniform MatteMaterial* uniform material, BRDF& brdf, const Vec3f& wo, const DifferentialGeometry& dg, const Medium& medium)  
{
}

Vec3f MatteMaterial__eval(MatteMaterial* uniform This, const BRDF& brdf, const Vec3f& wo, const DifferentialGeometry& dg, const Vec3f& wi) 
{
  Lambertian lambertian = make_Lambertian(make_Vec3f((varying Vec3fa)This->reflectance));
  return Lambertian__eval(&lambertian,wo,dg,wi);
}

Vec3f MatteMaterial__sample(MatteMaterial* uniform This, const BRDF& brdf, const Vec3f& Lw, const Vec3f& wo, const DifferentialGeometry& dg, Sample3f& wi_o, Medium& medium, const Vec2f& s)  
{
  Lambertian lambertian = make_Lambertian(make_Vec3f((varying Vec3fa)This->reflectance));
  return Lambertian__sample(&lambertian,wo,dg,wi_o,s);
}

////////////////////////////////////////////////////////////////////////////////
//                          Mirror Material                                    //
////////////////////////////////////////////////////////////////////////////////

void MirrorMaterial__preprocess(uniform MirrorMaterial* uniform material, BRDF& brdf, const Vec3f& wo, const DifferentialGeometry& dg, const Medium& medium)  
{
}

Vec3f MirrorMaterial__eval(MirrorMaterial* uniform This, const BRDF& brdf, const Vec3f& wo, const DifferentialGeometry& dg, const Vec3f& wi) {
  return make_Vec3f(0.0f);
}

Vec3f MirrorMaterial__sample(MirrorMaterial* uniform This, const BRDF& brdf, const Vec3f& Lw, const Vec3f& wo, const DifferentialGeometry& dg, Sample3f& wi_o, Medium& medium, const Vec2f& s)  
{
  wi_o = reflect_(wo,dg.Ns);
  return make_Vec3f(This->reflectance);
}

////////////////////////////////////////////////////////////////////////////////
//                          OBJ Material                                      //
////////////////////////////////////////////////////////////////////////////////

void OBJMaterial__preprocess(uniform OBJMaterial* uniform material, BRDF& brdf, const Vec3f& wo, const DifferentialGeometry& dg, const Medium& medium)  
{
    float d = material->d;
    if (material->map_d) d *= 1.0f-getTextureTexel1f(material->map_d,dg.u,dg.v);	
    brdf.Ka = make_Vec3f(material->Ka);
    //if (material->map_Ka) { brdf.Ka *= material->map_Ka->get(dg.st); }
    brdf.Kd = d * make_Vec3f(material->Kd);  
    if (material->map_Kd) brdf.Kd = brdf.Kd * getTextureTexel3f(material->map_Kd,dg.u,dg.v);	
    brdf.Ks = d * make_Vec3f(material->Ks);  
    //if (material->map_Ks) brdf.Ks *= material->map_Ks->get(dg.st); 
    brdf.Ns = material->Ns;  
    //if (material->map_Ns) { brdf.Ns *= material->map_Ns.get(dg.st); }
    brdf.Kt = (1.0f-d)*make_Vec3f(material->Kt);
    brdf.Ni = material->Ni;
}

Vec3f OBJMaterial__eval(OBJMaterial* uniform material, const BRDF& brdf, const Vec3f& wo, const DifferentialGeometry& dg, const Vec3f& wi) 
{
  Vec3f R = make_Vec3f(0.0f,0.0f,0.0f);
  const float Md = max(max(brdf.Kd.x,brdf.Kd.y),brdf.Kd.z);
  const float Ms = max(max(brdf.Ks.x,brdf.Ks.y),brdf.Ks.z);
  const float Mt = max(max(brdf.Kt.x,brdf.Kt.y),brdf.Kt.z);
  if (Md > 0.0f) {
    R = R + (1.0f/M_PI) * clamp(dot(wi,dg.Ns)) * brdf.Kd;
  }
  if (Ms > 0.0f) {
    const Sample3f refl = reflect_(wo,dg.Ns);
    if (dot(refl.v,wi) > 0.0f) 
      R = R + (brdf.Ns+2) * one_over_two_pi * pow(max(1e-10f,dot(refl.v,wi)),brdf.Ns) * clamp(dot(wi,dg.Ns)) * brdf.Ks;
  }
  if (Mt > 0.0f) {
  }
  return R;
}

Vec3f OBJMaterial__sample(OBJMaterial* uniform material, const BRDF& brdf, const Vec3f& Lw, const Vec3f& wo, const DifferentialGeometry& dg, Sample3f& wi_o, Medium& medium, const Vec2f& s)  
{
  Vec3f cd = make_Vec3f(0.0f); 
  Sample3f wid = make_Sample3f(make_Vec3f(0.0f),0.0f);
  if (max(max(brdf.Kd.x,brdf.Kd.y),brdf.Kd.z) > 0.0f) {
    wid = cosineSampleHemisphere(s.x,s.y,dg.Ns);
    cd = one_over_pi * clamp(dot(wid.v,dg.Ns)) * brdf.Kd;
  }

  Vec3f cs = make_Vec3f(0.0f); 
  Sample3f wis = make_Sample3f(make_Vec3f(0.0f),0.0f);
  if (max(max(brdf.Ks.x,brdf.Ks.y),brdf.Ks.z) > 0.0f)
  {
    const Sample3f refl = reflect_(wo,dg.Ns);
    wis = powerCosineSampleHemisphere(s.x,s.y,refl.v,brdf.Ns);
    cs = (brdf.Ns+2) * one_over_two_pi * pow(dot(refl.v,wis.v),brdf.Ns) * clamp(dot(wis.v,dg.Ns)) * brdf.Ks;
  }

  Vec3f ct = make_Vec3f(0.0f); 
  Sample3f wit = make_Sample3f(make_Vec3f(0.0f),0.0f);
  if (max(max(brdf.Kt.x,brdf.Kt.y),brdf.Kt.z) > 0.0f)
  {
    wit = make_Sample3f(neg(wo),1.0f);
    ct = brdf.Kt;
  }

  const Vec3f md = Lw*cd/wid.pdf;
  const Vec3f ms = Lw*cs/wis.pdf;
  const Vec3f mt = Lw*ct/wit.pdf;

  const float Cd = wid.pdf == 0.0f ? 0.0f : max(max(md.x,md.y),md.z);
  const float Cs = wis.pdf == 0.0f ? 0.0f : max(max(ms.x,ms.y),ms.z);
  const float Ct = wit.pdf == 0.0f ? 0.0f : max(max(mt.x,mt.y),mt.z);
  const float C  = Cd + Cs + Ct;

  if (C == 0.0f) {
    wi_o = make_Sample3f(make_Vec3f(0,0,0),0);
    return make_Vec3f(0,0,0);
  }

  const float CPd = Cd/C;
  const float CPs = Cs/C;
  const float CPt = Ct/C;

  if (s.x < CPd) {
    wi_o = make_Sample3f(wid.v,wid.pdf*CPd);
    return cd;
  } 
  else if (s.x < CPd + CPs)
  {
    wi_o = make_Sample3f(wis.v,wis.pdf*CPs);
    return cs;
  }
  else 
  {
    wi_o = make_Sample3f(wit.v,wit.pdf*CPt);
    return ct;
  }
}

////////////////////////////////////////////////////////////////////////////////
//                        Metal Material                                      //
////////////////////////////////////////////////////////////////////////////////

void MetalMaterial__preprocess(uniform MetalMaterial* uniform material, BRDF& brdf, const Vec3f& wo, const DifferentialGeometry& dg, const Medium& medium)  
{
}

Vec3f MetalMaterial__eval(MetalMaterial* uniform This, const BRDF& brdf, const Vec3f& wo, const DifferentialGeometry& dg, const Vec3f& wi) 
{
  const FresnelConductor fresnel = make_FresnelConductor(make_Vec3f(This->eta),make_Vec3f(This->k));
  const PowerCosineDistribution distribution = make_PowerCosineDistribution(rcp(This->roughness));

  const float cosThetaO = dot(wo,dg.Ns);
  const float cosThetaI = dot(wi,dg.Ns);
  if (cosThetaI <= 0.0f || cosThetaO <= 0.0f) return make_Vec3f(0.f);
  const Vec3f wh = normalize(wi+wo);
  const float cosThetaH = dot(wh, dg.Ns);
  const float cosTheta = dot(wi, wh); // = dot(wo, wh);
  const Vec3f F = eval(fresnel,cosTheta);
  const float D = eval(distribution,cosThetaH);
  const float G = min(1.0f, min(2.0f * cosThetaH * cosThetaO / cosTheta, 
                                2.0f * cosThetaH * cosThetaI / cosTheta));
  return (make_Vec3f(This->reflectance)*F) * D * G * rcp(4.0f*cosThetaO);
}

Vec3f MetalMaterial__sample(MetalMaterial* uniform This, const BRDF& brdf, const Vec3f& Lw, const Vec3f& wo, const DifferentialGeometry& dg, Sample3f& wi_o, Medium& medium, const Vec2f& s)  
{
  const PowerCosineDistribution distribution = make_PowerCosineDistribution(rcp(This->roughness));

  if (dot(wo,dg.Ns) <= 0.0f) return make_Vec3f(0.0f);
  sample(distribution,wo,dg.Ns,wi_o,s);
  if (dot(wi_o.v,dg.Ns) <= 0.0f) return make_Vec3f(0.0f);
  return MetalMaterial__eval(This,brdf,wo,dg,wi_o.v);
}

////////////////////////////////////////////////////////////////////////////////
//                        ReflectiveMetal Material                            //
////////////////////////////////////////////////////////////////////////////////

void ReflectiveMetalMaterial__preprocess(uniform ReflectiveMetalMaterial* uniform material, BRDF& brdf, const Vec3f& wo, const DifferentialGeometry& dg, const Medium& medium)  {
}

Vec3f ReflectiveMetalMaterial__eval(ReflectiveMetalMaterial* uniform This, const BRDF& brdf, const Vec3f& wo, const DifferentialGeometry& dg, const Vec3f& wi) {
  return make_Vec3f(0.0f);
}

Vec3f ReflectiveMetalMaterial__sample(ReflectiveMetalMaterial* uniform This, const BRDF& brdf, const Vec3f& Lw, const Vec3f& wo, const DifferentialGeometry& dg, Sample3f& wi_o, Medium& medium, const Vec2f& s)  
{
  wi_o = reflect_(wo,dg.Ns);
  return make_Vec3f(This->reflectance) * fresnelConductor(dot(wo,dg.Ns),make_Vec3f((varying Vec3fa)This->eta),make_Vec3f((varying Vec3fa)This->k));
}

////////////////////////////////////////////////////////////////////////////////
//                        Velvet Material                                     //
////////////////////////////////////////////////////////////////////////////////

void VelvetMaterial__preprocess(uniform VelvetMaterial* uniform material, BRDF& brdf, const Vec3f& wo, const DifferentialGeometry& dg, const Medium& medium)  
{
}

Vec3f VelvetMaterial__eval(VelvetMaterial* uniform This, const BRDF& brdf, const Vec3f& wo, const DifferentialGeometry& dg, const Vec3f& wi) 
{
  Minneart minneart; Minneart__Constructor(&minneart,(varying Vec3f)make_Vec3f(This->reflectance),This->backScattering);
  Velvety velvety; Velvety__Constructor (&velvety,make_Vec3f((varying Vec3fa)This->horizonScatteringColor),This->horizonScatteringFallOff);
  return Minneart__eval(&minneart,wo,dg,wi) + Velvety__eval(&velvety,wo,dg,wi);
}

Vec3f VelvetMaterial__sample(VelvetMaterial* uniform This, const BRDF& brdf, const Vec3f& Lw, const Vec3f& wo, const DifferentialGeometry& dg, Sample3f& wi_o, Medium& medium, const Vec2f& s)  
{
  Minneart minneart; Minneart__Constructor(&minneart,make_Vec3f((varying Vec3fa)This->reflectance),This->backScattering);
  Velvety velvety; Velvety__Constructor (&velvety,make_Vec3f((varying Vec3fa)This->horizonScatteringColor),This->horizonScatteringFallOff);

  Sample3f wi0; Vec3f c0 = Minneart__sample(&minneart,wo,dg,wi0,s);
  Sample3f wi1; Vec3f c1 = Velvety__sample(&velvety,wo,dg,wi1,s);
  return sample_component2(c0,wi0,medium,c1,wi1,medium,Lw,wi_o,medium,s.x);
}

////////////////////////////////////////////////////////////////////////////////
//                          Dielectric Material                               //
////////////////////////////////////////////////////////////////////////////////

void DielectricMaterial__preprocess(uniform DielectricMaterial* uniform material, BRDF& brdf, const Vec3f& wo, const DifferentialGeometry& dg, const Medium& medium)  
{
}

Vec3f DielectricMaterial__eval(DielectricMaterial* uniform material, const BRDF& brdf, const Vec3f& wo, const DifferentialGeometry& dg, const Vec3f& wi) {
  return make_Vec3f(0.0f);
}

Vec3f DielectricMaterial__sample(DielectricMaterial* uniform material, const BRDF& brdf, const Vec3f& Lw, const Vec3f& wo, const DifferentialGeometry& dg, Sample3f& wi_o, Medium& medium, const Vec2f& s)  
{
  float eta = 0.0f;
  Medium mediumOutside = make_Medium(make_Vec3f((varying Vec3fa)material->transmissionOutside),material->etaOutside);
  Medium mediumInside  = make_Medium(make_Vec3f((varying Vec3fa)material->transmissionInside ),material->etaInside );
  Medium mediumFront, mediumBack;
  if (eq(medium,mediumInside)) {
    eta = material->etaInside/material->etaOutside;
    mediumFront = mediumInside;
    mediumBack = mediumOutside;
  }
  else {
    eta = material->etaOutside/material->etaInside;
    mediumFront = mediumOutside;
    mediumBack = mediumInside;
  }

  float cosThetaO = clamp(dot(wo,dg.Ns));
  float cosThetaI; Sample3f wit = refract(wo,dg.Ns,eta,cosThetaO,cosThetaI);
  Sample3f wis = reflect_(wo,dg.Ns);
  float R = fresnelDielectric(cosThetaO,cosThetaI,eta);
  Vec3f cs = make_Vec3f(R);
  Vec3f ct = make_Vec3f(1.0f-R);
  return sample_component2(cs,wis,mediumFront,ct,wit,mediumBack,Lw,wi_o,medium,s.x);
}

////////////////////////////////////////////////////////////////////////////////
//                          ThinDielectric Material                               //
////////////////////////////////////////////////////////////////////////////////

void ThinDielectricMaterial__preprocess(uniform ThinDielectricMaterial* uniform This, BRDF& brdf, const Vec3f& wo, const DifferentialGeometry& dg, const Medium& medium)  
{
}

Vec3f ThinDielectricMaterial__eval(ThinDielectricMaterial* uniform This, const BRDF& brdf, const Vec3f& wo, const DifferentialGeometry& dg, const Vec3f& wi) {
  return make_Vec3f(0.0f);
}

Vec3f ThinDielectricMaterial__sample(ThinDielectricMaterial* uniform This, const BRDF& brdf, const Vec3f& Lw, const Vec3f& wo, const DifferentialGeometry& dg, Sample3f& wi_o, Medium& medium, const Vec2f& s)  
{
  float cosThetaO = clamp(dot(wo,dg.Ns));
  if (cosThetaO <= 0.0f) return make_Vec3f(0.0f);
  float R = fresnelDielectric(cosThetaO,rcp(This->eta));
  Sample3f wit = make_Sample3f(neg(wo),1.0f);
  Sample3f wis = reflect_(wo,dg.Ns);
  Vec3f ct = exp(make_Vec3f(This->transmissionFactor)*rcp(cosThetaO))*make_Vec3f(1.0f-R);
  Vec3f cs = make_Vec3f(R);
  return sample_component2(cs,wis,medium,ct,wit,medium,Lw,wi_o,medium,s.x);
}

////////////////////////////////////////////////////////////////////////////////
//                     MetallicPaint Material                                 //
////////////////////////////////////////////////////////////////////////////////

void MetallicPaintMaterial__preprocess(uniform MetallicPaintMaterial* uniform material, BRDF& brdf, const Vec3f& wo, const DifferentialGeometry& dg, const Medium& medium)  
{
}

Vec3f MetallicPaintMaterial__eval(MetallicPaintMaterial* uniform This, const BRDF& brdf, const Vec3f& wo, const DifferentialGeometry& dg, const Vec3f& wi) 
{
  DielectricReflection reflection; DielectricReflection__Constructor(&reflection, 1.0f, This->eta);
  DielectricLayerLambertian lambertian; DielectricLayerLambertian__Constructor(&lambertian, make_Vec3f((varying float)1.0f), 1.0f, This->eta, make_Lambertian(make_Vec3f((varying Vec3fa)This->shadeColor)));
  return DielectricReflection__eval(&reflection,wo,dg,wi) + DielectricLayerLambertian__eval(&lambertian,wo,dg,wi);
}

Vec3f MetallicPaintMaterial__sample(MetallicPaintMaterial* uniform This, const BRDF& brdf, const Vec3f& Lw, const Vec3f& wo, const DifferentialGeometry& dg, Sample3f& wi_o, Medium& medium, const Vec2f& s)  
{
  DielectricReflection reflection; DielectricReflection__Constructor(&reflection, 1.0f, This->eta);
  DielectricLayerLambertian lambertian; DielectricLayerLambertian__Constructor(&lambertian, make_Vec3f((varying float)1.0f), 1.0f, This->eta, make_Lambertian(make_Vec3f((varying Vec3fa)This->shadeColor)));
  Sample3f wi0; Vec3f c0 = DielectricReflection__sample(&reflection,wo,dg,wi0,s);
  Sample3f wi1; Vec3f c1 = DielectricLayerLambertian__sample(&lambertian,wo,dg,wi1,s);
  return sample_component2(c0,wi0,medium,c1,wi1,medium,Lw,wi_o,medium,s.x);
}

////////////////////////////////////////////////////////////////////////////////
//                              Hair Material                                 //
////////////////////////////////////////////////////////////////////////////////

void HairMaterial__preprocess(uniform HairMaterial* uniform This, BRDF& brdf, const Vec3f& wo, const DifferentialGeometry& dg, const Medium& medium)  
{
  AnisotropicBlinn__Constructor((varying AnisotropicBlinn* uniform)&brdf,make_Vec3f(This->Kr),make_Vec3f(This->Kt),dg.Tx,(varying float)This->nx,dg.Ty,(varying float)This->ny,dg.Ng);
}

Vec3f HairMaterial__eval(HairMaterial* uniform This, const BRDF& brdf, const Vec3f& wo, const DifferentialGeometry& dg, const Vec3f& wi) 
{
  return AnisotropicBlinn__eval((varying AnisotropicBlinn* uniform)&brdf,wo,wi);
}

Vec3f HairMaterial__sample(HairMaterial* uniform This, const BRDF& brdf, const Vec3f& Lw, const Vec3f& wo, const DifferentialGeometry& dg, Sample3f& wi_o, Medium& medium, const Vec2f& s)  
{
  return AnisotropicBlinn__sample((varying AnisotropicBlinn* uniform)&brdf,wo,wi_o,s.x,s.y,s.x);
}

////////////////////////////////////////////////////////////////////////////////
//                              Material                                      //
////////////////////////////////////////////////////////////////////////////////

inline void Material__preprocess(ISPCMaterial* uniform materials, int materialID, uniform int numMaterials, BRDF& brdf, const Vec3f& wo, const DifferentialGeometry& dg, const Medium& medium)  
{
  foreach_unique (id in materialID)
  {
    if (id >= 0 && id < numMaterials) // FIXME: workaround for ISPC bug, location reached with empty execution mask
    {
      ISPCMaterial* uniform material = &materials[id];

      switch (material->ty) {
      case MATERIAL_OBJ  : OBJMaterial__preprocess  ((uniform OBJMaterial* uniform)  material,brdf,wo,dg,medium); break;
      case MATERIAL_METAL: MetalMaterial__preprocess((uniform MetalMaterial* uniform)material,brdf,wo,dg,medium); break;
      case MATERIAL_REFLECTIVE_METAL: ReflectiveMetalMaterial__preprocess((uniform ReflectiveMetalMaterial* uniform)material,brdf,wo,dg,medium); break;
      case MATERIAL_VELVET: VelvetMaterial__preprocess((uniform VelvetMaterial* uniform)material,brdf,wo,dg,medium); break;
      case MATERIAL_DIELECTRIC: DielectricMaterial__preprocess((uniform DielectricMaterial* uniform)material,brdf,wo,dg,medium); break;
      case MATERIAL_METALLIC_PAINT: MetallicPaintMaterial__preprocess((uniform MetallicPaintMaterial* uniform)material,brdf,wo,dg,medium); break;
      case MATERIAL_MATTE: MatteMaterial__preprocess((uniform MatteMaterial* uniform)material,brdf,wo,dg,medium); break;
      case MATERIAL_MIRROR: MirrorMaterial__preprocess((uniform MirrorMaterial* uniform)material,brdf,wo,dg,medium); break;
      case MATERIAL_THIN_DIELECTRIC: ThinDielectricMaterial__preprocess((uniform ThinDielectricMaterial* uniform)material,brdf,wo,dg,medium); break;
      case MATERIAL_HAIR: HairMaterial__preprocess((uniform HairMaterial* uniform)material,brdf,wo,dg,medium); break;
      default: break;
      }
    }
  }
}

inline Vec3f Material__eval(ISPCMaterial* uniform materials, int materialID, uniform int numMaterials, const BRDF& brdf, const Vec3f& wo, const DifferentialGeometry& dg, const Vec3f& wi)
{
  Vec3f c = make_Vec3f(0.0f);
  foreach_unique (id in materialID)
  {
    if (id >= 0 && id < numMaterials) // FIXME: workaround for ISPC bug, location reached with empty execution mask
    {
      ISPCMaterial* uniform material = &materials[id];
      switch (material->ty) {
      case MATERIAL_OBJ  : c = OBJMaterial__eval  ((uniform OBJMaterial* uniform)  material, brdf, wo, dg, wi); break;
      case MATERIAL_METAL: c = MetalMaterial__eval((uniform MetalMaterial* uniform)material, brdf, wo, dg, wi); break;
      case MATERIAL_REFLECTIVE_METAL: c = ReflectiveMetalMaterial__eval((uniform ReflectiveMetalMaterial* uniform)material, brdf, wo, dg, wi); break;
      case MATERIAL_VELVET: c = VelvetMaterial__eval((uniform VelvetMaterial* uniform)material, brdf, wo, dg, wi); break;
      case MATERIAL_DIELECTRIC: c = DielectricMaterial__eval((uniform DielectricMaterial* uniform)material, brdf, wo, dg, wi); break;
      case MATERIAL_METALLIC_PAINT: c = MetallicPaintMaterial__eval((uniform MetallicPaintMaterial* uniform)material, brdf, wo, dg, wi); break;
      case MATERIAL_MATTE: c = MatteMaterial__eval((uniform MatteMaterial* uniform)material, brdf, wo, dg, wi); break;
      case MATERIAL_MIRROR: c = MirrorMaterial__eval((uniform MirrorMaterial* uniform)material, brdf, wo, dg, wi); break;
      case MATERIAL_THIN_DIELECTRIC: c = ThinDielectricMaterial__eval((uniform ThinDielectricMaterial* uniform)material, brdf, wo, dg, wi); break;
      case MATERIAL_HAIR: c = HairMaterial__eval((uniform HairMaterial* uniform)material, brdf, wo, dg, wi); break;
      default: c = make_Vec3f(0.0f); 
      }
    }
  }
  return c;
}

inline Vec3f Material__sample(ISPCMaterial* uniform uniform materials, int materialID, uniform int numMaterials, const BRDF& brdf, const Vec3f& Lw, const Vec3f& wo, const DifferentialGeometry& dg, Sample3f& wi_o, Medium& medium, const Vec2f& s)  
{  
  Vec3f c = make_Vec3f(0.0f);
  foreach_unique (id in materialID)
  {
    if (id >= 0 && id < numMaterials) // FIXME: workaround for ISPC bug, location reached with empty execution mask
    {
      ISPCMaterial* uniform material = &materials[id];
      switch (material->ty) {
      case MATERIAL_OBJ  : c = OBJMaterial__sample  ((uniform OBJMaterial* uniform)  material, brdf, Lw, wo, dg, wi_o, medium, s); break;
      case MATERIAL_METAL: c = MetalMaterial__sample((uniform MetalMaterial* uniform)material, brdf, Lw, wo, dg, wi_o, medium, s); break;
      case MATERIAL_REFLECTIVE_METAL: c = ReflectiveMetalMaterial__sample((uniform ReflectiveMetalMaterial* uniform)material, brdf, Lw, wo, dg, wi_o, medium, s); break;
      case MATERIAL_VELVET: c = VelvetMaterial__sample((uniform VelvetMaterial* uniform)material, brdf, Lw, wo, dg, wi_o, medium, s); break;
      case MATERIAL_DIELECTRIC: c = DielectricMaterial__sample((uniform DielectricMaterial* uniform)material, brdf, Lw, wo, dg, wi_o, medium, s); break;
      case MATERIAL_METALLIC_PAINT: c = MetallicPaintMaterial__sample((uniform MetallicPaintMaterial* uniform)material, brdf, Lw, wo, dg, wi_o, medium, s); break;
      case MATERIAL_MATTE: c = MatteMaterial__sample((uniform MatteMaterial* uniform)material, brdf, Lw, wo, dg, wi_o, medium, s); break;
      case MATERIAL_MIRROR: c = MirrorMaterial__sample((uniform MirrorMaterial* uniform)material, brdf, Lw, wo, dg, wi_o, medium, s); break;
      case MATERIAL_THIN_DIELECTRIC: c = ThinDielectricMaterial__sample((uniform ThinDielectricMaterial* uniform)material, brdf, Lw, wo, dg, wi_o, medium, s); break;
      case MATERIAL_HAIR: c = HairMaterial__sample((uniform HairMaterial* uniform)material, brdf, Lw, wo, dg, wi_o, medium, s); break;
      default: c = make_Vec3f(0.0f); 
      }
    }
  }
  return c;
}


////////////////////////////////////////////////////////////////////////////////
//                               Scene                                        //
////////////////////////////////////////////////////////////////////////////////

/* scene data */
extern uniform ISPCScene* uniform g_ispc_scene;
RTCDevice g_device = NULL;
RTCScene g_scene = NULL;
RTCScene* uniform geomID_to_scene = NULL;
ISPCInstance* uniform* uniform geomID_to_inst = NULL;

/* render function to use */
renderPixelFunc renderPixel;

/* occlusion filter function */
void intersectionFilterReject(void* uniform ptr, RTCRay& ray);
void intersectionFilterOBJ(void* uniform ptr, RTCRay& ray);
void occlusionFilterOpaque(void* uniform ptr, RTCRay& ray);
void occlusionFilterOBJ(void* uniform ptr, RTCRay& ray);
void occlusionFilterHair(void* uniform ptr, RTCRay& ray);

/* error reporting function */
void error_handler(const uniform RTCError code, const uniform int8* uniform str = NULL)
{
  if (code == RTC_NO_ERROR) 
    return;

  print("Embree: ");
  switch (code) {
  case RTC_UNKNOWN_ERROR    : print("RTC_UNKNOWN_ERROR"); break;
  case RTC_INVALID_ARGUMENT : print("RTC_INVALID_ARGUMENT"); break;
  case RTC_INVALID_OPERATION: print("RTC_INVALID_OPERATION"); break;
  case RTC_OUT_OF_MEMORY    : print("RTC_OUT_OF_MEMORY"); break;
  case RTC_UNSUPPORTED_CPU  : print("RTC_UNSUPPORTED_CPU"); break;
  case RTC_CANCELLED        : print("RTC_CANCELLED"); break;
  default                   : print("invalid error code"); break;
  }
  if (str) { 
    print(" ("); 
    while (*str) putchar(*str++); 
    print(")\n"); 
  }
  abort();
} // error handler

/* accumulation buffer */
uniform Vec3fa* uniform g_accu = NULL;
uniform unsigned int g_accu_width = 0;
uniform unsigned int g_accu_height = 0;
uniform unsigned int g_accu_count = 0;
uniform Vec3f g_accu_vx;
uniform Vec3f g_accu_vy;
uniform Vec3f g_accu_vz;
uniform Vec3f g_accu_p;
extern uniform bool g_changed;
extern uniform int g_instancing_mode;


uniform bool g_animation = true;
uniform bool g_use_smooth_normals = false;
void device_key_pressed(uniform int key)
{
  if (key == 32  /* */) g_animation = !g_animation;
  if (key == 115 /*c*/) { g_use_smooth_normals = !g_use_smooth_normals; g_changed = true; }
  else device_key_pressed_default(key);
}

/* called by the C++ code for initialization */
export void device_init (uniform int8* uniform cfg)
{
  /* initialize last seen camera */
  g_accu_vx = make_Vec3f(0.0f);
  g_accu_vy = make_Vec3f(0.0f);
  g_accu_vz = make_Vec3f(0.0f);
  g_accu_p  = make_Vec3f(0.0f);

  /* create new Embree device */
  g_device = rtcNewDevice(cfg);
  error_handler(rtcDeviceGetError(g_device));

  /* set error handler */
  rtcDeviceSetErrorFunction(g_device,error_handler);

  /* set start render mode */
  renderPixel = renderPixelStandard;
  //  renderPixel = renderPixelEyeLight;
  key_pressed_handler = device_key_pressed;

} // device_init

uniform unsigned int convertTriangleMesh(uniform ISPCTriangleMesh* uniform mesh, RTCScene scene_out)
{
  uniform unsigned int geomID = rtcNewTriangleMesh (scene_out, RTC_GEOMETRY_STATIC, mesh->numTriangles, mesh->numVertices, mesh->positions2 ? 2 : 1);
  rtcSetBuffer(scene_out, geomID, RTC_VERTEX_BUFFER, mesh->positions, 0, sizeof(uniform Vec3fa      ));
  if (mesh->positions2) rtcSetBuffer(scene_out, geomID, RTC_VERTEX_BUFFER1, mesh->positions2, 0, sizeof(uniform Vec3fa      ));
  rtcSetBuffer(scene_out, geomID, RTC_INDEX_BUFFER,  mesh->triangles, 0, sizeof(uniform ISPCTriangle));
  mesh->geomID = geomID;
  rtcSetOcclusionFilterFunction(scene_out,geomID,(RTCFilterFuncVarying)&occlusionFilterOpaque);
  
  uniform ISPCMaterial& material = g_ispc_scene->materials[mesh->meshMaterialID];
  //if (material.ty == MATERIAL_DIELECTRIC || material.ty == MATERIAL_THIN_DIELECTRIC)
  //  rtcSetOcclusionFilterFunction(scene_out,geomID,(RTCFilterFuncVarying)&intersectionFilterReject);
  //else 
  if (material.ty == MATERIAL_OBJ) 
  {
    uniform OBJMaterial& obj = (uniform OBJMaterial&) material;
    if (obj.d != 1.0f || obj.map_d) {
      rtcSetIntersectionFilterFunction(scene_out,geomID,(RTCFilterFuncVarying)&intersectionFilterOBJ);
      rtcSetOcclusionFilterFunction   (scene_out,geomID,(RTCFilterFuncVarying)&occlusionFilterOBJ);
    }
  }
  return geomID;
}

uniform unsigned int convertQuadMesh(uniform ISPCQuadMesh* uniform mesh, RTCScene scene_out)
{
  uniform unsigned int geomID = rtcNewQuadMesh (scene_out, RTC_GEOMETRY_STATIC, mesh->numQuads, mesh->numVertices, mesh->positions2 ? 2 : 1);
  rtcSetBuffer(scene_out, geomID, RTC_VERTEX_BUFFER, mesh->positions, 0, sizeof(uniform Vec3fa      ));
  if (mesh->positions2) rtcSetBuffer(scene_out, geomID, RTC_VERTEX_BUFFER1, mesh->positions2, 0, sizeof(uniform Vec3fa      ));
  rtcSetBuffer(scene_out, geomID, RTC_INDEX_BUFFER,  mesh->quads, 0, sizeof(uniform ISPCQuad));
  mesh->geomID = geomID;
  rtcSetOcclusionFilterFunction(scene_out,geomID,(RTCFilterFuncVarying)&occlusionFilterOpaque);
  
  uniform ISPCMaterial& material = g_ispc_scene->materials[mesh->meshMaterialID];
  //if (material.ty == MATERIAL_DIELECTRIC || material.ty == MATERIAL_THIN_DIELECTRIC)
  //  rtcSetOcclusionFilterFunction(scene_out,geomID,(RTCFilterFuncVarying)&intersectionFilterReject);
  //else 
  if (material.ty == MATERIAL_OBJ) 
  {
    uniform OBJMaterial& obj = (uniform OBJMaterial&) material;
    if (obj.d != 1.0f || obj.map_d) {
      rtcSetIntersectionFilterFunction(scene_out,geomID,(RTCFilterFuncVarying)&intersectionFilterOBJ);
      rtcSetOcclusionFilterFunction   (scene_out,geomID,(RTCFilterFuncVarying)&occlusionFilterOBJ);
    }
  }
  return geomID;
}

uniform unsigned int convertSubdivMesh(uniform ISPCSubdivMesh* uniform mesh, RTCScene scene_out)
{
  uniform unsigned int geomID = rtcNewSubdivisionMesh(scene_out, RTC_GEOMETRY_DYNAMIC, mesh->numFaces, mesh->numEdges, mesh->numVertices, 
                                                      mesh->numEdgeCreases, mesh->numVertexCreases, mesh->numHoles);
  mesh->geomID = geomID;												
  for (size_t i=0; i<mesh->numEdges; i++) mesh->subdivlevel[i] = FIXED_EDGE_TESSELLATION_VALUE;
  rtcSetBuffer(scene_out, geomID, RTC_VERTEX_BUFFER, mesh->positions, 0, sizeof(uniform Vec3fa  ));
  rtcSetBuffer(scene_out, geomID, RTC_LEVEL_BUFFER,  mesh->subdivlevel, 0, sizeof(uniform float));
  rtcSetBuffer(scene_out, geomID, RTC_INDEX_BUFFER,  mesh->position_indices  , 0, sizeof(uniform unsigned int));
  rtcSetBuffer(scene_out, geomID, RTC_FACE_BUFFER,   mesh->verticesPerFace, 0, sizeof(uniform unsigned int));
  rtcSetBuffer(scene_out, geomID, RTC_HOLE_BUFFER,   mesh->holes, 0, sizeof(uniform unsigned int));
  rtcSetBuffer(scene_out, geomID, RTC_EDGE_CREASE_INDEX_BUFFER,    mesh->edge_creases,          0, 2*sizeof(uniform unsigned int));
  rtcSetBuffer(scene_out, geomID, RTC_EDGE_CREASE_WEIGHT_BUFFER,   mesh->edge_crease_weights,   0, sizeof(uniform float));
  rtcSetBuffer(scene_out, geomID, RTC_VERTEX_CREASE_INDEX_BUFFER,  mesh->vertex_creases,        0, sizeof(uniform unsigned int));
  rtcSetBuffer(scene_out, geomID, RTC_VERTEX_CREASE_WEIGHT_BUFFER, mesh->vertex_crease_weights, 0, sizeof(uniform float));
  rtcSetOcclusionFilterFunction(scene_out,geomID,(RTCFilterFuncVarying)&occlusionFilterOpaque);
  return geomID;
} 

uniform unsigned int convertLineSegments(uniform ISPCLineSegments* uniform mesh, RTCScene scene_out)
{
  uniform unsigned int geomID = rtcNewLineSegments (scene_out, RTC_GEOMETRY_STATIC, mesh->numSegments, mesh->numVertices, mesh->v2 ? 2 : 1);
  rtcSetBuffer(scene_out,geomID,RTC_VERTEX_BUFFER,mesh->v,0,sizeof(uniform Vertex));
  if (mesh->v2) rtcSetBuffer(scene_out,geomID,RTC_VERTEX_BUFFER1,mesh->v2,0,sizeof(uniform Vertex));
  rtcSetBuffer(scene_out,geomID,RTC_INDEX_BUFFER,mesh->indices,0,sizeof(uniform int));
  rtcSetOcclusionFilterFunction(scene_out,geomID,(RTCFilterFuncVarying)&occlusionFilterHair);
  return geomID;
}

uniform unsigned int convertHairSet(uniform ISPCHairSet* uniform hair, RTCScene scene_out)
{
  uniform unsigned int geomID = rtcNewHairGeometry (scene_out, RTC_GEOMETRY_STATIC, hair->numHairs, hair->numVertices, hair->v2 ? 2 : 1);
  rtcSetBuffer(scene_out,geomID,RTC_VERTEX_BUFFER,hair->v,0,sizeof(uniform Vertex));
  if (hair->v2) rtcSetBuffer(scene_out,geomID,RTC_VERTEX_BUFFER1,hair->v2,0,sizeof(uniform Vertex));
  rtcSetBuffer(scene_out,geomID,RTC_INDEX_BUFFER,hair->hairs,0,sizeof(uniform ISPCHair));
  rtcSetOcclusionFilterFunction(scene_out,geomID,(RTCFilterFuncVarying)&occlusionFilterHair);
  return geomID;
}

void convertGroup(uniform ISPCGroup* uniform group, RTCScene scene_out)
{
  for (uniform size_t i=0; i<group->numGeometries; i++)
  {
    uniform ISPCGeometry* uniform geometry = group->geometries[i];
    if (geometry->type == SUBDIV_MESH)
      convertSubdivMesh((uniform ISPCSubdivMesh* uniform) geometry, scene_out);
    else if (geometry->type == TRIANGLE_MESH)
      convertTriangleMesh((uniform ISPCTriangleMesh* uniform) geometry, scene_out);
<<<<<<< HEAD
    else if (geometry->type == QUAD_MESH)
      convertQuadMesh((uniform ISPCQuadMesh* uniform) geometry, scene_out);
=======
    else if (geometry->type == LINE_SEGMENTS)
      convertLineSegments((uniform ISPCLineSegments* uniform) geometry, scene_out);
>>>>>>> efbe9975
    else if (geometry->type == HAIR_SET)
      convertHairSet((uniform ISPCHairSet* uniform) geometry, scene_out);
    else
      assert(false);
  }
}

uniform unsigned int convertInstance(uniform ISPCInstance* uniform instance, uniform int meshID, RTCScene scene_out)
{
  if (g_instancing_mode == 1) {
    uniform unsigned int geom_inst = instance->geomID;
    uniform unsigned int geomID = rtcNewGeometryInstance(scene_out, geom_inst);
    rtcSetTransform(scene_out,geomID,RTC_MATRIX_COLUMN_MAJOR_ALIGNED16,&instance->space.l.vx.x);
    return geomID;
  } else {
    RTCScene scene_inst = geomID_to_scene[instance->geomID];
    uniform unsigned int geomID = rtcNewInstance(scene_out, scene_inst);
    rtcSetTransform(scene_out,geomID,RTC_MATRIX_COLUMN_MAJOR_ALIGNED16,&instance->space.l.vx.x);
    return geomID;
  } 
}     

typedef uniform ISPCInstance* uniform ISPCInstance_ptr;
typedef uniform ISPCGeometry* uniform ISPCGeometry_ptr;

RTCScene convertScene(uniform ISPCScene* uniform scene_in,const uniform Vec3fa& cam_org)
{  
  for (uniform size_t i=0; i<scene_in->numGeometries; i++)
  {
    uniform ISPCGeometry* uniform geometry = scene_in->geometries[i];
    if (geometry->type == SUBDIV_MESH) {
      g_subdiv_mode = true; break;
    }
  } 

  uniform size_t numGeometries = scene_in->numGeometries;  
  geomID_to_scene = uniform new RTCScene[numGeometries];
  geomID_to_inst  = uniform new ISPCInstance_ptr[numGeometries];

  /* create scene */
  uniform int scene_flags = RTC_SCENE_STATIC | RTC_SCENE_INCOHERENT;
  uniform int scene_aflags = RTC_INTERSECT_UNIFORM | RTC_INTERSECT_VARYING;

  if (g_subdiv_mode)   
    scene_flags = RTC_SCENE_DYNAMIC | RTC_SCENE_INCOHERENT | RTC_SCENE_ROBUST;

  scene_aflags |= RTC_INTERPOLATE;

  RTCScene scene_out = rtcDeviceNewScene(g_device,(RTCSceneFlags)scene_flags, (RTCAlgorithmFlags) scene_aflags);

  /* use geometry instancing feature */
  if (g_instancing_mode == 1)
  {
    for (uniform size_t i=0; i<scene_in->numGeometries; i++)
    {
      uniform ISPCGeometry* uniform geometry = scene_in->geometries[i];
      if (geometry->type == SUBDIV_MESH) {
        uniform unsigned int geomID = convertSubdivMesh((uniform ISPCSubdivMesh* uniform) geometry, scene_out);
        assert(geomID == i); 
        rtcDisable(scene_out,geomID);
      }
      else if (geometry->type == TRIANGLE_MESH) {
        uniform unsigned int geomID = convertTriangleMesh((uniform ISPCTriangleMesh* uniform) geometry, scene_out);
        assert(geomID == i); 
        rtcDisable(scene_out,geomID);
      }
<<<<<<< HEAD
      else if (geometry->type == QUAD_MESH) {
        uniform unsigned int geomID = convertQuadMesh((uniform ISPCQuadMesh* uniform) geometry, scene_out);
=======
      else if (geometry->type == LINE_SEGMENTS) {
        uniform unsigned int geomID = convertLineSegments((uniform ISPCLineSegments* uniform) geometry, scene_out);
>>>>>>> efbe9975
        assert(geomID == i); 
        rtcDisable(scene_out,geomID);
      }
      else if (geometry->type == HAIR_SET) {
        uniform unsigned int geomID = convertHairSet((uniform ISPCHairSet* uniform) geometry, scene_out);
        assert(geomID == i); 
        rtcDisable(scene_out,geomID);
      }
      else if (geometry->type == INSTANCE) {
        uniform unsigned int geomID = convertInstance((uniform ISPCInstance* uniform) geometry, i, scene_out);
        assert(geomID == i); geomID_to_inst[geomID] = (uniform ISPCInstance* uniform) geometry;
      }
      else
        assert(false);
    }
  }

  /* use scene instancing feature */
  else if (g_instancing_mode == 2 || g_instancing_mode == 3)
  {
    for (uniform size_t i=0; i<scene_in->numGeometries; i++)
    {
      uniform ISPCGeometry* uniform geometry = scene_in->geometries[i];
      if (geometry->type == SUBDIV_MESH) {
        RTCScene objscene = rtcDeviceNewScene(g_device, (RTCSceneFlags)scene_flags,(RTCAlgorithmFlags) scene_aflags);
        convertSubdivMesh((uniform ISPCSubdivMesh* uniform) geometry, objscene);
        geomID_to_scene[i] = objscene;
        rtcCommit(objscene);
      }
      else if (geometry->type == TRIANGLE_MESH) {
        RTCScene objscene = rtcDeviceNewScene(g_device, (RTCSceneFlags)scene_flags,(RTCAlgorithmFlags) scene_aflags);
        convertTriangleMesh((uniform ISPCTriangleMesh* uniform) geometry, objscene);
        geomID_to_scene[i] = objscene;
        rtcCommit(objscene);
      }
<<<<<<< HEAD
      else if (geometry->type == QUAD_MESH) {
        RTCScene objscene = rtcDeviceNewScene(g_device, (RTCSceneFlags)scene_flags,(RTCAlgorithmFlags) scene_aflags);
        convertQuadMesh((uniform ISPCQuadMesh* uniform) geometry, objscene);
=======
      else if (geometry->type == LINE_SEGMENTS) {
        RTCScene objscene = rtcDeviceNewScene(g_device, (RTCSceneFlags)scene_flags,(RTCAlgorithmFlags) scene_aflags);
        convertLineSegments((uniform ISPCLineSegments* uniform) geometry, objscene);
>>>>>>> efbe9975
        geomID_to_scene[i] = objscene;
        rtcCommit(objscene);
      }
      else if (geometry->type == HAIR_SET) {
        RTCScene objscene = rtcDeviceNewScene(g_device, (RTCSceneFlags)scene_flags,(RTCAlgorithmFlags) scene_aflags);
        convertHairSet((uniform ISPCHairSet* uniform) geometry, objscene);
        geomID_to_scene[i] = objscene;
        rtcCommit(objscene);
      }
      else if (geometry->type == GROUP) {
        RTCScene objscene = rtcDeviceNewScene(g_device, (RTCSceneFlags)scene_flags,(RTCAlgorithmFlags) scene_aflags);
        convertGroup((uniform ISPCGroup* uniform) geometry, objscene);
        geomID_to_scene[i] = objscene;
        rtcCommit(objscene);
      }
      else if (geometry->type == INSTANCE) {
        uniform unsigned int geomID = convertInstance((uniform ISPCInstance* uniform) geometry, i, scene_out);
        geomID_to_scene[i] = NULL; geomID_to_inst[geomID] = (uniform ISPCInstance* uniform) geometry;
      }
      else
        assert(false);
    }
  } 

  /* no instancing */
  else
  {
    for (uniform size_t i=0; i<scene_in->numGeometries; i++)
    {
      uniform ISPCGeometry* uniform geometry = scene_in->geometries[i];
      if (geometry->type == SUBDIV_MESH) {
        uniform unsigned int geomID = convertSubdivMesh((uniform ISPCSubdivMesh* uniform) geometry, scene_out);
        assert(geomID == i);
      }
      else if (geometry->type == TRIANGLE_MESH) {
        uniform unsigned int geomID = convertTriangleMesh((uniform ISPCTriangleMesh* uniform) geometry, scene_out);
        assert(geomID == i);
      }
<<<<<<< HEAD
      else if (geometry->type == QUAD_MESH) {
        uniform unsigned int geomID = convertQuadMesh((uniform ISPCQuadMesh* uniform) geometry, scene_out);
=======
      else if (geometry->type == LINE_SEGMENTS) {
        uniform unsigned int geomID = convertLineSegments((uniform ISPCLineSegments* uniform) geometry, scene_out);
>>>>>>> efbe9975
        assert(geomID == i);
      }
      else if (geometry->type == HAIR_SET) {
        uniform unsigned int geomID = convertHairSet((uniform ISPCHairSet* uniform) geometry, scene_out);
        assert(geomID == i);
      }
      else
        assert(false);
    }
  }

  /* commit changes to scene */
  progressStart();
  rtcSetProgressMonitorFunction(scene_out,progressMonitor,NULL);
  rtcCommit (scene_out);
  rtcSetProgressMonitorFunction(scene_out,NULL,NULL);
  progressEnd();

  return scene_out;
} // convertScene

inline Vec3f face_forward(const Vec3f& dir, const Vec3f& _Ng) {
  const Vec3f Ng = _Ng;
  return dot(dir,Ng) < 0.0f ? Ng : neg(Ng);
}

inline Vec3fa evalBezier(const ISPCHairSet* uniform hair, const int primID, const float t)
{
  const float t0 = 1.0f - t, t1 = t;
  const Vec3fa* vertices = hair->v;
  const ISPCHair* hairs = hair->hairs;
  
  const int i = hairs[primID].vertex;
  const Vec3fa p00 = vertices[i+0];
  const Vec3fa p01 = vertices[i+1];
  const Vec3fa p02 = vertices[i+2];
  const Vec3fa p03 = vertices[i+3];
  
  const Vec3fa p10 = p00 * t0 + p01 * t1;
  const Vec3fa p11 = p01 * t0 + p02 * t1;
  const Vec3fa p12 = p02 * t0 + p03 * t1;
  const Vec3fa p20 = p10 * t0 + p11 * t1;
  const Vec3fa p21 = p11 * t0 + p12 * t1;
  const Vec3fa p30 = p20 * t0 + p21 * t1;
  
  return p30;
  //tangent = p21-p20;
}

void postIntersectGeometry(const RTCRay& ray, DifferentialGeometry& dg, uniform ISPCGeometry* uniform geometry, int& materialID)
{
  if (geometry->type == TRIANGLE_MESH) 
  {
    uniform ISPCTriangleMesh* uniform mesh = (uniform ISPCTriangleMesh* uniform) geometry;
    materialID = mesh->triangles[ray.primID].materialID;
    if (mesh->texcoords) {
      ISPCTriangle* tri = &mesh->triangles[ray.primID];
      const Vec2f st0 = make_Vec2f(mesh->texcoords[tri->v0]);
      const Vec2f st1 = make_Vec2f(mesh->texcoords[tri->v1]);
      const Vec2f st2 = make_Vec2f(mesh->texcoords[tri->v2]);
      const float u = ray.u, v = ray.v, w = 1.0f-ray.u-ray.v;
      const Vec2f st = w*st0 + u*st1 + v*st2;
      dg.u = st.x;
      dg.v = st.y;
    } 
  }
  else if (geometry->type == QUAD_MESH) 
  {
    uniform ISPCQuadMesh* uniform mesh = (uniform ISPCQuadMesh* uniform) geometry;
    materialID = mesh->meshMaterialID;
    // FIXME: implement texcoord interpolation
  }
  else if (geometry->type == SUBDIV_MESH) 
  {
    uniform ISPCSubdivMesh* uniform mesh = (uniform ISPCSubdivMesh* uniform) geometry;
    materialID = mesh->materialID; 
    const Vec2f st = getTextureCoordinatesSubdivMesh(mesh,ray.primID,ray.u,ray.v);
    dg.u = st.x;
    dg.v = st.y;
  }
  else if (geometry->type == LINE_SEGMENTS) 
  {
    uniform ISPCLineSegments* uniform mesh = (uniform ISPCLineSegments* uniform) geometry;
    materialID = mesh->materialID;
    const Vec3f dx = normalize(dg.Ng);
    const Vec3f dy = normalize(cross(neg(ray.dir),dx));
    const Vec3f dz = normalize(cross(dy,dx));
    dg.Tx = dx;
    dg.Ty = dy;
    dg.Ng = dg.Ns = dz;
    int vtx = mesh->indices[ray.primID];
    dg.tnear_eps = 1.1f*mesh->v[vtx].w;
  }
  else if (geometry->type == HAIR_SET) 
  {
    uniform ISPCHairSet* uniform mesh = (uniform ISPCHairSet* uniform) geometry;
    materialID = mesh->materialID;
    const Vec3f dx = normalize(dg.Ng);
    const Vec3f dy = normalize(cross(neg(ray.dir),dx));
    const Vec3f dz = normalize(cross(dy,dx));
    dg.Tx = dx;
    dg.Ty = dy;
    dg.Ng = dg.Ns = dz;
    Vec3fa p = evalBezier(mesh,ray.primID,ray.u);
    dg.tnear_eps = 1.1f*p.w;
  }
  else if (geometry->type == GROUP) {
    foreach_unique (geomID in ray.geomID) {
      postIntersectGeometry(ray,dg,((uniform ISPCGroup*) geometry)->geometries[geomID],materialID);
    }
  }
  else
    assert(false);
}

inline int postIntersect(const RTCRay& ray, DifferentialGeometry& dg)
{
  int materialID = 0;
  unsigned ray_geomID = g_instancing_mode >= 2 ? ray.instID : ray.geomID;
  dg.tnear_eps = 0.001f;
  foreach_unique (geomID in ray_geomID) 
  {
    /* get instance and geometry pointers */
    ISPCInstance* uniform instance;
    uniform ISPCGeometry* uniform geometry;
    if (g_instancing_mode) {
      instance = geomID_to_inst[geomID];
      geometry = g_ispc_scene->geometries[instance->geomID];
    } else {
      instance = NULL;
      geometry = g_ispc_scene->geometries[geomID];
    }

    postIntersectGeometry(ray,dg,geometry,materialID);

    /* convert normals */
    if (instance) {
      dg.Ng = dg.Ng.x * make_Vec3f(instance->space.l.vx) + dg.Ng.y * make_Vec3f(instance->space.l.vy) + dg.Ng.z * make_Vec3f(instance->space.l.vz);
      dg.Ns = dg.Ns.x * make_Vec3f(instance->space.l.vx) + dg.Ns.y * make_Vec3f(instance->space.l.vy) + dg.Ns.z * make_Vec3f(instance->space.l.vz);
    }
  }

  return materialID;
}

void intersectionFilterReject(void* uniform ptr, RTCRay& ray) {
  ray.geomID = RTC_INVALID_GEOMETRY_ID;
}

void intersectionFilterOBJ(void* uniform ptr, RTCRay& ray) 
{
  /* compute differential geometry */
  DifferentialGeometry dg;
  dg.geomID = ray.geomID;
  dg.primID = ray.primID;
  dg.u = ray.u;
  dg.v = ray.v;
  dg.P  = ray.org+ray.tfar*ray.dir;
  dg.Ng = ray.Ng;
  dg.Ns = ray.Ng;
  int materialID = postIntersect(ray,dg);
  dg.Ng = face_forward(ray.dir,normalize(dg.Ng));
  dg.Ns = face_forward(ray.dir,normalize(dg.Ns));
  const Vec3f wo = neg(ray.dir);
  
  /* calculate BRDF */
  BRDF brdf; brdf.Kt = make_Vec3f(0,0,0);
  uniform int numMaterials = g_ispc_scene->numMaterials;
  uniform ISPCMaterial* uniform material_array = &g_ispc_scene->materials[0];
  Medium medium = make_Medium_Vacuum();
  Material__preprocess(material_array,materialID,numMaterials,brdf,wo,dg,medium);
  if (min(min(brdf.Kt.x,brdf.Kt.y),brdf.Kt.z) >= 1.0f)
    ray.geomID = RTC_INVALID_GEOMETRY_ID;
}

void occlusionFilterOpaque(void* uniform ptr, RTCRay& ray) {
  ray.transparency = make_Vec3f(0.0f);
}

void occlusionFilterOBJ(void* uniform ptr, RTCRay& ray) 
{
  /* compute differential geometry */
  DifferentialGeometry dg;
  dg.geomID = ray.geomID;
  dg.primID = ray.primID;
  dg.u = ray.u;
  dg.v = ray.v;
  dg.P  = ray.org+ray.tfar*ray.dir;
  dg.Ng = ray.Ng;
  dg.Ns = ray.Ng;
  int materialID = postIntersect(ray,dg);
  dg.Ng = face_forward(ray.dir,normalize(dg.Ng));
  dg.Ns = face_forward(ray.dir,normalize(dg.Ns));
  const Vec3f wo = neg(ray.dir);
  
  /* calculate BRDF */
  BRDF brdf; brdf.Kt = make_Vec3f(0,0,0);
  uniform int numMaterials = g_ispc_scene->numMaterials;
  uniform ISPCMaterial* uniform material_array = &g_ispc_scene->materials[0];
  Medium medium = make_Medium_Vacuum();
  Material__preprocess(material_array,materialID,numMaterials,brdf,wo,dg,medium);

  ray.transparency = ray.transparency * brdf.Kt;
  if (max(max(ray.transparency.x,ray.transparency.y),ray.transparency.z) > 0.0f)
    ray.geomID = RTC_INVALID_GEOMETRY_ID;
}

/* occlusion filter function */
void occlusionFilterHair(void* uniform ptr, RTCRay& ray)
{
  Vec3f Kt = make_Vec3f(0.0f);
  foreach_unique(geomID in ray.geomID)
  {
    uniform ISPCGeometry* uniform geometry = g_ispc_scene->geometries[geomID];
    if (geometry->type == LINE_SEGMENTS) 
    {
      uniform int materialID = ((ISPCLineSegments* uniform)geometry)->materialID;
      ISPCMaterial* uniform material = &g_ispc_scene->materials[materialID];
      switch (material->ty) {
      case MATERIAL_HAIR: Kt = make_Vec3f(((uniform HairMaterial* uniform)material)->Kt); break;
      default: break;
      }
    }
    else if (geometry->type == HAIR_SET) 
    {
      uniform int materialID = ((ISPCHairSet* uniform)geometry)->materialID;
      ISPCMaterial* uniform material = &g_ispc_scene->materials[materialID];
      switch (material->ty) {
      case MATERIAL_HAIR: Kt = make_Vec3f(((uniform HairMaterial* uniform)material)->Kt); break;
      default: break;
      }
    }
  }

  Kt = Kt * ray.transparency;
  ray.transparency = Kt;
  if (max(max(ray.transparency.x,ray.transparency.y),ray.transparency.z) > 0.0f)
    ray.geomID = RTC_INVALID_GEOMETRY_ID;
}


Vec3f renderPixelFunction(float x, float y, RandomSampler& sampler, const uniform Vec3f& vx, const uniform Vec3f& vy, const uniform Vec3f& vz, const uniform Vec3f& p)
{
  /* radiance accumulator and weight */
  Vec3f L = make_Vec3f(0.0f);
  Vec3f Lw = make_Vec3f(1.0f);
  Medium medium = make_Medium_Vacuum();
  float time = RandomSampler_get1D(sampler);

  /* initialize ray */
  RTCRay ray = make_Ray(p,normalize(x*vx + y*vy + vz),0.0f,inf,time);

  /* iterative path tracer loop */
  for (uniform int i=0; i<MAX_PATH_LENGTH; i++)
  {
    /* terminate if contribution too low */
    if (max(Lw.x,max(Lw.y,Lw.z)) < 0.01f)
      break;

    /* intersect ray with scene */ 
    rtcIntersect(g_scene,ray);
    const Vec3f wo = neg(ray.dir);
    
    /* invoke environment lights if nothing hit */
    if (ray.geomID == RTC_INVALID_GEOMETRY_ID) 
    {
      //L = L + Lw*make_Vec3f(1.0f);
#if 1
      /* iterate over all ambient lights */
      for (uniform size_t i=0; i<g_ispc_scene->numAmbientLights; i++)
        L = L + Lw*AmbientLight__eval(g_ispc_scene->ambientLights[i],ray.dir);
#endif

#if 0
      /* iterate over all distant lights */
      for (uniform size_t i=0; i<g_ispc_scene->numDistantLights; i++)
        L = L + Lw*DistantLight__eval(g_ispc_scene->distantLights[i],ray.dir);
#endif
      break;
    }
    Vec3f Ns = normalize(ray.Ng);

    if (g_use_smooth_normals)
      if (ray.geomID != RTC_INVALID_GEOMETRY_ID) // FIXME: workaround for ISPC bug, location reached with empty execution mask
    {
      Vec3f dPdu,dPdv;
      foreach_unique (geomID in ray.geomID) {
        rtcInterpolate(g_scene,geomID,ray.primID,ray.u,ray.v,RTC_VERTEX_BUFFER0,NULL,&dPdu.x,&dPdv.x,3);
      }
      Ns = normalize(cross(dPdv,dPdu));
    }

    /* compute differential geometry */
    DifferentialGeometry dg;
    dg.geomID = ray.geomID;
    dg.primID = ray.primID;
    dg.u = ray.u;
    dg.v = ray.v;
    dg.P  = ray.org+ray.tfar*ray.dir;
    dg.Ng = ray.Ng;
    dg.Ns = Ns;
    int materialID = postIntersect(ray,dg);
    dg.Ng = face_forward(ray.dir,normalize(dg.Ng));
    dg.Ns = face_forward(ray.dir,normalize(dg.Ns));

    /*! Compute  simple volumetric effect. */
    Vec3f c = make_Vec3f(1.0f);
    const Vec3f transmission = medium.transmission;
    if (ne(transmission,make_Vec3f(1.0f)))
      c = c * pow(transmission,ray.tfar);
    
    /* calculate BRDF */
    BRDF brdf;
    uniform int numMaterials = g_ispc_scene->numMaterials;
    uniform ISPCMaterial* uniform material_array = &g_ispc_scene->materials[0];
    Material__preprocess(material_array,materialID,numMaterials,brdf,wo,dg,medium);

    /* sample BRDF at hit point */
    Sample3f wi1;
    c = c * Material__sample(material_array,materialID,numMaterials,brdf,Lw, wo, dg, wi1, medium, RandomSampler_get2D(sampler));

#if 1
    /* iterate over ambient lights */
    for (uniform size_t i=0; i<g_ispc_scene->numAmbientLights; i++)
    {
#if 1
      Vec3f L0 = make_Vec3f(0.0f);
      Sample3f wi0; float tMax0;
      Vec3f Ll0 = AmbientLight__sample(g_ispc_scene->ambientLights[i],dg,wi0,tMax0,RandomSampler_get2D(sampler));

      if (wi0.pdf > 0.0f) {
        RTCRay shadow = make_Ray(dg.P,wi0.v,dg.tnear_eps,tMax0,time); shadow.transparency = make_Vec3f(1.0f);
        rtcOccluded(g_scene,shadow);
        //if (shadow.geomID == RTC_INVALID_GEOMETRY_ID) {
        if (max(max(shadow.transparency.x,shadow.transparency.y),shadow.transparency.z) > 0.0f) {
          L0 = Ll0/wi0.pdf*shadow.transparency*Material__eval(material_array,materialID,numMaterials,brdf,wo,dg,wi0.v);
        }

        L = L + Lw*L0;
      }
#endif

#if 0
      Vec3f L1 = make_Vec3f(0.0f);
      Vec3f Ll1 = AmbientLight__eval(g_ispc_scene->ambientLights[i],wi1.v);
      if (wi1.pdf > 0.0f) {
        RTCRay shadow = make_Ray(dg.P,wi1.v,dg.tnear_eps,inf,time); shadow.transparency = make_Vec3f(1.0f);
        rtcOccluded(g_scene,shadow);
        //if (shadow.geomID == RTC_INVALID_GEOMETRY_ID) {
        if (max(max(shadow.transparency.x,shadow.transparency.y),shadow.transparency.z) > 0.0f) {
          L1 = Ll1/wi1.pdf*c;
        }
        L = L + Lw*L1;
      }
#endif
    }
    Sample3f wi; float tMax;

    /* iterate over point lights */
    for (uniform size_t i=0; i<g_ispc_scene->numPointLights; i++)
    {
      Vec3f Ll = PointLight__sample(g_ispc_scene->pointLights[i],dg,wi,tMax,RandomSampler_get2D(sampler));
      if (wi.pdf <= 0.0f) continue;
      RTCRay shadow = make_Ray(dg.P,wi.v,dg.tnear_eps,tMax,time); shadow.transparency = make_Vec3f(1.0f);
      rtcOccluded(g_scene,shadow);
      //if (shadow.geomID != RTC_INVALID_GEOMETRY_ID) continue;
      if (max(max(shadow.transparency.x,shadow.transparency.y),shadow.transparency.z) > 0.0f)
        L = L + Lw*Ll/wi.pdf*shadow.transparency*Material__eval(material_array,materialID,numMaterials,brdf,wo,dg,wi.v);
    }

    /* iterate over directional lights */
    for (uniform size_t i=0; i<g_ispc_scene->numDirectionalLights; i++)
    {
      Vec3f Ll = DirectionalLight__sample(g_ispc_scene->dirLights[i],dg,wi,tMax,RandomSampler_get2D(sampler));
      if (wi.pdf <= 0.0f) continue;
      RTCRay shadow = make_Ray(dg.P,wi.v,dg.tnear_eps,tMax,time); shadow.transparency = make_Vec3f(1.0f);
      rtcOccluded(g_scene,shadow);
      //if (shadow.geomID != RTC_INVALID_GEOMETRY_ID) continue;
      if (max(max(shadow.transparency.x,shadow.transparency.y),shadow.transparency.z) > 0.0f) 
        L = L + Lw*Ll/wi.pdf*shadow.transparency*Material__eval(material_array,materialID,numMaterials,brdf,wo,dg,wi.v);
    }

    /* iterate over distant lights */
    for (uniform size_t i=0; i<g_ispc_scene->numDistantLights; i++)
    {
      Vec3f Ll = DistantLight__sample(g_ispc_scene->distantLights[i],dg,wi,tMax,RandomSampler_get2D(sampler));

      if (wi.pdf <= 0.0f) continue;
      RTCRay shadow = make_Ray(dg.P,wi.v,dg.tnear_eps,tMax,time); shadow.transparency = make_Vec3f(1.0f);
      rtcOccluded(g_scene,shadow);
      //if (shadow.geomID != RTC_INVALID_GEOMETRY_ID) continue;
      if (max(max(shadow.transparency.x,shadow.transparency.y),shadow.transparency.z) > 0.0f) 
        L = L + Lw*Ll/wi.pdf*shadow.transparency*Material__eval(material_array,materialID,numMaterials,brdf,wo,dg,wi.v);
    }
#endif

    if (wi1.pdf <= 1E-4f /* 0.0f */) break;
    Lw = Lw*c/wi1.pdf;

    /* setup secondary ray */
    float sign = dot(wi1.v,dg.Ng) < 0.0f ? -1.0f : 1.0f;
    dg.P = dg.P + sign*dg.tnear_eps*dg.Ng;
    ray = make_Ray(dg.P,normalize(wi1.v),dg.tnear_eps,inf,time);
  }
  return L;
}

/* task that renders a single screen tile */
Vec3f renderPixelStandard(float x, float y, const uniform Vec3f& vx, const uniform Vec3f& vy, const uniform Vec3f& vz, const uniform Vec3f& p)
{
  RandomSampler sampler;

  Vec3f L = make_Vec3f(0.0f,0.0f,0.0f);

  for (uniform int i=0; i<SAMPLES_PER_PIXEL; i++)
  {
    RandomSampler_init(sampler, x, y, g_accu_count*SAMPLES_PER_PIXEL+i);

    /* calculate pixel color */
    float fx = x + RandomSampler_get1D(sampler);
    float fy = y + RandomSampler_get1D(sampler);
    L = L + renderPixelFunction(fx,fy,sampler,vx,vy,vz,p);
  }
  L = L*(1.0f/SAMPLES_PER_PIXEL);
  return L;
}

/* task that renders a single screen tile */
task void renderTile(uniform int* uniform pixels,
                     const uniform int width,
                     const uniform int height, 
                     const uniform float time,
                     const uniform Vec3f& vx, 
                     const uniform Vec3f& vy, 
                     const uniform Vec3f& vz, 
                     const uniform Vec3f& p,
                     const uniform int numTilesX, 
                     const uniform int numTilesY)
{
  const uniform int tileY = taskIndex / numTilesX;
  const uniform int tileX = taskIndex - tileY * numTilesX;
  const uniform int x0 = tileX * TILE_SIZE_X;
  const uniform int x1 = min(x0+TILE_SIZE_X,width);
  const uniform int y0 = tileY * TILE_SIZE_Y;
  const uniform int y1 = min(y0+TILE_SIZE_Y,height);

  foreach_tiled (y = y0 ... y1, x = x0 ... x1)
  {
    /* calculate pixel color */
    Vec3f color = renderPixel(x,y,vx,vy,vz,p);

    /* write color to framebuffer */
    Vec3fa* dst = &g_accu[y*width+x];
    *dst = *dst + make_Vec3fa(color.x,color.y,color.z,1.0f);
    float f = rcp(max(0.001f,dst->w));
    unsigned int r = (unsigned int) (255.0f * clamp(dst->x*f,0.0f,1.0f));
    unsigned int g = (unsigned int) (255.0f * clamp(dst->y*f,0.0f,1.0f));
    unsigned int b = (unsigned int) (255.0f * clamp(dst->z*f,0.0f,1.0f));
    pixels[y*width+x] = (b << 16) + (g << 8) + r;
  }
} // renderTile


/***************************************************************************************/

inline uniform float updateEdgeLevel( uniform ISPCSubdivMesh* uniform mesh, const uniform Vec3fa& cam_pos, const uniform size_t e0, const uniform size_t e1)
{
  const uniform Vec3fa v0 = mesh->positions[mesh->position_indices[e0]];
  const uniform Vec3fa v1 = mesh->positions[mesh->position_indices[e1]];
  const uniform Vec3fa edge = v1-v0;
  const uniform Vec3fa P = 0.5f*(v1+v0);
  const uniform Vec3fa dist = cam_pos - P;
  return max(min(LEVEL_FACTOR*(0.5f*length(edge)/length(dist)),MAX_EDGE_LEVEL),MIN_EDGE_LEVEL);
}

void updateEdgeLevelBuffer( uniform ISPCSubdivMesh* uniform mesh, const uniform Vec3fa& cam_pos, uniform size_t startID, uniform size_t endID )
{
  for (uniform size_t f=startID; f<endID;f++) {
       uniform int e = mesh->face_offsets[f];
       uniform int N = mesh->verticesPerFace[f];
       if (N == 4) /* fast path for quads */
         for (uniform size_t i=0; i<4; i++) 
           mesh->subdivlevel[e+i] =  updateEdgeLevel(mesh,cam_pos,e+(i+0),e+(i+1)%4);
       else if (N == 3) /* fast path for triangles */
         for (uniform size_t i=0; i<3; i++) 
           mesh->subdivlevel[e+i] =  updateEdgeLevel(mesh,cam_pos,e+(i+0),e+(i+1)%3);
       else /* fast path for general polygons */
        for (uniform size_t i=0; i<N; i++) 
           mesh->subdivlevel[e+i] =  updateEdgeLevel(mesh,cam_pos,e+(i+0),e+(i+1)%N);              
 }
}

#if defined(ISPC)
task void updateEdgeLevelBufferTask( uniform ISPCSubdivMesh* uniform mesh, const uniform Vec3fa& cam_pos )
{
  const uniform size_t size = mesh->numFaces;
  const uniform size_t startID = ((taskIndex+0)*size)/taskCount;
  const uniform size_t endID   = ((taskIndex+1)*size)/taskCount;
  updateEdgeLevelBuffer(mesh,cam_pos,startID,endID);
}
#endif

void updateKeyFrame(uniform ISPCScene* uniform scene_in)
{
  for (uniform size_t g=0; g<scene_in->numGeometries; g++)
  {
    uniform ISPCGeometry* uniform geometry = g_ispc_scene->geometries[g];
    if (geometry->type != SUBDIV_MESH) continue;
    uniform ISPCSubdivMesh* uniform mesh = (uniform ISPCSubdivMesh* uniform) geometry;
    uniform unsigned int geomID = mesh->geomID;

    if (g_ispc_scene->subdivMeshKeyFrames)
      {
	uniform ISPCSubdivMeshKeyFrame *uniform keyframe      = g_ispc_scene->subdivMeshKeyFrames[keyframeID];
	uniform ISPCSubdivMesh         *uniform keyframe_mesh = keyframe->subdiv[g];
	rtcSetBuffer(g_scene, geomID, RTC_VERTEX_BUFFER, keyframe_mesh->positions, 0, sizeof(uniform Vec3fa  ));
	rtcUpdateBuffer(g_scene,geomID,RTC_VERTEX_BUFFER);    
      }
  }

  keyframeID++;
  if (keyframeID >= g_ispc_scene->numSubdivMeshKeyFrames)
    keyframeID = 0;
}

void updateEdgeLevels(uniform ISPCScene* uniform scene_in, const uniform Vec3fa& cam_pos)
{
  for (uniform size_t g=0; g<scene_in->numGeometries; g++)
  {
    uniform ISPCGeometry* uniform geometry = g_ispc_scene->geometries[g];
    if (geometry->type != SUBDIV_MESH) continue;
    uniform ISPCSubdivMesh* uniform mesh = (uniform ISPCSubdivMesh* uniform) geometry;
    uniform unsigned int geomID = mesh->geomID;
#if defined(ISPC)
      launch[ getNumHWThreads() ] updateEdgeLevelBufferTask(mesh,cam_pos); sync;	           
#else
      updateEdgeLevelBuffer(mesh,cam_pos,0,mesh->numFaces);
#endif
   rtcUpdateBuffer(g_scene,geomID,RTC_LEVEL_BUFFER);    
  }
}

/* called by the C++ code to render */
export void device_render (uniform int* uniform pixels,
                           const uniform int width,
                           const uniform int height, 
                           const uniform float time,
                           const uniform Vec3f& vx, 
                           const uniform Vec3f& vy, 
                           const uniform Vec3f& vz, 
                           const uniform Vec3f& p)
{
  uniform Vec3fa cam_org = make_Vec3fa(p.x,p.y,p.z);

  /* create scene */
  if (g_scene == NULL)
   {
     g_scene = convertScene(g_ispc_scene,cam_org);

#if !defined(FORCE_FIXED_EDGE_TESSELLATION)
    if (g_subdiv_mode)
      updateEdgeLevels(g_ispc_scene, cam_org);
#endif

   }

  /* create accumulator */
  if (g_accu_width != width || g_accu_height != height) {
    delete[] g_accu;
    g_accu = uniform new uniform Vec3fa[width*height];
    g_accu_width = width;
    g_accu_height = height;
    memset(g_accu,0,width*height*sizeof(uniform Vec3fa));
  }

  /* reset accumulator */
  uniform bool camera_changed = g_changed; g_changed = false;
  camera_changed |= ne(g_accu_vx,vx); g_accu_vx = vx;
  camera_changed |= ne(g_accu_vy,vy); g_accu_vy = vy;
  camera_changed |= ne(g_accu_vz,vz); g_accu_vz = vz;
  camera_changed |= ne(g_accu_p,  p); g_accu_p  = p;

  if (g_animation && g_ispc_scene->numSubdivMeshKeyFrames)
    {
      updateKeyFrame(g_ispc_scene);
      rtcCommit(g_scene);
      g_changed = true;
    }

#if  FIXED_SAMPLING == 0
  g_accu_count++;
#endif

  if (camera_changed) {
    g_accu_count=0;
    memset(g_accu,0,width*height*sizeof(uniform Vec3fa));

#if !defined(FORCE_FIXED_EDGE_TESSELLATION)
    if (g_subdiv_mode)
      {
       updateEdgeLevels(g_ispc_scene, cam_org);
       rtcCommit (g_scene);
      }
#endif

  }

  /* render image */
  const uniform int numTilesX = (width +TILE_SIZE_X-1)/TILE_SIZE_X;
  const uniform int numTilesY = (height+TILE_SIZE_Y-1)/TILE_SIZE_Y;
  launch[numTilesX*numTilesY] renderTile(pixels,width,height,time,vx,vy,vz,p,numTilesX,numTilesY); sync;
  //rtcDebug();
} // device_render

/* called by the C++ code for cleanup */
export void device_cleanup ()
{
  rtcDeleteScene (g_scene);
  rtcDeleteDevice(g_device);
  delete[] g_accu;
} // device_cleanup
<|MERGE_RESOLUTION|>--- conflicted
+++ resolved
@@ -1113,13 +1113,10 @@
       convertSubdivMesh((uniform ISPCSubdivMesh* uniform) geometry, scene_out);
     else if (geometry->type == TRIANGLE_MESH)
       convertTriangleMesh((uniform ISPCTriangleMesh* uniform) geometry, scene_out);
-<<<<<<< HEAD
     else if (geometry->type == QUAD_MESH)
       convertQuadMesh((uniform ISPCQuadMesh* uniform) geometry, scene_out);
-=======
     else if (geometry->type == LINE_SEGMENTS)
       convertLineSegments((uniform ISPCLineSegments* uniform) geometry, scene_out);
->>>>>>> efbe9975
     else if (geometry->type == HAIR_SET)
       convertHairSet((uniform ISPCHairSet* uniform) geometry, scene_out);
     else
@@ -1186,13 +1183,13 @@
         assert(geomID == i); 
         rtcDisable(scene_out,geomID);
       }
-<<<<<<< HEAD
       else if (geometry->type == QUAD_MESH) {
         uniform unsigned int geomID = convertQuadMesh((uniform ISPCQuadMesh* uniform) geometry, scene_out);
-=======
+        assert(geomID == i); 
+        rtcDisable(scene_out,geomID);
+      }
       else if (geometry->type == LINE_SEGMENTS) {
         uniform unsigned int geomID = convertLineSegments((uniform ISPCLineSegments* uniform) geometry, scene_out);
->>>>>>> efbe9975
         assert(geomID == i); 
         rtcDisable(scene_out,geomID);
       }
@@ -1228,15 +1225,15 @@
         geomID_to_scene[i] = objscene;
         rtcCommit(objscene);
       }
-<<<<<<< HEAD
       else if (geometry->type == QUAD_MESH) {
         RTCScene objscene = rtcDeviceNewScene(g_device, (RTCSceneFlags)scene_flags,(RTCAlgorithmFlags) scene_aflags);
         convertQuadMesh((uniform ISPCQuadMesh* uniform) geometry, objscene);
-=======
+        geomID_to_scene[i] = objscene;
+        rtcCommit(objscene);
+      }
       else if (geometry->type == LINE_SEGMENTS) {
         RTCScene objscene = rtcDeviceNewScene(g_device, (RTCSceneFlags)scene_flags,(RTCAlgorithmFlags) scene_aflags);
         convertLineSegments((uniform ISPCLineSegments* uniform) geometry, objscene);
->>>>>>> efbe9975
         geomID_to_scene[i] = objscene;
         rtcCommit(objscene);
       }
@@ -1275,13 +1272,12 @@
         uniform unsigned int geomID = convertTriangleMesh((uniform ISPCTriangleMesh* uniform) geometry, scene_out);
         assert(geomID == i);
       }
-<<<<<<< HEAD
       else if (geometry->type == QUAD_MESH) {
         uniform unsigned int geomID = convertQuadMesh((uniform ISPCQuadMesh* uniform) geometry, scene_out);
-=======
+        assert(geomID == i);
+      }
       else if (geometry->type == LINE_SEGMENTS) {
         uniform unsigned int geomID = convertLineSegments((uniform ISPCLineSegments* uniform) geometry, scene_out);
->>>>>>> efbe9975
         assert(geomID == i);
       }
       else if (geometry->type == HAIR_SET) {
