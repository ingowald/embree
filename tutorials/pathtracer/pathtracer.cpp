--- conflicted
+++ resolved
@@ -42,11 +42,8 @@
   static bool g_anim_mode = false;
   extern "C" int g_instancing_mode = 0;
   static Shader g_shader = SHADER_DEFAULT;
-<<<<<<< HEAD
   static bool convert_tris_to_quads = false;
-=======
   static bool convert_bezier_to_lines = false;
->>>>>>> efbe9975
 
   /* scene */
   TutorialScene g_obj_scene;
@@ -74,15 +71,14 @@
         filename = path + cin->getFileName();
       }
 
-<<<<<<< HEAD
       /* convert triangles to quads */
       else if (tag == "-convert-triangles-to-quads") {
         convert_tris_to_quads = true;
-=======
+      }
+
       /* convert bezier to lines */
       else if (tag == "-convert-bezier-to-lines") {
         convert_bezier_to_lines = true;
->>>>>>> efbe9975
       }
 
       /* parse camera parameters */
@@ -292,17 +288,17 @@
     else if (filename.ext() != "")
       THROW_RUNTIME_ERROR("invalid scene type: "+toLowerCase(filename.ext()));
 
+    /* load keyframes */
+    if (keyframeList.size())
+      loadKeyFrameAnimation(keyframeList);
+
+    /* convert triangles to quads */
+    if (convert_tris_to_quads)
+        g_scene->triangles_to_quads();
+
     /* convert bezier to lines */
     if (convert_bezier_to_lines)
         g_scene->bezier_to_lines();
-
-    /* load keyframes */
-    if (keyframeList.size())
-      loadKeyFrameAnimation(keyframeList);
-
-    /* convert triangles to quads */
-    if (convert_tris_to_quads)
-        g_scene->triangles_to_quads();
 
     /* initialize ray tracing core */
     g_obj_scene.add(g_scene.dynamicCast<SceneGraph::Node>(),(TutorialScene::InstancingMode)g_instancing_mode); 
