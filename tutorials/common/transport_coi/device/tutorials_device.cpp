--- conflicted
+++ resolved
@@ -215,10 +215,7 @@
     assert( in_pMiscData->numTriangles*sizeof(OBJScene::Triangle) == in_pBufferLengths[3] );
     //assert( in_pMiscData->numVertices*sizeof(Vec3fa) == in_pBufferLengths[1] );
 
-<<<<<<< HEAD
     const size_t EXTRA_SPACE = 0; // 2*64;
-=======
->>>>>>> 744eb421
     mesh->positions = (Vec3fa*)os_malloc(in_pBufferLengths[0]+EXTRA_SPACE);
     mesh->normals   = (Vec3fa*)os_malloc(in_pBufferLengths[1]+EXTRA_SPACE);
     mesh->texcoords = (Vec2f* )os_malloc(in_pBufferLengths[2]+EXTRA_SPACE);
