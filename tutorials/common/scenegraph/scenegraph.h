--- conflicted
+++ resolved
@@ -86,17 +86,16 @@
         children[i] = node;
       }
 
-<<<<<<< HEAD
       void triangles_to_quads()
       {
         for (size_t i=0; i<children.size(); i++)
           children[i] = convert_triangles_to_quads(children[i]);
-=======
+      }
+      
       void bezier_to_lines()
       {
         for (size_t i=0; i<children.size(); i++)
           children[i] = convert_bezier_to_lines(children[i]);
->>>>>>> efbe9975
       }
 
       virtual void resetNode(std::set<Ref<Node>>& done);
@@ -255,10 +254,7 @@
     static Ref<Node> load(const FileName& fname);
     static void store(Ref<SceneGraph::Node> root, const FileName& fname, bool embedTextures);
     static void set_motion_blur(Ref<Node> node0, Ref<Node> node1);
-<<<<<<< HEAD
     static Ref<SceneGraph::Node> convert_triangles_to_quads(Ref<SceneGraph::Node> node);
-=======
     static Ref<SceneGraph::Node> convert_bezier_to_lines(Ref<SceneGraph::Node> node);
->>>>>>> efbe9975
   };
 }