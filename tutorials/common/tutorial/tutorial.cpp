// ======================================================================== //
// Copyright 2009-2016 Intel Corporation                                    //
//                                                                          //
// Licensed under the Apache License, Version 2.0 (the "License");          //
// you may not use this file except in compliance with the License.         //
// You may obtain a copy of the License at                                  //
//                                                                          //
//     http://www.apache.org/licenses/LICENSE-2.0                           //
//                                                                          //
// Unless required by applicable law or agreed to in writing, software      //
// distributed under the License is distributed on an "AS IS" BASIS,        //
// WITHOUT WARRANTIES OR CONDITIONS OF ANY KIND, either express or implied. //
// See the License for the specific language governing permissions and      //
// limitations under the License.                                           //
// ======================================================================== //

#include "tutorial.h"
#include "scene.h"
#include "tutorial_device.h"
#include "../scenegraph/obj_loader.h"
#include "../scenegraph/xml_loader.h"
#include "../image/image.h"
#include "../transport/transport_host.h"

/* include GLUT for display */
#if defined(__MACOSX__)
#  include <OpenGL/gl.h>
#  include <GLUT/glut.h>
#elif defined(__WIN32__)
#  include <windows.h>
#  include <GL/gl.h>   
#  include <GL/glut.h>
#else
#  include <GL/gl.h>   
#  include <GL/glut.h>
#endif

#if !defined(__WIN32__)
#include <unistd.h>
#endif

/*#include <sys/time.h> // FIXME: remove
#include <sys/resource.h>
double process_time()
{
  struct rusage usage;
  getrusage(RUSAGE_THREAD,&usage);
  return double(usage.ru_utime.tv_sec) + double(usage.ru_utime.tv_usec)/1E6;
  }*/

extern "C" {
  float g_debug = 0.0f;
}

namespace embree
{
  std::string g_tutorialName;

  TutorialApplication* TutorialApplication::instance = nullptr; 

  TutorialApplication::TutorialApplication (const std::string& tutorialName)

    : tutorialName(tutorialName),

      rtcore(""),

      shader(SHADER_DEFAULT),

      width(512),
      height(512),

      outputImageFilename(""),

      skipBenchmarkFrames(0),
      numBenchmarkFrames(0),
      numBenchmarkRepetitions(1),

      interactive(true),
      fullscreen(false),
      window_width(512),
      window_height(512),
      windowID(0),

      time0(getSeconds()),
      debug_int0(0),
      debug_int1(0),
    
      mouseMode(0),
      clickX(0), clickY(0),
      speed(1.0f)
  {
    /* only a single instance of this class is supported */
    assert(instance == nullptr);
    instance = this;

    /* the coi device needs this name in a static variable */
    g_tutorialName = tutorialName;

    /* for best performance set FTZ and DAZ flags in MXCSR control and status register */
    _MM_SET_FLUSH_ZERO_MODE(_MM_FLUSH_ZERO_ON);
    _MM_SET_DENORMALS_ZERO_MODE(_MM_DENORMALS_ZERO_ON);
    
    registerOption("help", [this] (Ref<ParseStream> cin, const FileName& path) {
        printCommandLineHelp();
        exit(1);
      }, "--help: prints help for all supported command line options");
    
    registerOption("c", [this] (Ref<ParseStream> cin, const FileName& path) {
        FileName file = path + cin->getFileName();
        parseCommandLine(new ParseStream(new LineCommentFilter(file, "#")), file.path());
      }, "-c <filename>: parses command line option from <filename>");
    
    registerOption("o", [this] (Ref<ParseStream> cin, const FileName& path) {
        outputImageFilename = cin->getFileName();
        interactive = false;
      }, "-o: output image filename");
    
    /* camera settings */
    registerOption("vp", [this] (Ref<ParseStream> cin, const FileName& path) {
        camera.from = cin->getVec3fa();
      }, "--vp <float> <float> <float>: camera position");
    
    registerOption("vi", [this] (Ref<ParseStream> cin, const FileName& path) {
        camera.to = cin->getVec3fa();
      }, "--vi <float> <float> <float>: camera lookat position");
    
    registerOption("vd", [this] (Ref<ParseStream> cin, const FileName& path) {
        camera.to = camera.from + cin->getVec3fa();
      }, "--vd <float> <float> <float>: camera direction vector");
    
    registerOption("vu", [this] (Ref<ParseStream> cin, const FileName& path) {
        camera.up = cin->getVec3fa();
      }, "--vu <float> <float> <float>: camera up vector");
    
    registerOption("fov", [this] (Ref<ParseStream> cin, const FileName& path) {
        camera.fov = cin->getFloat();
      }, "--fov <float>: vertical field of view");
    
    /* framebuffer settings */
    registerOption("size", [this] (Ref<ParseStream> cin, const FileName& path) {
        width = cin->getInt();
        height = cin->getInt();
      }, "--size <width> <height>: image size");
    
    registerOption("fullscreen", [this] (Ref<ParseStream> cin, const FileName& path) {
        fullscreen = true;
      }, "--fullscreen: starts in fullscreen mode");
    
    registerOption("rtcore", [this] (Ref<ParseStream> cin, const FileName& path) {
        rtcore += "," + cin->getString();
      }, "--rtcore <string>: uses <string> to configure Embree device");
    
    registerOption("threads", [this] (Ref<ParseStream> cin, const FileName& path) {
        rtcore += ",threads=" + toString(cin->getInt());
      }, "--threads <int>: number of threads to use");
    
    registerOption("affinity", [this] (Ref<ParseStream> cin, const FileName& path) {
        rtcore += ",set_affinity=1";
      }, "--affinity: affinitize threads");
    
    registerOption("verbose", [this] (Ref<ParseStream> cin, const FileName& path) {
        rtcore += ",verbose=" + toString(cin->getInt());
      }, "--verbose <int>: sets verbosity level");
    
    registerOption("benchmark", [this] (Ref<ParseStream> cin, const FileName& path) {
        skipBenchmarkFrames = cin->getInt();
        numBenchmarkFrames  = cin->getInt();
        if (cin->peek() != "" && cin->peek()[0] != '-')
          numBenchmarkRepetitions = cin->getInt();
          
        interactive = false;
        rtcore += ",benchmark=1";
      }, "--benchmark <N> <M> <R>: enabled benchmark mode, builds scene, skips N frames, renders M frames, and repeats this R times");
    
    /* output filename */
    registerOption("shader", [this] (Ref<ParseStream> cin, const FileName& path) {
        std::string mode = cin->getString();
        if      (mode == "default" ) shader = SHADER_DEFAULT;
        else if (mode == "eyelight") shader = SHADER_EYELIGHT;
        else if (mode == "uv"      ) shader = SHADER_UV;
        else if (mode == "Ng"      ) shader = SHADER_NG;
        else if (mode == "geomID"  ) shader = SHADER_GEOMID;
        else if (mode == "primID"  ) shader = SHADER_GEOMID_PRIMID;
        else if (mode == "ao"      ) shader = SHADER_AMBIENT_OCCLUSION;
        else throw std::runtime_error("invalid shader:" +mode);
      }, 
      "--shader <string>: sets shader to use at startup\n"
      "  default: default tutorial shader\n"
      "  eyelight: eyelight shading\n"
      "  uv: uv debug shader\n"
      "  Ng: visualization of shading normal\n"
      "  geomID: visualization of geometry ID\n"
      "  primID: visualization of geometry and primitive ID\n"
      "  ao: ambient occlusion shader");
  }

  SceneLoadingTutorialApplication::SceneLoadingTutorialApplication (const std::string& tutorialName)

    : TutorialApplication(tutorialName),
      scene(new SceneGraph::GroupNode),
      convert_tris_to_quads(false),
      convert_bezier_to_lines(false),
      convert_hair_to_curves(false),
      sceneFilename(""),
      instancing_mode(0),
      subdiv_mode("")
  {
    registerOption("i", [this] (Ref<ParseStream> cin, const FileName& path) {
        sceneFilename = path + cin->getFileName();
      }, "-i <filename>: parses scene from <filename>");
    
    registerOption("convert-triangles-to-quads", [this] (Ref<ParseStream> cin, const FileName& path) {
        convert_tris_to_quads = true;
      }, "--convert-triangles-to-quads: converts all triangles to quads when loading");
    
    registerOption("convert-bezier-to-lines", [this] (Ref<ParseStream> cin, const FileName& path) {
        convert_bezier_to_lines = true;
      }, "--convert-bezier-to-lines: converts all bezier curves to line segments when loading");
    
    registerOption("convert-hair-to-curves", [this] (Ref<ParseStream> cin, const FileName& path) {
        convert_hair_to_curves = true;
      }, "--convert-hair-to-curves: converts all hair geometry to curves when loading");
    
    registerOption("instancing", [this] (Ref<ParseStream> cin, const FileName& path) {
        std::string mode = cin->getString();
        if      (mode == "none"    ) instancing_mode = TutorialScene::INSTANCING_NONE;
        //else if (mode == "geometry") instancing_mode = TutorialScene::INSTANCING_GEOMETRY;
        else if (mode == "scene_geometry") instancing_mode = TutorialScene::INSTANCING_SCENE_GEOMETRY;
        else if (mode == "scene_group"   ) instancing_mode = TutorialScene::INSTANCING_SCENE_GROUP;
        else throw std::runtime_error("unknown instancing mode: "+mode);
      }, "--instancing: set instancing mode\n"
      "  none: no instancing\n"
      "  geometry: instance individual geometries\n"
      "  scene_geometry: instance individual geometries as scenes\n"
      "  scene_group: instance geometry groups as scenes\n");
    
    registerOption("ambientlight", [this] (Ref<ParseStream> cin, const FileName& path) {
        const Vec3fa L = cin->getVec3fa();
        scene->add(new SceneGraph::LightNode<AmbientLight>(AmbientLight(L)));
      }, "--ambientlight r g b: adds an ambient light with intensity rgb");
    registerOptionAlias("ambientlight","ambient");

    registerOption("pointlight", [this] (Ref<ParseStream> cin, const FileName& path) {
        const Vec3fa P = cin->getVec3fa();
        const Vec3fa I = cin->getVec3fa();
        scene->add(new SceneGraph::LightNode<PointLight>(PointLight(P,I)));
      }, "--pointlight x y z r g b: adds a point light at position xyz with intensity rgb");
    
    registerOption("directionallight", [this] (Ref<ParseStream> cin, const FileName& path) {
        const Vec3fa D = cin->getVec3fa();
        const Vec3fa E = cin->getVec3fa();
        scene->add(new SceneGraph::LightNode<DirectionalLight>(DirectionalLight(D,E)));
      }, "--directionallight x y z r g b: adds a directional light with direction xyz and intensity rgb");
    registerOptionAlias("directionallight","dirlight");
    
    registerOption("distantlight", [this] (Ref<ParseStream> cin, const FileName& path) {
        const Vec3fa D = cin->getVec3fa();
        const Vec3fa L = cin->getVec3fa();
        const float halfAngle = cin->getFloat();
        scene->add(new SceneGraph::LightNode<DistantLight>(DistantLight(D,L,halfAngle)));
      }, "--distantlight x y z r g b a: adds a distant light with direction xyz, intensity rgb, and opening angle a");

    registerOption("cache", [this] (Ref<ParseStream> cin, const FileName& path) {
        subdiv_mode = ",subdiv_accel=bvh4.subdivpatch1cached";
        rtcore += subdiv_mode;
      }, "--cache: enabled cached subdiv mode");
    
    registerOption("pregenerate", [this] (Ref<ParseStream> cin, const FileName& path) {
        subdiv_mode = ",subdiv_accel=bvh4.grid.eager";
        rtcore += subdiv_mode;
      }, "--pregenerate: enabled pregenerate subdiv mode");    
  }
  
  void TutorialApplication::registerOptionAlias(const std::string& name, const std::string& alternativeName) {
    commandLineOptionMap[alternativeName] = commandLineOptionMap[name];
  }
  
  void TutorialApplication::parseCommandLine(int argc, char** argv)
  {
    /* create stream for parsing */
    Ref<ParseStream> stream = new ParseStream(new CommandLineStream(argc, argv));
    
    /* parse command line */  
    parseCommandLine(stream, FileName());
    
    /* callback */
    postParseCommandLine();
  }
  
  void TutorialApplication::parseCommandLine(Ref<ParseStream> cin, const FileName& path)
  {
    while (true)
    {
      std::string tag = cin->getString();
      if (tag == "") return;
      std::string tag0 = tag;
      
      /* remove - or -- and lookup command line option */
      if (tag.find("-") == 0) 
      {
        tag = tag.substr(1);
        if (tag.find("-") == 0) tag = tag.substr(1);
        auto option = commandLineOptionMap.find(tag);
      
        /* process command line option */
        if (option != commandLineOptionMap.end()) {
          option->second->parse(cin,path);
          continue;
        }
      }
      
      /* handle unknown command line options */
      std::cerr << "unknown command line parameter: " << tag0 << " ";
      while (cin->peek() != "" && cin->peek()[0] != '-') std::cerr << cin->getString() << " ";
      std::cerr << std::endl;
    }
  }

  void TutorialApplication::printCommandLineHelp()
  {
    for (auto c : commandLineOptionList) {
      std::cout << c->description << std::endl;
    }
  }

  /* calculates min/avg/max and sigma */
  struct Statistics
  {
  public:
    Statistics() 
      : v(0.0f), v2(0.0f), vmin(pos_inf), vmax(neg_inf), N(0) {}

    void add(float a) 
    {
      v += a;
      v2 += a*a;
      vmin = min(vmin,a);
      vmax = max(vmax,a);
      N++;
    }

    float getSigma() const 
    {
      if (N == 0) return 0.0f;
      else return sqrt(max(0.0,v2/N - sqr(v/N)));
    }

    float getAvgSigma() const // standard deviation of average
    {
      if (N == 0) return 0.0f;
      else return getSigma()/sqrt(float(N));
    }

    float getMin() const { return vmin; }
    float getMax() const { return vmax; }
    float getAvg() const { return v/N; }

  private:
    double v;   // sum of all values
    double v2;  // sum of squared of all values
    float vmin; // min of all values
    float vmax; // max of all values
    size_t N;  // number of values
  };

  /* filters outlyers out */
  struct FilteredStatistics
  {
  public:
    FilteredStatistics(float fskip_small, float fskip_large) 
      : fskip_small(fskip_small), fskip_large(fskip_large) {}

    void add(float a) 
    {
      v.push_back(a);
      std::sort(v.begin(),v.end(),std::less<float>());
      size_t skip_small = floor(0.5f*fskip_small*v.size());
      size_t skip_large = floor(0.5f*fskip_large*v.size());

      new (&stat) Statistics;
      for (size_t i=skip_small; i<v.size()-skip_large; i++)
        stat.add(v[i]);
    }

    float getSigma() const { return stat.getSigma(); }
    float getAvgSigma() const { return stat.getAvgSigma(); }
    float getMin() const { return stat.getMin(); }
    float getMax() const { return stat.getMax(); }
    float getAvg() const { return stat.getAvg(); }

  private:
    float fskip_small; // fraction of small outlyers to filter out
    float fskip_large; // fraction of large outlyers to filter out
    std::vector<float> v;
    Statistics stat;
  };

  void TutorialApplication::renderBenchmark()
  {
    IOStreamStateRestorer cout_state(std::cout);
    std::cout.setf(std::ios::fixed, std::ios::floatfield);
    std::cout.precision(4);

    resize(width,height);
    ISPCCamera ispccamera = camera.getISPCCamera(width,height);

    //Statistics stat;
    FilteredStatistics stat(0.5f,0.0f);
    for (size_t j=0; j<numBenchmarkRepetitions; j++)
    {
      size_t numTotalFrames = skipBenchmarkFrames + numBenchmarkFrames;
      for (size_t i=0; i<skipBenchmarkFrames; i++) 
      {
        double t0 = getSeconds();
        render(0.0f,ispccamera);
        double t1 = getSeconds();
        std::cout << "frame [" << std::setw(3) << i << " / " << std::setw(3) << numTotalFrames << "]: " <<  std::setw(8) << 1.0/(t1-t0) << " fps (skipped)" << std::endl << std::flush;
<<<<<<< HEAD
#if defined(__WIN32__)
        Sleep(100);
#else        
        usleep(100000);
#endif        
=======
        sleepSeconds(0.1);
>>>>>>> 84c138a6
      }
      
      for (size_t i=skipBenchmarkFrames; i<numTotalFrames; i++) 
      {
        double t0 = getSeconds();
        render(0.0f,ispccamera);
        double t1 = getSeconds();

        float fr = 1.0f/(t1-t0);
        stat.add(fr);
        std::cout << "frame [" << std::setw(3) << i << " / " << std::setw(3) << numTotalFrames << "]: " 
                  << std::setw(8) << fr << " fps, " 
                  << "min = " << std::setw(8) << stat.getMin() << " fps, " 
                  << "avg = " << std::setw(8) << stat.getAvg() << " fps, "
                  << "max = " << std::setw(8) << stat.getMax() << " fps, "
                  << "sigma = " << std::setw(6) << stat.getSigma() << " (" << 100.0f*stat.getSigma()/stat.getAvg() << "%)" << std::endl << std::flush;
<<<<<<< HEAD
#if defined(__WIN32__)
        Sleep(100);
#else        
        usleep(100000);
#endif                
=======
        sleepSeconds(0.1);
>>>>>>> 84c138a6
      }

      /* rebuild scene between repetitions */
      if (numBenchmarkRepetitions)
      {
        cleanup();
        init(rtcore.c_str());
        resize(width,height);     
      }
 
      std::cout << "frame [" << std::setw(3) << skipBenchmarkFrames << " - " << std::setw(3) << numTotalFrames << "]: " 
                << "              " 
                << "min = " << std::setw(8) << stat.getMin() << " fps, " 
                << "avg = " << std::setw(8) << stat.getAvg() << " fps, "
                << "max = " << std::setw(8) << stat.getMax() << " fps, "
                << "sigma = " << std::setw(6) << stat.getAvgSigma() << " (" << 100.0f*stat.getAvgSigma()/stat.getAvg() << "%)" << std::endl;
    }

    std::cout << "BENCHMARK_RENDER_MIN " << stat.getMin() << std::endl;
    std::cout << "BENCHMARK_RENDER_AVG " << stat.getAvg() << std::endl;
    std::cout << "BENCHMARK_RENDER_MAX " << stat.getMax() << std::endl;
    std::cout << "BENCHMARK_RENDER_SIGMA " << stat.getSigma() << std::endl;
    std::cout << "BENCHMARK_RENDER_AVG_SIGMA " << stat.getAvgSigma() << std::endl << std::flush;
<<<<<<< HEAD
#if defined(WIN32)
    Sleep(100);
#else        
    usleep(100000);
#endif           
=======
    sleepSeconds(0.1);
>>>>>>> 84c138a6
  }

  void TutorialApplication::renderToFile(const FileName& fileName)
  {
    resize(width,height);
    ISPCCamera ispccamera = camera.getISPCCamera(width,height);
    render(0.0f,ispccamera);
    void* ptr = map();
    Ref<Image> image = new Image4uc(width, height, (Col4uc*)ptr);
    storeImage(image, fileName);
    unmap();
    cleanup();
  }

  void TutorialApplication::keyboardFunc(unsigned char key, int x, int y)
  {
    /* call tutorial keyboard handler */
    key_pressed(key);

    switch (key)
    {
    case 'f' : 
      if (fullscreen) {
        fullscreen = false;
        glutReshapeWindow(window_width,window_height);
      } else {
        fullscreen = true;
        window_width = width;
        window_height = height;
        glutFullScreen(); 
      }
      break;
    case 'c' : {
      std::cout.precision(10);
      std::cout << "-vp " << camera.from.x    << " " << camera.from.y    << " " << camera.from.z    << " " 
                << "-vi " << camera.to.x << " " << camera.to.y << " " << camera.to.z << " " 
                << "-vu " << camera.up.x     << " " << camera.up.y     << " " << camera.up.z     << " " 
                << "-fov " << camera.fov << std::endl;
      break;
    }
    case '+' : g_debug=clamp(g_debug+0.01f); PRINT(g_debug); break;
    case '-' : g_debug=clamp(g_debug-0.01f); PRINT(g_debug); break;

    case '\033': case 'q': case 'Q':
      cleanup();
      glutDestroyWindow(windowID);
#if defined(__MACOSX__)
      exit(1);
#endif
      break;
    }
  }

  void TutorialApplication::specialFunc(int key, int x, int y)
  {
    key_pressed(key);
    
    if (glutGetModifiers() == GLUT_ACTIVE_CTRL)
    {
      switch (key) {
      case GLUT_KEY_UP        : debug_int0++; set_parameter(1000000,debug_int0); PRINT(debug_int0); break;
      case GLUT_KEY_DOWN      : debug_int0--; set_parameter(1000000,debug_int0); PRINT(debug_int0); break;
      case GLUT_KEY_LEFT      : debug_int1--; set_parameter(1000001,debug_int1); PRINT(debug_int1); break;
      case GLUT_KEY_RIGHT     : debug_int1++; set_parameter(1000001,debug_int1); PRINT(debug_int1); break;
      }
    }
    else
    {
      switch (key) {
      case GLUT_KEY_LEFT      : camera.rotate(-0.02f,0.0f); break;
      case GLUT_KEY_RIGHT     : camera.rotate(+0.02f,0.0f); break;
      case GLUT_KEY_UP        : camera.move(0.0f,0.0f,+speed); break;
      case GLUT_KEY_DOWN      : camera.move(0.0f,0.0f,-speed); break;
      case GLUT_KEY_PAGE_UP   : speed *= 1.2f; break;
      case GLUT_KEY_PAGE_DOWN : speed /= 1.2f; break;
      }
    }
  }

  void TutorialApplication::clickFunc(int button, int state, int x, int y) 
  {
    if (state == GLUT_UP) 
    {
      mouseMode = 0;
      if (button == GLUT_LEFT_BUTTON && glutGetModifiers() == GLUT_ACTIVE_SHIFT) 
      {
        ISPCCamera ispccamera = camera.getISPCCamera(width,height);
        Vec3fa p; bool hit = pick(x,y,ispccamera,p);

        if (hit) {
          Vec3fa delta = p - camera.to;
          Vec3fa right = normalize(ispccamera.xfm.l.vx);
          Vec3fa up    = normalize(ispccamera.xfm.l.vy);
          camera.to = p;
          camera.from += dot(delta,right)*right + dot(delta,up)*up;
        }
      }
      else if (button == GLUT_LEFT_BUTTON && glutGetModifiers() == (GLUT_ACTIVE_CTRL | GLUT_ACTIVE_SHIFT)) 
      {
        ISPCCamera ispccamera = camera.getISPCCamera(width,height);
        Vec3fa p; bool hit = pick(x,y,ispccamera,p);
        if (hit) camera.to = p;
      }

    } else {
      clickX = x; clickY = y;
      int modifiers = glutGetModifiers();
      if      (button == GLUT_LEFT_BUTTON && modifiers == GLUT_ACTIVE_SHIFT) mouseMode = 1;
      else if (button == GLUT_MIDDLE_BUTTON) mouseMode = 2;
      else if (button == GLUT_RIGHT_BUTTON ) mouseMode = 3;
      else if (button == GLUT_LEFT_BUTTON && modifiers == GLUT_ACTIVE_CTRL ) mouseMode = 3;
      else if (button == GLUT_LEFT_BUTTON  ) mouseMode = 4;
    }
  }
  
  void TutorialApplication::motionFunc(int x, int y)
  {
    float dClickX = float(clickX - x), dClickY = float(clickY - y);
    clickX = x; clickY = y;

    switch (mouseMode) {
    case 1: camera.rotateOrbit(-0.005f*dClickX,0.005f*dClickY); break;
    case 2: break;
    case 3: camera.dolly(-dClickY); break;
    case 4: camera.rotate(-0.005f*dClickX,0.005f*dClickY); break;
    }
  }

  void TutorialApplication::displayFunc(void) 
  {
    ISPCCamera ispccamera = camera.getISPCCamera(width,height,true);
    
    /* render image using ISPC */
    double t0 = getSeconds();
    render(time0-t0,ispccamera);
    double dt0 = getSeconds()-t0;

    /* draw pixels to screen */
    int* pixels = map();
    glDrawPixels(width,height,GL_RGBA,GL_UNSIGNED_BYTE,pixels);
    
    if (fullscreen) 
    {
      glMatrixMode( GL_PROJECTION );
      glPushMatrix();
      glLoadIdentity();
      gluOrtho2D( 0, width, 0, height );
      glMatrixMode( GL_MODELVIEW );
      glPushMatrix();
      glLoadIdentity();
      
      /* print frame rate */
      std::ostringstream stream;
      stream.setf(std::ios::fixed, std::ios::floatfield);
      stream.precision(2);
      stream << 1.0f/dt0 << " fps";
      std::string str = stream.str();
      
      glRasterPos2i( width-str.size()*12, height - 24); 
      for ( int i = 0; i < str.size(); ++i )
        glutBitmapCharacter(GLUT_BITMAP_TIMES_ROMAN_24, str[i]);
      
      glRasterPos2i( 0, 0 ); 
      glPopMatrix();
      glMatrixMode( GL_PROJECTION );
      glPopMatrix();
      glMatrixMode( GL_MODELVIEW );
    }
    
    glutSwapBuffers();
    unmap();
    
    double dt1 = getSeconds()-t0;

    /* print frame rate */
    std::ostringstream stream;
    stream.setf(std::ios::fixed, std::ios::floatfield);
    stream.precision(2);
    stream << "render: ";
    stream << 1.0f/dt0 << " fps, ";
    stream << dt0*1000.0f << " ms, ";
    stream << "display: ";
    stream << 1.0f/dt1 << " fps, ";
    stream << dt1*1000.0f << " ms, ";
    stream << width << "x" << height << " pixels";
    std::cout << stream.str() << std::endl;
  }

  void TutorialApplication::reshapeFunc(int width, int height) 
  {
    resize(width,height);
    glViewport(0, 0, width, height);
    this->width = width; this->height = height;
  }
  
  void TutorialApplication::idleFunc() {
    glutPostRedisplay();
  }

  void keyboardFunc(unsigned char key, int x, int y) {
    TutorialApplication::instance->keyboardFunc(key,x,y);
  }
  void specialFunc(int key, int x, int y) {
    TutorialApplication::instance->specialFunc(key,x,y);
  }
  void clickFunc(int button, int state, int x, int y) {
    TutorialApplication::instance->clickFunc(button,state,x,y);
  }
  void motionFunc(int x, int y) {
    TutorialApplication::instance->motionFunc(x,y);
  }
  void displayFunc() {
    TutorialApplication::instance->displayFunc();
  }
  void reshapeFunc(int width, int height) {
    TutorialApplication::instance->reshapeFunc(width,height);
  }
  void idleFunc() {
    TutorialApplication::instance->idleFunc();
  }

  void TutorialApplication::run(int argc, char** argv)
  {
    /* initialize ray tracing core */
    init(rtcore.c_str());
    
    /* set shader mode */
    switch (shader) {
    case SHADER_DEFAULT : break;
    case SHADER_EYELIGHT: key_pressed(GLUT_KEY_F2); break;
    case SHADER_UV      : key_pressed(GLUT_KEY_F4); break;
    case SHADER_NG      : key_pressed(GLUT_KEY_F5); break;
    case SHADER_GEOMID  : key_pressed(GLUT_KEY_F6); break;
    case SHADER_GEOMID_PRIMID: key_pressed(GLUT_KEY_F7); break;
    case SHADER_AMBIENT_OCCLUSION: key_pressed(GLUT_KEY_F11); break;
    };
    
    /* benchmark mode */
    if (numBenchmarkFrames)
      renderBenchmark();
    
    /* render to disk */
    if (outputImageFilename.str() != "")
      renderToFile(outputImageFilename);
    
    /* interactive mode */
    if (interactive) 
    {
      resize(width,height);

      glutInit(&argc, argv);
      glutInitWindowSize((GLsizei)width, (GLsizei)height);
      glutInitDisplayMode(GLUT_RGBA | GLUT_DOUBLE);
      glutInitWindowPosition(0, 0);
      windowID = glutCreateWindow(tutorialName.c_str());
      if (fullscreen) glutFullScreen();
      glutDisplayFunc(embree::displayFunc);
      glutIdleFunc(embree::idleFunc);
      glutKeyboardFunc(embree::keyboardFunc);
      glutSpecialFunc(embree::specialFunc);
      glutMouseFunc(embree::clickFunc);
      glutMotionFunc(embree::motionFunc);
      glutReshapeFunc(embree::reshapeFunc);
      glutMainLoop();
    }
  }

  int TutorialApplication::main(int argc, char** argv) try
  {
    /* parse command line options */
    parseCommandLine(argc,argv);

    /* start tutorial */
    run(argc,argv);

    return 0;
  }  
  catch (const std::exception& e) {
    std::cout << "Error: " << e.what() << std::endl;
    return 1;
  }
  catch (...) {
    std::cout << "Error: unknown exception caught." << std::endl;
    return 1;
  }

  int SceneLoadingTutorialApplication::main(int argc, char** argv) try
  {
    /* parse command line options */
    parseCommandLine(argc,argv);

    /* load scene */
    if (toLowerCase(sceneFilename.ext()) == std::string("obj"))
      scene->add(loadOBJ(sceneFilename,subdiv_mode != ""));
    else if (sceneFilename.ext() != "")
      scene->add(SceneGraph::load(sceneFilename));

    /* convert triangles to quads */
    if (convert_tris_to_quads)
      scene->triangles_to_quads();
    
    /* convert bezier to lines */
    if (convert_bezier_to_lines)
      scene->bezier_to_lines();
    
    /* convert hair to curves */
    if (convert_hair_to_curves)
      scene->hair_to_curves();
    
    /* convert model */
    obj_scene.add(scene.dynamicCast<SceneGraph::Node>(),(TutorialScene::InstancingMode)instancing_mode); 
    scene = nullptr;

    /* send model */
    set_scene(&obj_scene);
    
    /* start tutorial */
    run(argc,argv);

    return 0;
  }  
  catch (const std::exception& e) {
    std::cout << "Error: " << e.what() << std::endl;
    return 1;
  }
  catch (...) {
    std::cout << "Error: unknown exception caught." << std::endl;
    return 1;
  }
}<|MERGE_RESOLUTION|>--- conflicted
+++ resolved
@@ -415,15 +415,7 @@
         render(0.0f,ispccamera);
         double t1 = getSeconds();
         std::cout << "frame [" << std::setw(3) << i << " / " << std::setw(3) << numTotalFrames << "]: " <<  std::setw(8) << 1.0/(t1-t0) << " fps (skipped)" << std::endl << std::flush;
-<<<<<<< HEAD
-#if defined(__WIN32__)
-        Sleep(100);
-#else        
-        usleep(100000);
-#endif        
-=======
         sleepSeconds(0.1);
->>>>>>> 84c138a6
       }
       
       for (size_t i=skipBenchmarkFrames; i<numTotalFrames; i++) 
@@ -440,15 +432,7 @@
                   << "avg = " << std::setw(8) << stat.getAvg() << " fps, "
                   << "max = " << std::setw(8) << stat.getMax() << " fps, "
                   << "sigma = " << std::setw(6) << stat.getSigma() << " (" << 100.0f*stat.getSigma()/stat.getAvg() << "%)" << std::endl << std::flush;
-<<<<<<< HEAD
-#if defined(__WIN32__)
-        Sleep(100);
-#else        
-        usleep(100000);
-#endif                
-=======
         sleepSeconds(0.1);
->>>>>>> 84c138a6
       }
 
       /* rebuild scene between repetitions */
@@ -472,15 +456,7 @@
     std::cout << "BENCHMARK_RENDER_MAX " << stat.getMax() << std::endl;
     std::cout << "BENCHMARK_RENDER_SIGMA " << stat.getSigma() << std::endl;
     std::cout << "BENCHMARK_RENDER_AVG_SIGMA " << stat.getAvgSigma() << std::endl << std::flush;
-<<<<<<< HEAD
-#if defined(WIN32)
-    Sleep(100);
-#else        
-    usleep(100000);
-#endif           
-=======
     sleepSeconds(0.1);
->>>>>>> 84c138a6
   }
 
   void TutorialApplication::renderToFile(const FileName& fileName)
