--- conflicted
+++ resolved
@@ -40,11 +40,7 @@
     int id;
   };
   
-<<<<<<< HEAD
-  enum ISPCType { TRIANGLE_MESH, SUBDIV_MESH, HAIR_SET, INSTANCE, GROUP, QUAD_MESH };
-=======
-  enum ISPCType { TRIANGLE_MESH, SUBDIV_MESH, HAIR_SET, INSTANCE, GROUP, LINE_SEGMENTS };
->>>>>>> efbe9975
+  enum ISPCType { TRIANGLE_MESH, SUBDIV_MESH, HAIR_SET, INSTANCE, GROUP, QUAD_MESH, LINE_SEGMENTS };
   
   struct ISPCAmbientLight
   {
