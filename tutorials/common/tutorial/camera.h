--- conflicted
+++ resolved
@@ -46,8 +46,6 @@
     Camera (Vec3fa& from, Vec3fa& to, Vec3fa& up, float fov)
     : from(from), to(to), up(up), fov(fov) {}
 
-<<<<<<< HEAD
-=======
     std::string str() const 
     {
       std::stringstream stream;
@@ -59,7 +57,6 @@
       return stream.str();
     }
     
->>>>>>> f83deda9
     AffineSpace3fa camera2world () { return AffineSpace3fa::lookat(from, to, up); }
     AffineSpace3fa world2camera () { return rcp(AffineSpace3fa::lookat(from, to, up)); }
     Vec3fa world2camera(const Vec3fa& p) { return xfmPoint(world2camera(),p); }
