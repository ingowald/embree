// ======================================================================== //
// Copyright 2009-2016 Intel Corporation                                    //
//                                                                          //
// Licensed under the Apache License, Version 2.0 (the "License");          //
// you may not use this file except in compliance with the License.         //
// You may obtain a copy of the License at                                  //
//                                                                          //
//     http://www.apache.org/licenses/LICENSE-2.0                           //
//                                                                          //
// Unless required by applicable law or agreed to in writing, software      //
// distributed under the License is distributed on an "AS IS" BASIS,        //
// WITHOUT WARRANTIES OR CONDITIONS OF ANY KIND, either express or implied. //
// See the License for the specific language governing permissions and      //
// limitations under the License.                                           //
// ======================================================================== //

#include "tutorial_device.isph"

/* the scene to render */
extern RTCScene g_scene;

uniform unsigned int g_numThreads = 0;

/* intensity scaling for traversal cost visualization */
uniform float scale = 1.0f / 1000000.0f;
uniform bool g_changed = false;

extern uniform float g_debug;

/* stores pointer to currently used rendePixel function */
renderTileFunc renderTile;

/* renders a single pixel with eyelight shading */
Vec3f renderPixelEyeLight(float x, float y, const uniform Vec3f& vx, const uniform Vec3f& vy, const uniform Vec3f& vz, const uniform Vec3f& p)
{
  /* initialize ray */
  RTCRay ray;
  ray.org = p;
  ray.dir = normalize(x*vx + y*vy + vz);
  ray.tnear = 0.0f;
  ray.tfar = inf;
  ray.geomID = RTC_INVALID_GEOMETRY_ID;
  ray.primID = RTC_INVALID_GEOMETRY_ID;
  ray.mask = -1;
  ray.time = g_debug;

  /* intersect ray with scene */
  rtcIntersect(g_scene,ray);

  /* shade pixel */
  if (ray.geomID == RTC_INVALID_GEOMETRY_ID) return make_Vec3f(0.0f);
  else return make_Vec3f(abs(dot(ray.dir,normalize(ray.Ng))));
<<<<<<< HEAD
=======
}

void renderTileEyeLight(uniform int taskIndex, 
                        uniform int* uniform pixels,
                        const uniform int width,
                        const uniform int height, 
                        const uniform float time,
                        const uniform Vec3f& vx, 
                        const uniform Vec3f& vy, 
                        const uniform Vec3f& vz, 
                        const uniform Vec3f& p,
                        const uniform int numTilesX, 
                        const uniform int numTilesY)
{
  const uniform int t = taskIndex;
  const uniform int tileY = t / numTilesX;
  const uniform int tileX = t - tileY * numTilesX;
  const uniform int x0 = tileX * TILE_SIZE_X;
  const uniform int x1 = min(x0+TILE_SIZE_X,width);
  const uniform int y0 = tileY * TILE_SIZE_Y;
  const uniform int y1 = min(y0+TILE_SIZE_Y,height);

  foreach_tiled (y = y0 ... y1, x = x0 ... x1)
  {
    Vec3f color = renderPixelEyeLight(x,y,vx,vy,vz,p);

    /* write color to framebuffer */
    unsigned int r = (unsigned int) (255.0f * clamp(color.x,0.0f,1.0f));
    unsigned int g = (unsigned int) (255.0f * clamp(color.y,0.0f,1.0f));
    unsigned int b = (unsigned int) (255.0f * clamp(color.z,0.0f,1.0f));
    pixels[y*width+x] = (b << 16) + (g << 8) + r;
  }
>>>>>>> 5b90ce4c
}

/* renders a single pixel with wireframe shading */
Vec3f renderPixelWireframe(float x, float y, const uniform Vec3f& vx, const uniform Vec3f& vy, const uniform Vec3f& vz, const uniform Vec3f& p)
{
  /* initialize ray */
  RTCRay ray;
  ray.org = p;
  ray.dir = normalize(x*vx + y*vy + vz);
  ray.tnear = 0.0f;
  ray.tfar = inf;
  ray.geomID = RTC_INVALID_GEOMETRY_ID;
  ray.primID = RTC_INVALID_GEOMETRY_ID;
  ray.mask = -1;
  ray.time = g_debug;

  /* intersect ray with scene */
  rtcIntersect(g_scene,ray);

  /* return black if nothing hit */
  if (ray.geomID == RTC_INVALID_GEOMETRY_ID) return make_Vec3f(1.0f,1.0f,1.0f);

  /* calculate wireframe around triangles */
  const float border = 0.05f;
  Vec3f color = make_Vec3f(1.0f);
  if (ray.u < border) color = make_Vec3f(0.0f);
  if (ray.v < border) color = make_Vec3f(0.0f);
  if (1.0f-ray.u-ray.v < border) color = make_Vec3f(0.0f);

  /* perform eyelight shading */
  return color*make_Vec3f(abs(dot(ray.dir,normalize(ray.Ng))));
}

void renderTileWireframe(uniform int taskIndex, 
                         uniform int* uniform pixels,
                         const uniform int width,
                         const uniform int height, 
                         const uniform float time,
                         const uniform Vec3f& vx, 
                         const uniform Vec3f& vy, 
                         const uniform Vec3f& vz, 
                         const uniform Vec3f& p,
                         const uniform int numTilesX, 
                         const uniform int numTilesY)
{
  const uniform int t = taskIndex;
  const uniform int tileY = t / numTilesX;
  const uniform int tileX = t - tileY * numTilesX;
  const uniform int x0 = tileX * TILE_SIZE_X;
  const uniform int x1 = min(x0+TILE_SIZE_X,width);
  const uniform int y0 = tileY * TILE_SIZE_Y;
  const uniform int y1 = min(y0+TILE_SIZE_Y,height);

  foreach_tiled (y = y0 ... y1, x = x0 ... x1)
  {
    Vec3f color = renderPixelWireframe(x,y,vx,vy,vz,p);

    /* write color to framebuffer */
    unsigned int r = (unsigned int) (255.0f * clamp(color.x,0.0f,1.0f));
    unsigned int g = (unsigned int) (255.0f * clamp(color.y,0.0f,1.0f));
    unsigned int b = (unsigned int) (255.0f * clamp(color.z,0.0f,1.0f));
    pixels[y*width+x] = (b << 16) + (g << 8) + r;
  }
}

/* renders a single pixel with UV shading */
Vec3f renderPixelUV(float x, float y, const uniform Vec3f& vx, const uniform Vec3f& vy, const uniform Vec3f& vz, const uniform Vec3f& p)
{
  /* initialize ray */
  RTCRay ray;
  ray.org = p;
  ray.dir = normalize(x*vx + y*vy + vz);
  ray.tnear = 0.0f;
  ray.tfar = inf;
  ray.geomID = RTC_INVALID_GEOMETRY_ID;
  ray.primID = RTC_INVALID_GEOMETRY_ID;
  ray.mask = -1;
  ray.time = g_debug;

  /* intersect ray with scene */
  rtcIntersect(g_scene,ray);

  /* shade pixel */
  if (ray.geomID == RTC_INVALID_GEOMETRY_ID) return make_Vec3f(0.0f,0.0f,1.0f);
  else return make_Vec3f(ray.u,ray.v,1.0f-ray.u-ray.v);
}

void renderTileUV(uniform int taskIndex, 
                  uniform int* uniform pixels,
                  const uniform int width,
                  const uniform int height, 
                  const uniform float time,
                  const uniform Vec3f& vx, 
                  const uniform Vec3f& vy, 
                  const uniform Vec3f& vz, 
                  const uniform Vec3f& p,
                  const uniform int numTilesX, 
                  const uniform int numTilesY)
{
  const uniform int t = taskIndex;
  const uniform int tileY = t / numTilesX;
  const uniform int tileX = t - tileY * numTilesX;
  const uniform int x0 = tileX * TILE_SIZE_X;
  const uniform int x1 = min(x0+TILE_SIZE_X,width);
  const uniform int y0 = tileY * TILE_SIZE_Y;
  const uniform int y1 = min(y0+TILE_SIZE_Y,height);

  foreach_tiled (y = y0 ... y1, x = x0 ... x1)
  {
    Vec3f color = renderPixelUV(x,y,vx,vy,vz,p);

    /* write color to framebuffer */
    unsigned int r = (unsigned int) (255.0f * clamp(color.x,0.0f,1.0f));
    unsigned int g = (unsigned int) (255.0f * clamp(color.y,0.0f,1.0f));
    unsigned int b = (unsigned int) (255.0f * clamp(color.z,0.0f,1.0f));
    pixels[y*width+x] = (b << 16) + (g << 8) + r;
  }
}

/* renders a single pixel with geometry normal shading */
Vec3f renderPixelNg(float x, float y, const uniform Vec3f& vx, const uniform Vec3f& vy, const uniform Vec3f& vz, const uniform Vec3f& p)
{
  /* initialize ray */
  RTCRay ray;
  ray.org = p;
  ray.dir = normalize(x*vx + y*vy + vz);
  ray.tnear = 0.0f;
  ray.tfar = inf;
  ray.geomID = RTC_INVALID_GEOMETRY_ID;
  ray.primID = RTC_INVALID_GEOMETRY_ID;
  ray.mask = -1;
  ray.time = g_debug;

  /* intersect ray with scene */
  rtcIntersect(g_scene,ray);

  /* shade pixel */
  if (ray.geomID == RTC_INVALID_GEOMETRY_ID) return make_Vec3f(0.0f,0.0f,1.0f);
  //else return abs(normalize(make_Vec3f(ray.Ng.x,ray.Ng.y,ray.Ng.z)));
  else return normalize(make_Vec3f(ray.Ng.x,ray.Ng.y,ray.Ng.z));
}

void renderTileNg(uniform int taskIndex, 
                  uniform int* uniform pixels,
                  const uniform int width,
                  const uniform int height, 
                  const uniform float time,
                  const uniform Vec3f& vx, 
                  const uniform Vec3f& vy, 
                  const uniform Vec3f& vz, 
                  const uniform Vec3f& p,
                  const uniform int numTilesX, 
                  const uniform int numTilesY)
{
  const uniform int t = taskIndex;
  const uniform int tileY = t / numTilesX;
  const uniform int tileX = t - tileY * numTilesX;
  const uniform int x0 = tileX * TILE_SIZE_X;
  const uniform int x1 = min(x0+TILE_SIZE_X,width);
  const uniform int y0 = tileY * TILE_SIZE_Y;
  const uniform int y1 = min(y0+TILE_SIZE_Y,height);

  foreach_tiled (y = y0 ... y1, x = x0 ... x1)
  {
    Vec3f color = renderPixelNg(x,y,vx,vy,vz,p);

    /* write color to framebuffer */
    unsigned int r = (unsigned int) (255.0f * clamp(color.x,0.0f,1.0f));
    unsigned int g = (unsigned int) (255.0f * clamp(color.y,0.0f,1.0f));
    unsigned int b = (unsigned int) (255.0f * clamp(color.z,0.0f,1.0f));
    pixels[y*width+x] = (b << 16) + (g << 8) + r;
  }
}

Vec3f randomColor(const int ID) 
{
  int r = ((ID+13)*17*23) & 255;
  int g = ((ID+15)*11*13) & 255;
  int b = ((ID+17)* 7*19) & 255;
  const float oneOver255f = 1.f/255.f;
  return make_Vec3f(r*oneOver255f,g*oneOver255f,b*oneOver255f);
}

/* geometry ID shading */
Vec3f renderPixelGeomID(float x, float y, const uniform Vec3f& vx, const uniform Vec3f& vy, const uniform Vec3f& vz, const uniform Vec3f& p)
{
  /* initialize ray */
  RTCRay ray;
  ray.org = p;
  ray.dir = normalize(x*vx + y*vy + vz);
  ray.tnear = 0.0f;
  ray.tfar = inf;
  ray.geomID = RTC_INVALID_GEOMETRY_ID;
  ray.primID = RTC_INVALID_GEOMETRY_ID;
  ray.mask = -1;
  ray.time = g_debug;

  /* intersect ray with scene */
  rtcIntersect(g_scene,ray);

  /* shade pixel */
  if (ray.geomID == RTC_INVALID_GEOMETRY_ID) return make_Vec3f(0.0f);
  else return randomColor(ray.geomID);
}

void renderTileGeomID(uniform int taskIndex, 
                      uniform int* uniform pixels,
                      const uniform int width,
                      const uniform int height, 
                      const uniform float time,
                      const uniform Vec3f& vx, 
                      const uniform Vec3f& vy, 
                      const uniform Vec3f& vz, 
                      const uniform Vec3f& p,
                      const uniform int numTilesX, 
                      const uniform int numTilesY)
{
  const uniform int t = taskIndex;
  const uniform int tileY = t / numTilesX;
  const uniform int tileX = t - tileY * numTilesX;
  const uniform int x0 = tileX * TILE_SIZE_X;
  const uniform int x1 = min(x0+TILE_SIZE_X,width);
  const uniform int y0 = tileY * TILE_SIZE_Y;
  const uniform int y1 = min(y0+TILE_SIZE_Y,height);

  foreach_tiled (y = y0 ... y1, x = x0 ... x1)
  {
    Vec3f color = renderPixelGeomID(x,y,vx,vy,vz,p);

    /* write color to framebuffer */
    unsigned int r = (unsigned int) (255.0f * clamp(color.x,0.0f,1.0f));
    unsigned int g = (unsigned int) (255.0f * clamp(color.y,0.0f,1.0f));
    unsigned int b = (unsigned int) (255.0f * clamp(color.z,0.0f,1.0f));
    pixels[y*width+x] = (b << 16) + (g << 8) + r;
  }
}

/* geometry ID and primitive ID shading */
Vec3f renderPixelGeomIDPrimID(float x, float y, const uniform Vec3f& vx, const uniform Vec3f& vy, const uniform Vec3f& vz, const uniform Vec3f& p)
{
  /* initialize ray */
  RTCRay ray;
  ray.org = p;
  ray.dir = normalize(x*vx + y*vy + vz);
  ray.tnear = 0.0f;
  ray.tfar = inf;
  ray.geomID = RTC_INVALID_GEOMETRY_ID;
  ray.primID = RTC_INVALID_GEOMETRY_ID;
  ray.mask = -1;
  ray.time = g_debug;

  /* intersect ray with scene */
  rtcIntersect(g_scene,ray);

  /* shade pixel */
  if (ray.geomID == RTC_INVALID_GEOMETRY_ID) return make_Vec3f(0.0f);
  else return randomColor(ray.geomID ^ ray.primID)*make_Vec3f(abs(dot(ray.dir,normalize(ray.Ng))));
}

void renderTileGeomIDPrimID(uniform int taskIndex, 
                            uniform int* uniform pixels,
                            const uniform int width,
                            const uniform int height, 
                            const uniform float time,
                            const uniform Vec3f& vx, 
                            const uniform Vec3f& vy, 
                            const uniform Vec3f& vz, 
                            const uniform Vec3f& p,
                            const uniform int numTilesX, 
                            const uniform int numTilesY)
{
  const uniform int t = taskIndex;
  const uniform int tileY = t / numTilesX;
  const uniform int tileX = t - tileY * numTilesX;
  const uniform int x0 = tileX * TILE_SIZE_X;
  const uniform int x1 = min(x0+TILE_SIZE_X,width);
  const uniform int y0 = tileY * TILE_SIZE_Y;
  const uniform int y1 = min(y0+TILE_SIZE_Y,height);

  foreach_tiled (y = y0 ... y1, x = x0 ... x1)
  {
    Vec3f color = renderPixelGeomIDPrimID(x,y,vx,vy,vz,p);

    /* write color to framebuffer */
    unsigned int r = (unsigned int) (255.0f * clamp(color.x,0.0f,1.0f));
    unsigned int g = (unsigned int) (255.0f * clamp(color.y,0.0f,1.0f));
    unsigned int b = (unsigned int) (255.0f * clamp(color.z,0.0f,1.0f));
    pixels[y*width+x] = (b << 16) + (g << 8) + r;
  }
}

/* vizualizes the traversal cost of a pixel */
Vec3f renderPixelCycles(float x, float y, const uniform Vec3f& vx, const uniform Vec3f& vy, const uniform Vec3f& vz, const uniform Vec3f& p)
{
  /* initialize ray */
  RTCRay ray;
  ray.org = p;
  ray.dir = normalize(x*vx + y*vy + vz);
  ray.tnear = 0.0f;
  ray.tfar = inf;
  ray.geomID = RTC_INVALID_GEOMETRY_ID;
  ray.primID = RTC_INVALID_GEOMETRY_ID;
  ray.mask = -1;
  ray.time = g_debug;

  /* intersect ray with scene */
  uniform int64 c0 = get_tsc();
  rtcIntersect(g_scene,ray);
  uniform int64 c1 = get_tsc();
  
  /* shade pixel */
  return make_Vec3f((uniform float)(c1-c0)*scale,0.0f,0.0f);
}

void renderTileCycles(uniform int taskIndex, 
                      uniform int* uniform pixels,
                      const uniform int width,
                      const uniform int height, 
                      const uniform float time,
                      const uniform Vec3f& vx, 
                      const uniform Vec3f& vy, 
                      const uniform Vec3f& vz, 
                        const uniform Vec3f& p,
                      const uniform int numTilesX, 
                      const uniform int numTilesY)
{
  const uniform int t = taskIndex;
  const uniform int tileY = t / numTilesX;
  const uniform int tileX = t - tileY * numTilesX;
  const uniform int x0 = tileX * TILE_SIZE_X;
  const uniform int x1 = min(x0+TILE_SIZE_X,width);
  const uniform int y0 = tileY * TILE_SIZE_Y;
  const uniform int y1 = min(y0+TILE_SIZE_Y,height);

  foreach_tiled (y = y0 ... y1, x = x0 ... x1)
  {
    Vec3f color = renderPixelCycles(x,y,vx,vy,vz,p);

    /* write color to framebuffer */
    unsigned int r = (unsigned int) (255.0f * clamp(color.x,0.0f,1.0f));
    unsigned int g = (unsigned int) (255.0f * clamp(color.y,0.0f,1.0f));
    unsigned int b = (unsigned int) (255.0f * clamp(color.z,0.0f,1.0f));
    pixels[y*width+x] = (b << 16) + (g << 8) + r;
  }
}

/* renders a single pixel with UV shading and shoot ray 16 times for measurements */
Vec3f renderPixelUV16(float x, float y, const uniform Vec3f& vx, const uniform Vec3f& vy, const uniform Vec3f& vz, const uniform Vec3f& p)
{
  /* initialize ray */
  RTCRay ray;
  ray.org = p;
  ray.dir = normalize(x*vx + y*vy + vz);
  ray.tnear = 0.0f;
  ray.tfar = inf;
  ray.geomID = RTC_INVALID_GEOMETRY_ID;
  ray.primID = RTC_INVALID_GEOMETRY_ID;
  ray.mask = -1;
  ray.time = g_debug;

  /* intersect ray with scene */
  for (uniform int i=0; i<16; i++) {
    ray.tfar = inf;
    rtcIntersect(g_scene,ray);
  }

  /* shade pixel */
  if (ray.geomID == RTC_INVALID_GEOMETRY_ID) return make_Vec3f(0.0f);
  else return make_Vec3f(ray.u,ray.v,1.0f-ray.u-ray.v);
}

void renderTileUV16(uniform int taskIndex, 
                    uniform int* uniform pixels,
                    const uniform int width,
                    const uniform int height, 
                    const uniform float time,
                    const uniform Vec3f& vx, 
                    const uniform Vec3f& vy, 
                    const uniform Vec3f& vz, 
                    const uniform Vec3f& p,
                    const uniform int numTilesX, 
                    const uniform int numTilesY)
{
  const uniform int t = taskIndex;
  const uniform int tileY = t / numTilesX;
  const uniform int tileX = t - tileY * numTilesX;
  const uniform int x0 = tileX * TILE_SIZE_X;
  const uniform int x1 = min(x0+TILE_SIZE_X,width);
  const uniform int y0 = tileY * TILE_SIZE_Y;
  const uniform int y1 = min(y0+TILE_SIZE_Y,height);

  foreach_tiled (y = y0 ... y1, x = x0 ... x1)
  {
    Vec3f color = renderPixelUV16(x,y,vx,vy,vz,p);

    /* write color to framebuffer */
    unsigned int r = (unsigned int) (255.0f * clamp(color.x,0.0f,1.0f));
    unsigned int g = (unsigned int) (255.0f * clamp(color.y,0.0f,1.0f));
    unsigned int b = (unsigned int) (255.0f * clamp(color.z,0.0f,1.0f));
    pixels[y*width+x] = (b << 16) + (g << 8) + r;
  }
}

/* renders a single pixel with ambient occlusion */
Vec3f renderPixelAmbientOcclusion(float x, float y, const uniform Vec3f& vx, const uniform Vec3f& vy, const uniform Vec3f& vz, const uniform Vec3f& p)
{
  /* initialize ray */
  RTCRay ray;
  ray.org = p;
  ray.dir = normalize(x*vx + y*vy + vz);
  ray.tnear = 0.0f;
  ray.tfar = inf;
  ray.geomID = RTC_INVALID_GEOMETRY_ID;
  ray.primID = RTC_INVALID_GEOMETRY_ID;
  ray.mask = -1;
  ray.time = g_debug;

  /* intersect ray with scene */
  rtcIntersect(g_scene,ray);

  /* shade pixel */
  if (ray.geomID == RTC_INVALID_GEOMETRY_ID) return make_Vec3f(0.0f);

  Vec3f Ng = normalize(ray.Ng);
  Vec3f col = make_Vec3f(min(1.f,.3f+.8f*abs(dot(Ng,normalize(ray.dir)))));

  /* calculate hit point */
  float intensity = 0;
  Vec3f hitPos = ray.org + ray.tfar * ray.dir;

#define AMBIENT_OCCLUSION_SAMPLES 64
  /* trace some ambient occlusion rays */
  int seed = 34*x+12*y;
  for (uniform int i=0; i<AMBIENT_OCCLUSION_SAMPLES; i++) 
     {
      Vec3f dir; 
      const float oneOver10000f = 1.f/10000.f;
      seed = 1103515245 * seed + 12345;
      dir.x = (seed%10000)*oneOver10000f;
      seed = 1103515245 * seed + 12345;
      dir.y = (seed%10000)*oneOver10000f;
      seed = 1103515245 * seed + 12345;
      dir.z = (seed%10000)*oneOver10000f;
    
      /* initialize shadow ray */
      RTCRay shadow;
      shadow.org = hitPos;
      shadow.dir = dir;
      shadow.tnear = 0.001f;
      shadow.tfar = inf;
      shadow.geomID = RTC_INVALID_GEOMETRY_ID;
      shadow.primID = RTC_INVALID_GEOMETRY_ID;
      shadow.mask = -1;
      shadow.time = g_debug;
    
      /* trace shadow ray */
      rtcOccluded(g_scene,shadow);
      //rtcIntersect(g_scene,shadow);
    
      /* add light contribution */
      if (shadow.geomID == RTC_INVALID_GEOMETRY_ID)
        intensity += 1.0f;   
     }
  intensity *= 1.0f/AMBIENT_OCCLUSION_SAMPLES;

  /* shade pixel */
  return col * intensity;
}

void renderTileAmbientOcclusion(uniform int taskIndex, 
                                uniform int* uniform pixels,
                                const uniform int width,
                                const uniform int height, 
                                const uniform float time,
                                const uniform Vec3f& vx, 
                                const uniform Vec3f& vy, 
                                const uniform Vec3f& vz, 
                                const uniform Vec3f& p,
                                const uniform int numTilesX, 
                                const uniform int numTilesY)
{
  const uniform int t = taskIndex;
  const uniform int tileY = t / numTilesX;
  const uniform int tileX = t - tileY * numTilesX;
  const uniform int x0 = tileX * TILE_SIZE_X;
  const uniform int x1 = min(x0+TILE_SIZE_X,width);
  const uniform int y0 = tileY * TILE_SIZE_Y;
  const uniform int y1 = min(y0+TILE_SIZE_Y,height);

  foreach_tiled (y = y0 ... y1, x = x0 ... x1)
  {
    Vec3f color = renderPixelAmbientOcclusion(x,y,vx,vy,vz,p);

    /* write color to framebuffer */
    unsigned int r = (unsigned int) (255.0f * clamp(color.x,0.0f,1.0f));
    unsigned int g = (unsigned int) (255.0f * clamp(color.y,0.0f,1.0f));
    unsigned int b = (unsigned int) (255.0f * clamp(color.z,0.0f,1.0f));
    pixels[y*width+x] = (b << 16) + (g << 8) + r;
  }
}

/* differential visualization */
static uniform int differentialMode = 0;
Vec3f renderPixelDifferentials(float x, float y, const uniform Vec3f& vx, const uniform Vec3f& vy, const uniform Vec3f& vz, const uniform Vec3f& p)
{
  /* initialize ray */
  RTCRay ray;
  ray.org = p;
  ray.dir = normalize(x*vx + y*vy + vz);
  ray.tnear = 0.0f;
  ray.tfar = inf;
  ray.geomID = RTC_INVALID_GEOMETRY_ID;
  ray.primID = RTC_INVALID_GEOMETRY_ID;
  ray.mask = -1;
  ray.time = g_debug;

  /* intersect ray with scene */
  rtcIntersect(g_scene,ray);

  /* shade pixel */
  if (ray.geomID == RTC_INVALID_GEOMETRY_ID) return make_Vec3f(0.0f);
  
  /* calculate differentials */
  float eps = 0.001f/16.0f;
  Vec3f P00, P01, P10, P11;
  Vec3f dP00du, dP01du, dP10du, dP11du;
  Vec3f dP00dv, dP01dv, dP10dv, dP11dv;
  Vec3f dPdu1, dPdv1, ddPdudu1, ddPdvdv1, ddPdudv1;
  foreach_unique (geomID in ray.geomID) {
    rtcInterpolate(g_scene,geomID,ray.primID,ray.u+0.f,ray.v+0.f,RTC_VERTEX_BUFFER0,&P00.x,&dP00du.x,&dP00dv.x,3);
    rtcInterpolate(g_scene,geomID,ray.primID,ray.u+0.f,ray.v+eps,RTC_VERTEX_BUFFER0,&P01.x,&dP01du.x,&dP01dv.x,3);
    rtcInterpolate(g_scene,geomID,ray.primID,ray.u+eps,ray.v+0.f,RTC_VERTEX_BUFFER0,&P10.x,&dP10du.x,&dP10dv.x,3);
    rtcInterpolate(g_scene,geomID,ray.primID,ray.u+eps,ray.v+eps,RTC_VERTEX_BUFFER0,&P11.x,&dP11du.x,&dP11dv.x,3);
    rtcInterpolate2(g_scene,geomID,ray.primID,ray.u,ray.v,RTC_VERTEX_BUFFER0,NULL,&dPdu1.x,&dPdv1.x,&ddPdudu1.x,&ddPdvdv1.x,&ddPdudv1.x,3);
  }
  Vec3f dPdu0 = (P10-P00)/eps;
  Vec3f dPdv0 = (P01-P00)/eps;
  Vec3f ddPdudu0 = (dP10du-dP00du)/eps;
  Vec3f ddPdvdv0 = (dP01dv-dP00dv)/eps;
  Vec3f ddPdudv0 = (dP01du-dP00du)/eps;

  Vec3f color = make_Vec3f(0.0f);
  switch (differentialMode)
  {
  case  0: color = dPdu0; break;
  case  1: color = dPdu1; break;
  case  2: color = 10.0f*(dPdu1-dPdu0); break;

  case  3: color = dPdv0; break;
  case  4: color = dPdv1; break;
  case  5: color = 10.0f*(dPdv1-dPdv0); break;

  case  6: color = ddPdudu0; break;
  case  7: color = ddPdudu1; break;
  case  8: color = 10.0f*(ddPdudu1-ddPdudu0); break;

  case  9: color = ddPdvdv0; break;
  case 10: color = ddPdvdv1; break;
  case 11: color = 10.0f*(ddPdvdv1-ddPdvdv0); break;

  case 12: color = ddPdudv0; break;
  case 13: color = ddPdudv1; break;
  case 14: color = 10.0f*(ddPdudv1-ddPdudv0); break;

  case 15: {
    color.x = length(dnormalize(cross(dPdu1,dPdv1),cross(ddPdudu1,dPdv1)+cross(dPdu1,ddPdudv1)))/length(dPdu1); 
    color.y = length(dnormalize(cross(dPdu1,dPdv1),cross(ddPdudv1,dPdv1)+cross(dPdu1,ddPdvdv1)))/length(dPdv1); 
    color.z = 0.0f;
    break;
  }
  case 16: {
    float Cu = length(dnormalize(cross(dPdu1,dPdv1),cross(ddPdudu1,dPdv1)+cross(dPdu1,ddPdudv1)))/length(dPdu1); 
    float Cv = length(dnormalize(cross(dPdu1,dPdv1),cross(ddPdudv1,dPdv1)+cross(dPdu1,ddPdvdv1)))/length(dPdv1); 
    color = make_Vec3f(sqrt(Cu*Cu + Cv*Cv));
    break;
  }
  }
  return clamp(color,make_Vec3f(0.0f),make_Vec3f(1.0f));
}

void renderTileDifferentials(uniform int taskIndex, 
                             uniform int* uniform pixels,
                             const uniform int width,
                             const uniform int height, 
                             const uniform float time,
                             const uniform Vec3f& vx, 
                             const uniform Vec3f& vy, 
                             const uniform Vec3f& vz, 
                             const uniform Vec3f& p,
                             const uniform int numTilesX, 
                             const uniform int numTilesY)
{
  const uniform int t = taskIndex;
  const uniform int tileY = t / numTilesX;
  const uniform int tileX = t - tileY * numTilesX;
  const uniform int x0 = tileX * TILE_SIZE_X;
  const uniform int x1 = min(x0+TILE_SIZE_X,width);
  const uniform int y0 = tileY * TILE_SIZE_Y;
  const uniform int y1 = min(y0+TILE_SIZE_Y,height);

  foreach_tiled (y = y0 ... y1, x = x0 ... x1)
  {
    Vec3f color = renderPixelDifferentials(x,y,vx,vy,vz,p);

    /* write color to framebuffer */
    unsigned int r = (unsigned int) (255.0f * clamp(color.x,0.0f,1.0f));
    unsigned int g = (unsigned int) (255.0f * clamp(color.y,0.0f,1.0f));
    unsigned int b = (unsigned int) (255.0f * clamp(color.z,0.0f,1.0f));
    pixels[y*width+x] = (b << 16) + (g << 8) + r;
  }
}

/* returns the point seen through specified pixel */
export uniform bool device_pick(const uniform float x,
                                const uniform float y, 
                                const uniform Vec3f& vx, 
                                const uniform Vec3f& vy, 
                                const uniform Vec3f& vz, 
                                const uniform Vec3f& p,
                                uniform Vec3f& hitPos)
{
  /* initialize ray */
  uniform RTCRay1 ray;
  ray.org = p;
  ray.dir = normalize(x*vx + y*vy + vz);
  ray.tnear = 0.0f;
  ray.tfar = inf;
  ray.geomID = RTC_INVALID_GEOMETRY_ID;
  ray.primID = RTC_INVALID_GEOMETRY_ID;
  ray.mask = -1;
  ray.time = g_debug;

  /* intersect ray with scene */
  rtcIntersect1(g_scene,ray);

  /* shade pixel */
  if (ray.geomID == RTC_INVALID_GEOMETRY_ID) {
    hitPos = make_Vec3f(0.0f,0.0f,0.0f);
    return false;
  }
  else {
    hitPos = ray.org + ray.tfar*ray.dir;
    return true;
  }
}

/* called when a key is pressed */
extern void device_key_pressed_default(uniform int key)
{
  if (key == GLUT_KEY_F1) {
    renderTile = renderTileStandard;
    g_changed = true;
  }
  else if (key == GLUT_KEY_F2) {
    renderTile = renderTileEyeLight;
    g_changed = true;
  }
  else if (key == GLUT_KEY_F3) {
    renderTile = renderTileWireframe;
    g_changed = true;
  }
  else if (key == GLUT_KEY_F4) {
    renderTile = renderTileUV;
    g_changed = true;
  }
  else if (key == GLUT_KEY_F5) {
    renderTile = renderTileNg;
    g_changed = true;
  }
  else if (key == GLUT_KEY_F6) {
    renderTile = renderTileGeomID;
    g_changed = true;
  }
  else if (key == GLUT_KEY_F7) {
    renderTile = renderTileGeomIDPrimID;
    g_changed = true;
  }
  else if (key == GLUT_KEY_F8) {
    renderTile = renderTileUV16;
    g_changed = true;
  }
  else if (key == GLUT_KEY_F9) {
    if (renderTile == renderTileCycles) scale *= 2.0f;
    renderTile = renderTileCycles;
    g_changed = true;
  }
  else if (key == GLUT_KEY_F10) {
    if (renderTile == renderTileCycles) scale *= 0.5f;
    renderTile = renderTileCycles;
    g_changed = true;
  }
  else if (key == GLUT_KEY_F11) {
    renderTile = renderTileAmbientOcclusion;
    g_changed = true;
  }
  else if (key == GLUT_KEY_F12) {
    if (renderTile == renderTileDifferentials) {
      differentialMode = (differentialMode+1)%17;
    } else {
      renderTile = renderTileDifferentials;
      differentialMode = 0;
    }
    g_changed = true;
  }
}

/* called when a key is pressed */
void (* uniform key_pressed_handler)(uniform int key) = NULL;

export void call_key_pressed_handler(uniform int key) {
  if (key_pressed_handler) key_pressed_handler(key);
}

task void task_getNumHWThreads() {
 g_numThreads = threadCount;
}

uniform unsigned int getNumHWThreads()
{
 launch[ 1 ] task_getNumHWThreads(); sync;
 return g_numThreads;
}

static uniform int p[513] = { 
  151,160,137,91,90,15,131,13,201,95,96,53,194,233,7,225,140,36,103,30,69,142,8,99,37,240,21,10,23,
  190, 6,148,247,120,234,75,0,26,197,62,94,252,219,203,117,35,11,32,57,177,33,
  88,237,149,56,87,174,20,125,136,171,168, 68,175,74,165,71,134,139,48,27,166,
  77,146,158,231,83,111,229,122,60,211,133,230,220,105,92,41,55,46,245,40,244,
  102,143,54, 65,25,63,161, 1,216,80,73,209,76,132,187,208, 89,18,169,200,196,
  135,130,116,188,159,86,164,100,109,198,173,186, 3,64,52,217,226,250,124,123,
  5,202,38,147,118,126,255,82,85,212,207,206,59,227,47,16,58,17,182,189,28,42,
  223,183,170,213,119,248,152, 2,44,154,163, 70,221,153,101,155,167, 43,172,9,
  129,22,39,253, 19,98,108,110,79,113,224,232,178,185, 112,104,218,246,97,228,
  251,34,242,193,238,210,144,12,191,179,162,241, 81,51,145,235,249,14,239,107,
  49,192,214, 31,181,199,106,157,184, 84,204,176,115,121,50,45,127, 4,150,254,
  138,236,205,93,222,114,67,29,24,72,243,141,128,195,78,66,215,61,156,180,
  151,160,137,91,90,15,131,13,201,95,96,53,194,233,7,225,140,36,103,30,69,142,8,99,37,240,21,10,23,
  190, 6,148,247,120,234,75,0,26,197,62,94,252,219,203,117,35,11,32,57,177,33,
  88,237,149,56,87,174,20,125,136,171,168, 68,175,74,165,71,134,139,48,27,166,
  77,146,158,231,83,111,229,122,60,211,133,230,220,105,92,41,55,46,245,40,244,
  102,143,54, 65,25,63,161, 1,216,80,73,209,76,132,187,208, 89,18,169,200,196,
  135,130,116,188,159,86,164,100,109,198,173,186, 3,64,52,217,226,250,124,123,
  5,202,38,147,118,126,255,82,85,212,207,206,59,227,47,16,58,17,182,189,28,42,
  223,183,170,213,119,248,152, 2,44,154,163, 70,221,153,101,155,167, 43,172,9,
  129,22,39,253, 19,98,108,110,79,113,224,232,178,185, 112,104,218,246,97,228,
  251,34,242,193,238,210,144,12,191,179,162,241, 81,51,145,235,249,14,239,107,
  49,192,214, 31,181,199,106,157,184, 84,204,176,115,121,50,45,127, 4,150,254,
  138,236,205,93,222,114,67,29,24,72,243,141,128,195,78,66,215,61,156,180,
  151
};

static uniform float g1[128] = {
  -0.20707, 0.680971, -0.293328, -0.106833, -0.362614, 0.772857, -0.968834, 0.16818, -0.681263, -0.232568, 0.382009, -0.882282, 0.799709, -0.672908, -0.681857, 0.0661294, 0.208288, 0.165398, -0.460058, -0.219044, -0.413199, 0.484755, -0.402949, -0.848924, -0.190035, 0.714756, 0.883937, 0.325661, 0.692952, -0.99449, -0.0752415, 0.065192, 0.575753, -0.468776, 0.965505, -0.38643, 0.20171, 0.217431, -0.575122, 0.77179, -0.390686, -0.69628, -0.324676, -0.225046, 0.28722, 0.507107, 0.207232, 0.0632565, -0.0812794, 0.304977, -0.345638, 0.892741, -0.26392, 0.887781, -0.985143, 0.0331999, -0.454458, -0.951402, 0.183909, -0.590073, 0.755387, -0.881263, -0.478315, -0.394342, 0.78299, -0.00360388, 0.420051, -0.427172, 0.729847, 0.351081, -0.0830201, 0.919271, 0.549351, -0.246897, -0.542722, -0.290932, -0.399364, 0.339532, 0.437933, 0.131909, 0.648931, -0.218776, 0.637533, 0.688017, -0.639064, 0.886792, -0.150226, 0.0413316, -0.868712, 0.827016, 0.765169, 0.522728, -0.202155, 0.376514, 0.523097, -0.189982, -0.749498, -0.0307322, -0.555075, 0.746242, 0.0576438, -0.997172, 0.721028, -0.962605, 0.629784, -0.514232, -0.370856, 0.931465, 0.87112, 0.618863, -0.0157817, -0.559729, 0.152707, -0.421942, -0.357866, -0.477353, -0.652024, -0.996365, -0.910432, -0.517651, -0.169098, 0.403249, -0.556309, 0.00782069, -0.86594, -0.213873, -0.0410469, -0.563716
};

static uniform float g2[128*2] = {
0.605609, 0.538399, 0.796519, -0.944204, 0.908294, 0.756016, 0.0977536, -0.863638, 0.842196, -0.744751, -0.932081, 0.932392, -0.588525, 0.516884, 0.841188, -0.978497, -0.608649, -0.868011, 0.992137, -0.772425, 0.963049, -0.0478757, 0.953878, 0.889467, 0.562174, 0.624644, -0.356598, -0.520726, -0.821833, 0.99985, 0.234183, -0.9791, -0.971815, -0.0979374, -0.108159, -0.34927, -0.592124, -0.775632, 0.97228, 0.753819, 0.941608, 0.578291, 0.852108, -0.760312, -0.784772, 0.0223242, -0.606013, -0.980319, 0.252581, -0.575064, 0.884701, 0.943763, 0.737344, 0.938496, 0.0466562, -0.994566, 0.989782, 0.988368, -0.546155, 0.279211, -0.69504, 0.931229, 0.99768, -0.325874, -0.630157, -0.999936, -0.968623, -0.226805, -0.750428, -0.450961, 0.257868, 0.968011, -0.988005, -0.713965, 0.991007, -0.61059, 0.950437, -0.483042, -0.98105, -0.915356, -0.892527, -0.772958, -0.9081, 0.55692, 0.906075, 0.937419, 0.454624, -0.991582, 0.400857, 0.855933, -0.672619, 0.0713424, 0.593249, -0.378286, -0.997369, -0.827112, 0.708222, -0.995343, 0.985069, 0.698711, -0.180105, 0.999961, -0.768451, 0.993107, -0.918024, 0.0446961, 0.91882, 0.97691, -0.393915, 0.364803, 0.0495592, 0.186545, -0.461553, -0.242776, 0.901952, -0.0710866, 0.888101, 0.999935, 0.277688, 0.0554235, 0.506599, -0.299293, 0.984394, -0.999698, 0.408822, -0.782639, 0.128596, 0.198834, 0.981707, 0.864566, 0.808197, 0.352335, 0.970484, -0.667503, 0.330243, 0.208392, 0.191539, -0.938943, 0.895002, 0.910575, -0.537691, -0.98548, -0.721635, -0.335382, -0.424701, -0.960452, 0.595047, 0.783579, -0.937749, 0.529096, -0.997906, -0.581313, -0.899828, -0.88461, 0.989469, 0.91872, -0.850793, 0.955954, 0.715768, -0.736686, 0.80392, -0.717276, -0.788579, 0.987003, -0.839648, 0.885176, -0.998929, -0.0376033, -0.578371, -0.718771, 0.906081, 0.239947, -0.803563, -0.00826282, 0.991011, -0.0057943, -0.349232, 0.65319, 0.992067, -0.953535, 0.893781, 0.661689, 0.957253, -0.425442, -0.866609, 0.712892, -0.807777, 0.89632, -0.595147, -0.0224999, -0.643786, 0.545815, -0.870124, -0.696306, -0.99902, 0.773648, -0.806008, -0.931319, -0.780114, -0.552154, -0.933812, -0.563108, -0.619909, 0.966532, 0.692454, 0.993284, 0.338885, -0.75104, 0.237272, -0.713619, -0.160187, -0.199242, -0.371265, -0.781439, -0.914125, -0.944104, 0.169525, -0.984403, 0.976056, -0.265228, 0.94232, 0.993906, -0.877517, -0.89618, 0.611817, -0.106758, 0.680403, 0.163329, -0.325386, -0.0687362, -0.901164, 0.460314, 0.999981, -0.0408026, 0.850356, -0.763343, -0.170806, -0.102919, 0.581564, 0.688634, 0.284368, -0.276419, 0.616641, -0.929771, 0.927865, 0.440373, 0.153446, 0.840456, 0.996966, 0.867209, -0.135077, -0.493238, -0.577193, 0.0588088, 0.715215, 0.0143633
};

static uniform float g3[128*4] = {
  -0.582745, 0.443494, -0.680971, 0, -0.601153, 0.791961, 0.106833, 0, -0.265466, 0.576385, -0.772857, 0, 0.981035, 0.0963612, -0.16818, 0, 0.524388, 0.819103, 0.232568, 0, -0.170518, -0.43875, 0.882282, 0, 0.598053, -0.435348, 0.672908, 0, 0.53956, 0.839346, -0.0661294, 0, -0.782511, -0.600267, -0.165398, 0, -0.122114, 0.968043, 0.219044, 0, -0.235567, 0.842331, -0.484755, 0, -0.158657, 0.504139, 0.848924, 0, -0.578396, 0.39317, -0.714756, 0, 0.883328, -0.337159, -0.325661, 0, 0.0597264, -0.0861552, 0.99449, 0, -0.970124, 0.233685, -0.0651921, 0, 0.208238, -0.858421, 0.468776, 0, 0.916908, -0.0997567, 0.38643, 0, -0.786568, -0.577957, -0.217431, 0, 0.14868, 0.618251, -0.77179, 0, -0.24168, 0.675858, 0.69628, 0, -0.50994, 0.83025, 0.225046, 0, -0.534183, -0.676382, -0.507107, 0, -0.793861, -0.6048, -0.0632565, 0, -0.92148, 0.240548, -0.304977, 0, -0.210037, 0.39862, -0.892741, 0, -0.310918, 0.339375, -0.887781, 0, 0.99836, 0.0466305, -0.0331999, 0, -0.0439099, 0.304806, 0.951402, 0, -0.676304, -0.440938, 0.590073, 0, 0.339805, -0.328495, 0.881263, 0, -0.0625568, 0.916832, 0.394342, 0, 0.776463, -0.630153, 0.00360388, 0, -0.224717, -0.8758, 0.427172, 0, 0.618879, -0.70266, -0.351081, 0, -0.380313, 0.101503, -0.919271, 0, 0.149639, -0.957418, 0.246897, 0, 0.128024, 0.948139, 0.290932, 0, -0.292448, 0.893976, -0.339532, 0, -0.192062, -0.972477, -0.131909, 0, 0.44007, -0.870905, 0.218776, 0, 0.303887, -0.659003, -0.688017, 0, 0.195552, 0.41876, -0.886792, 0, -0.889922, 0.454236, -0.0413315, 0, 0.515034, 0.225353, -0.827016, 0, 0.63084, -0.573408, -0.522728, 0, -0.745779, 0.549592, -0.376514, 0, 0.0711763, -0.979204, 0.189982, 0, 0.705657, 0.707887, 0.0307322, 0, 0.114603, 0.655735, -0.746242, 0, -0.0739232, -0.0135353, 0.997172, 0, 0.173356, -0.20818, 0.962605, 0, 0.34008, -0.787344, 0.514232, 0, -0.143596, 0.334295, -0.931465, 0, 0.721989, -0.30942, -0.618863, 0, -0.827657, 0.0410685, 0.559729, 0, -0.804277, -0.418454, 0.421942, 0, -0.379459, 0.792556, 0.477353, 0, 0.0391537, 0.0756503, 0.996365, 0, 0.821943, 0.237588, 0.517651, 0, -0.788974, 0.463584, -0.403249, 0, 0.175972, 0.984364, -0.00782073, 0, 0.891497, 0.399363, 0.213873, 0, -0.819111, 0.106216, 0.563716, 0, 0.105511, 0.544028, -0.832406, 0, -0.464551, 0.63753, 0.614612, 0, 0.232387, 0.935154, -0.267363, 0, 0.777619, 0.272068, -0.566823, 0, 0.975331, 0.190338, 0.111807, 0, 0.224313, 0.450072, -0.86436, 0, 0.841897, -0.536898, 0.0543103, 0, 0.637123, -0.664145, -0.391135, 0, 0.901675, -0.422984, 0.0898189, 0, -0.496241, 0.367413, -0.786608, 0, -0.255468, -0.689763, -0.677469, 0, -0.0616459, -0.951141, -0.302539, 0, -0.431011, -0.889035, -0.154425, 0, -0.0711688, 0.486502, -0.870776, 0, -0.223359, -0.36162, 0.905175, 0, -0.678546, 0.695482, -0.23639, 0, 0.576553, 0.77934, 0.245389, 0, -0.194568, -0.24951, 0.948624, 0, 0.28962, -0.447736, 0.845962, 0, -0.0403821, -0.871893, 0.488028, 0, 0.790972, -0.560788, 0.244705, 0, -0.34553, 0.739953, 0.57713, 0, -0.516376, -0.697122, 0.49737, 0, 0.115998, 0.859293, 0.498156, 0, 0.643831, -0.239955, 0.72657, 0, -0.125114, 0.987348, -0.0974144, 0, -0.306452, 0.610699, -0.73016, 0, -0.269845, 0.893027, -0.360119, 0, 0.328563, -0.570628, -0.752615, 0, -0.306918, -0.42057, 0.853769, 0, 0.699245, -0.51785, 0.492837, 0, -0.558362, -0.469763, -0.68378, 0, 0.476563, -0.841398, 0.254826, 0, 0.0276172, -0.623206, 0.78157, 0, 0.587723, -0.800313, -0.118659, 0, 0.594035, -0.740708, 0.313806, 0, -0.340185, -0.887929, 0.309605, 0, 0.312245, -0.246681, -0.917416, 0, 0.194206, 0.186398, -0.963089, 0, 0.915704, 0.329835, -0.229553, 0, 0.94133, 0.229917, 0.247055, 0, -0.888253, -0.144148, 0.436152, 0, -0.906917, -0.362625, -0.214486, 0, 0.403108, -0.908884, 0.10693, 0, 0.983963, 0.169256, 0.056292, 0, -0.197949, 0.888236, 0.414553, 0, 0.0879741, 0.247673, 0.964841, 0, 0.474384, -0.868071, -0.146331, 0, 0.699884, 0.541342, -0.465953, 0, 0.610965, 0.567249, 0.552223, 0, 0.830508, -0.285788, -0.478103, 0, 0.328573, -0.683076, -0.652263, 0, -0.00537775, 0.873381, 0.487009, 0, -0.51289, 0.828835, 0.223557, 0, -0.871168, -0.15102, 0.467182, 0, -0.545561, 0.390016, -0.741789, 0, 0.874063, 0.259258, 0.410852, 0, -0.781555, 0.612184, -0.120005, 0, -0.284928, 0.708938, -0.645154, 0, -0.568809, 0.0883274, 0.817713, 0, -0.0429388, 0.549957, -0.834088, 0, 0.933296, -0.127233, 0.335813, 0, 0.698149, -0.493464, 0.51873, 0, -0.603413, 0.617495, -0.504572, 0 
};

inline float fade(float t) {
  return (t * t * t) * (t * (t * 6 - 15) + 10); 
}

/*inline float fade(float t) {
  return t * t * (3 - t * 2); 
  }*/

inline float lerp(float t, float a, float b) { 
  return a + t * (b - a); 
}

inline float grad(int hash, float x) {
  return x*g1[hash&127];
}

inline float grad(int hash, float x, float y) {
  int h = hash&127;
  return x*g2[2*h+0]+y*g2[2*h+1];
}

inline float grad(int hash, float x, float y, float z) {
  int h = hash&127;
  return x*g3[4*h+0]+y*g3[4*h+1]+z*g3[4*h+2];
}

float noise(float x) 
{
  float fx = floor(x);
  int X = (int)fx & 255;
  x -= fx;
  float u = fade(x);
  float g00 = grad(p[X  ],x  );
  float g10 = grad(p[X+1],x-1);
  return lerp(u,g00,g10);
}

float noise(float x, float y) 
{
  float fx = floor(x);
  float fy = floor(y);
  
  int X = (int)fx & 255;
  int Y = (int)fy & 255;
  
  x -= fx;
  y -= fy;
  
  float u = fade(x);
  float v = fade(y);
  
  int p00  = p[X  ]+Y;
  int p10  = p[X+1]+Y;
  int p01  = p[X  ]+Y+1;
  int p11  = p[X+1]+Y+1;
  
  float g00 = grad(p[p00],x  ,y  );
  float g10 = grad(p[p10],x-1,y  );
  float g01 = grad(p[p01],x  ,y-1);
  float g11 = grad(p[p11],x-1,y-1);
  
  return lerp(v,lerp(u,g00,g10),lerp(u,g01,g11));
}

float noise(const Vec3f& pos)  
{
  float x = pos.x;
  float y = pos.y;
  float z = pos.z;

  float fx = floor(x);
  float fy = floor(y);
  float fz = floor(z);
  
  int X = (int)fx & 255;
  int Y = (int)fy & 255;
  int Z = (int)fz & 255;
  
  x -= fx;
  y -= fy;
  z -= fz;
  
  float u = fade(x);
  float v = fade(y);
  float w = fade(z);
  
  int p00  = p[X]+Y;
  int p000 = p[p00]+Z;
  int p010 = p[p00+1]+Z;
  int p001 = p000+1; 
  int p011 = p010+1;
  int p10  = p[X+1]+Y;
  int p100 = p[p10]+Z;
  int p110 = p[p10+1]+Z;
  int p101 = p100+1;
  int p111 = p110+1;
  
  float g000 = grad(p[p000],x  ,y  ,z  );
  float g100 = grad(p[p100],x-1,y  ,z  );
  float g010 = grad(p[p010],x  ,y-1,z  );
  float g110 = grad(p[p110],x-1,y-1,z  );
  float g001 = grad(p[p001],x  ,y  ,z-1);
  float g101 = grad(p[p101],x-1,y  ,z-1);
  float g011 = grad(p[p011],x  ,y-1,z-1);
  float g111 = grad(p[p111],x-1,y-1,z-1);
  
  return lerp(w,
              lerp(v,lerp(u,g000,g100),lerp(u,g010,g110)),
              lerp(v,lerp(u,g001,g101),lerp(u,g011,g111)));
}

Vec3f noise3D(const Vec3f& p)
{
  float x = noise(p.x+128.0f);
  float y = noise(p.y+64.0f);
  float z = noise(p.z+192.0f);
  return make_Vec3f(x,y,z);
}

/* draws progress bar */
unmasked void progressStart() {
}

unmasked uniform bool progressMonitor(void* uniform ptr, const uniform double n) {
  return true;
}

unmasked void progressEnd() {
}

Vec2f getTextureCoordinatesSubdivMesh(void* uniform _mesh, const unsigned int primID, const float u, const float v)
{
  uniform ISPCSubdivMesh *uniform mesh = (uniform ISPCSubdivMesh *uniform )_mesh;
  Vec2f st;
  st.x = u;
  st.y = v;
  if (mesh && mesh->texcoord_indices)
    {
      assert(primID < mesh->numFaces);
      const size_t face_offset = mesh->face_offsets[primID];
      if (mesh->verticesPerFace[primID] == 3)
	{
	  const size_t t0 = mesh->texcoord_indices[face_offset+0];
	  const size_t t1 = mesh->texcoord_indices[face_offset+1];
	  const size_t t2 = mesh->texcoord_indices[face_offset+2];
	  const Vec2f txt0 = mesh->texcoords[t0];
	  const Vec2f txt1 = mesh->texcoords[t1];
	  const Vec2f txt2 = mesh->texcoords[t2];
	  const float w = 1.0f - u - v;
	  st = w * txt0 + u * txt1 + v * txt2;
	}
      else if (mesh->verticesPerFace[primID] == 4)
	{
	  const size_t t0 = mesh->texcoord_indices[face_offset+0];
	  const size_t t1 = mesh->texcoord_indices[face_offset+1];
	  const size_t t2 = mesh->texcoord_indices[face_offset+2];
	  const size_t t3 = mesh->texcoord_indices[face_offset+3];
	  const Vec2f txt0 = mesh->texcoords[t0];
	  const Vec2f txt1 = mesh->texcoords[t1];
	  const Vec2f txt2 = mesh->texcoords[t2];
	  const Vec2f txt3 = mesh->texcoords[t3];
	  const float u0 = u;
	  const float v0 = v;
	  const float u1 = 1.0f - u;
	  const float v1 = 1.0f - v;
	  st = u1*v1 * txt0 + u0*v1* txt1 + u0*v0 * txt2 + u1*v0* txt3;	  
	}
#if defined(_DEBUG)
      else
	PRINT("not supported");
#endif
    }
  return st;
}

float getTextureTexel1f(void *uniform _texture, float s, float t)
{
  uniform Texture * uniform texture = (Texture*)_texture;
  if (!texture) return 0.0f;

  s = max(s,0.0f);
  t = max(t,0.0f);

  if (texture->format == FLOAT32)
  { 
    const float u = min(max(s,0.0f),1.0f);
    const float v = min(max(t,0.0f),1.0f);
    const int ui  = min((int)floor((texture->width-1)*u),texture->width-1);
    const int vi  = min((int)floor((texture->height-1)*v),texture->height-1);
    uniform float *uniform data = (uniform float *uniform)texture->data;
    return data[vi*texture->width + ui];
  }
  else if (texture->format == RGBA8)
  {
    int iu = (int)(s * (float)(texture->width));
    if (texture->width_mask) iu &= texture->width_mask;
    else                     iu = min(iu,texture->width-1);
    int iv = (int)(t * (float)(texture->height));
    if (texture->height_mask) iv &= texture->height_mask;
    else                      iv = min(iv,texture->height-1);
    const int offset = (iv * texture->width + iu) * 4;
    uniform unsigned int8 * uniform t = (uniform unsigned int8* uniform)texture->data;
    
    const unsigned int8  r = t[offset+0];
    return r*(1.0f/255.0f);
  }
  return 0.0f;
}

Vec3f getTextureTexel3f(void *uniform _texture, float s, float t)
{
  uniform Texture * uniform texture = (Texture*)_texture;
  
  if (texture && texture->format == RGBA8)
  {
      s = max(s,0.0f);
      t = max(t,0.0f);
     
      int iu = (int)(s * (float)(texture->width));
      if (texture->width_mask) 
	iu &= texture->width_mask;
      else
	iu = min(iu,texture->width-1);
      int iv = (int)(t * (float)(texture->height));
      if (texture->height_mask) 
	iv &= texture->height_mask;
      else
	iv = min(iv,texture->height-1);
      const int offset = (iv * texture->width + iu) * 4;
      uniform unsigned int8 * uniform t = (uniform unsigned int8* uniform)texture->data;

      const unsigned int8  r = t[offset+0];
      const unsigned int8  g = t[offset+1];
      const unsigned int8  b = t[offset+2];

      return make_Vec3f(  (float)r * 1.0f/255.0f, (float)g * 1.0f/255.0f, (float)b * 1.0f/255.0f );
    }
  return make_Vec3f(0.0f,0.0f,0.0f);
}<|MERGE_RESOLUTION|>--- conflicted
+++ resolved
@@ -50,8 +50,6 @@
   /* shade pixel */
   if (ray.geomID == RTC_INVALID_GEOMETRY_ID) return make_Vec3f(0.0f);
   else return make_Vec3f(abs(dot(ray.dir,normalize(ray.Ng))));
-<<<<<<< HEAD
-=======
 }
 
 void renderTileEyeLight(uniform int taskIndex, 
@@ -84,7 +82,6 @@
     unsigned int b = (unsigned int) (255.0f * clamp(color.z,0.0f,1.0f));
     pixels[y*width+x] = (b << 16) + (g << 8) + r;
   }
->>>>>>> 5b90ce4c
 }
 
 /* renders a single pixel with wireframe shading */
