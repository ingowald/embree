--- conflicted
+++ resolved
@@ -165,13 +165,8 @@
   return (seed & 0xFFFF)/(float)0xFFFF;
 }
 
-<<<<<<< HEAD
-inline Vec3f face_forward(const Vec3f& dir, const Vec3f& Ng_) { 
-  Vec3f Ng = Ng_;
-=======
 inline Vec3f face_forward(const Vec3f& dir, const Vec3f& _Ng) {
   const Vec3f Ng = _Ng;
->>>>>>> 30057204
   return dot(dir,Ng) < 0.0f ? Ng : neg(Ng);
 }
 
