// ======================================================================== //
// Copyright 2009-2015 Intel Corporation                                    //
//                                                                          //
// Licensed under the Apache License, Version 2.0 (the "License");          //
// you may not use this file except in compliance with the License.         //
// You may obtain a copy of the License at                                  //
//                                                                          //
//     http://www.apache.org/licenses/LICENSE-2.0                           //
//                                                                          //
// Unless required by applicable law or agreed to in writing, software      //
// distributed under the License is distributed on an "AS IS" BASIS,        //
// WITHOUT WARRANTIES OR CONDITIONS OF ANY KIND, either express or implied. //
// See the License for the specific language governing permissions and      //
// limitations under the License.                                           //
// ======================================================================== //

#include "../common/tutorial/tutorial_device.h"
#include "../common/tutorial/scene_device.h"
#include "shapesampler.h"
#include "optics.h"



#undef TILE_SIZE_X
#undef TILE_SIZE_Y

#define TILE_SIZE_X 4
#define TILE_SIZE_Y 4

#define FIX_SAMPLING 0
#define SAMPLES_PER_PIXEL 1
//#define SAMPLES_PER_PIXEL 8

#define ENABLE_TEXTURING 1

//#define FORCE_FIXED_EDGE_TESSELLATION
#define FIXED_EDGE_TESSELLATION_VALUE 16
//#define FIXED_EDGE_TESSELLATION_VALUE 32

#define MAX_EDGE_LEVEL 128.0f
#define MIN_EDGE_LEVEL 4.0f
//#define MIN_EDGE_LEVEL 4.0f

#define ENABLE_DISPLACEMENTS 1

#define LEVEL_FACTOR 64.0f

#define MAX_PATH_LENGTH 8

bool g_subdiv_mode = false;
unsigned int keyframeID = 0;



struct DifferentialGeometry
{
  int geomID;
  int primID;
  float u,v;
  Vec3fa P;
  Vec3fa Ng;
  Vec3fa Ns;
};

struct BRDF
{
  float Ns;               /*< specular exponent */
  float Ni;               /*< optical density for the surface (index of refraction) */
  Vec3fa Ka;              /*< ambient reflectivity */
  Vec3fa Kd;              /*< diffuse reflectivity */
  Vec3fa Ks;              /*< specular reflectivity */
  Vec3fa Kt;              /*< transmission filter */
};

struct Medium
{
  Vec3fa transmission; //!< Transmissivity of medium.
  float eta;             //!< Refraction index of medium.
};

inline Medium make_Medium(const Vec3fa& transmission, const float eta)
{
  Medium m;
  m.transmission = transmission;
  m.eta = eta;
  return m;
}

inline Medium make_Medium_Vacuum() { 
  return make_Medium(Vec3fa((float)1.0f),1.0f); 
}

inline bool eq(const Medium& a, const Medium& b) {
  return (a.eta == b.eta) && eq(a.transmission, b.transmission);
}

inline Vec3fa sample_component2(const Vec3fa& c0, const Sample3f& wi0, const Medium& medium0,
                               const Vec3fa& c1, const Sample3f& wi1, const Medium& medium1,
                               const Vec3fa& Lw, Sample3f& wi_o, Medium& medium_o, const float s)
{
  const Vec3fa m0 = Lw*c0/wi0.pdf;
  const Vec3fa m1 = Lw*c1/wi1.pdf;

  const float C0 = wi0.pdf == 0.0f ? 0.0f : max(max(m0.x,m0.y),m0.z);
  const float C1 = wi1.pdf == 0.0f ? 0.0f : max(max(m1.x,m1.y),m1.z);
  const float C  = C0 + C1;

  if (C == 0.0f) {
    wi_o = Sample3f(Vec3fa(0,0,0),0);
    return Vec3fa(0,0,0);
  }

  const float CP0 = C0/C;
  const float CP1 = C1/C;
  if (s < CP0) {
    wi_o = Sample3f(wi0.v,wi0.pdf*CP0); 
    medium_o = medium0; return c0;
  } 
  else {
    wi_o = Sample3f(wi1.v,wi1.pdf*CP1); 
    medium_o = medium1; return c1;
  }
}

////////////////////////////////////////////////////////////////////////////////
//                             Ambient Light                                  //
////////////////////////////////////////////////////////////////////////////////

inline Vec3fa AmbientLight__eval(const ISPCAmbientLight& light, const Vec3fa& wo) {
  return Vec3fa(light.L);
}

inline Vec3fa AmbientLight__sample(const ISPCAmbientLight& light, const DifferentialGeometry& dg, Sample3f& wi, float& tMax, const Vec2f& s) 
{
  wi = cosineSampleHemisphere(s.x,s.y,dg.Ns);
  tMax = 1e20f;
  return Vec3fa(light.L);
}

////////////////////////////////////////////////////////////////////////////////
//                             Point Light                                    //
////////////////////////////////////////////////////////////////////////////////

inline Vec3fa PointLight__sample(const ISPCPointLight& light, 
					const DifferentialGeometry& dg, 
					Sample3f& wi,
					float& tMax,
					const Vec2f& s) 
{
  Vec3fa d = Vec3fa(light.P) - dg.P;
  float distance = length(d);
  wi = Sample3f(d*rcp(distance), distance*distance);
  tMax = distance;
  return Vec3fa(light.I);
}

////////////////////////////////////////////////////////////////////////////////
//                        Directional Light                                   //
////////////////////////////////////////////////////////////////////////////////

inline Vec3fa DirectionalLight__sample(const ISPCDirectionalLight& light, 
					      const DifferentialGeometry& dg, 
					      Sample3f& wi,
					      float& tMax,
					      const Vec2f& s) 
{
  wi = Sample3f(neg(normalize(Vec3fa(light.D))),1.0f); 
  tMax = inf; 
  return Vec3fa(light.E);
}

////////////////////////////////////////////////////////////////////////////////
//                          Distant Light                                     //
////////////////////////////////////////////////////////////////////////////////

inline Vec3fa DistantLight__eval(const ISPCDistantLight& light, const Vec3fa& wo) 
{
  if (-dot(wo,Vec3fa(light.D)) >= light.cosHalfAngle) return Vec3fa(light.L);
  return Vec3fa(0.0f);
}

inline Vec3fa DistantLight__sample(const ISPCDistantLight& light,
                                   const DifferentialGeometry& dg, 
                                   Sample3f& wi,
                                   float& tMax,
                                   const Vec2f& s) 
{
  wi = UniformSampleCone(s.x,s.y,light.radHalfAngle,Vec3fa((Vec3fa)neg(light.D)));
  tMax = 1e20f;

  return Vec3fa(light.L);
}

////////////////////////////////////////////////////////////////////////////////
//                          Minneart BRDF                                     //
////////////////////////////////////////////////////////////////////////////////

struct Minneart
{
  /*! The reflectance parameter. The vale 0 means no reflection,
   *  and 1 means full reflection. */
  Vec3fa R;
  
  /*! The amount of backscattering. A value of 0 means lambertian
   *  diffuse, and inf means maximum backscattering. */
  float b;
};

inline Vec3fa Minneart__eval(const Minneart* This,
                     const Vec3fa &wo, const DifferentialGeometry &dg, const Vec3fa &wi) 
{
  const float cosThetaI = clamp(dot(wi,dg.Ns));
  const float backScatter = pow(clamp(dot(wo,wi)), This->b);
  return (backScatter * cosThetaI * float(one_over_pi)) * This->R;
}

inline Vec3fa Minneart__sample(const Minneart* This,
                       const Vec3fa &wo, 
                       const DifferentialGeometry &dg, 
                       Sample3f &wi, 
                       const Vec2f &s)  
{
  wi = cosineSampleHemisphere(s.x,s.y,dg.Ns);
  return Minneart__eval(This, wo, dg, wi.v);
}

inline void Minneart__Constructor(Minneart* This, const Vec3fa& R, const float b) 
{
  This->R = R;
  This->b = b;
}

inline Minneart make_Minneart(const Vec3fa& R, const float f) { 
  Minneart m; Minneart__Constructor(&m,R,f); return m; 
}

////////////////////////////////////////////////////////////////////////////////
//                            Velvet BRDF                                     //
////////////////////////////////////////////////////////////////////////////////

struct Velvety
{
  BRDF base;

  /*! The reflectance parameter. The vale 0 means no reflection,
   *  and 1 means full reflection. */
  Vec3fa R;
  
  /*! The falloff of horizon scattering. 0 no falloff,
   *  and inf means maximum falloff. */
  float f;
};

inline Vec3fa Velvety__eval(const Velvety* This,
                    const Vec3fa &wo, const DifferentialGeometry &dg, const Vec3fa &wi) 
{
  const float cosThetaO = clamp(dot(wo,dg.Ns));
  const float cosThetaI = clamp(dot(wi,dg.Ns));
  const float sinThetaO = sqrt(1.0f - cosThetaO * cosThetaO);
  const float horizonScatter = pow(sinThetaO, This->f);
  return (horizonScatter * cosThetaI * float(one_over_pi)) * This->R;
}

inline Vec3fa Velvety__sample(const Velvety* This,
                      const Vec3fa &wo, 
                      const DifferentialGeometry &dg, 
                      Sample3f &wi, 
                      const Vec2f &s)  
{
  wi = cosineSampleHemisphere(s.x,s.y,dg.Ns);
  return Velvety__eval(This, wo, dg, wi.v);
}

inline void Velvety__Constructor(Velvety* This, const Vec3fa& R, const float f) 
{
  This->R = R;
  This->f = f;
}

inline Velvety make_Velvety(const Vec3fa& R, const float f) { 
  Velvety m; Velvety__Constructor(&m,R,f); return m; 
}

////////////////////////////////////////////////////////////////////////////////
//                  Dielectric Reflection BRDF                                //
////////////////////////////////////////////////////////////////////////////////

struct DielectricReflection
{
  float eta;
};

inline Vec3fa DielectricReflection__eval(const DielectricReflection* This, const Vec3fa &wo, const DifferentialGeometry &dg, const Vec3fa &wi) {
  return Vec3fa(0.f);
}

inline Vec3fa DielectricReflection__sample(const DielectricReflection* This, const Vec3fa &wo, const DifferentialGeometry &dg, Sample3f &wi, const Vec2f &s)
{
  const float cosThetaO = clamp(dot(wo,dg.Ns));
  wi = reflect_(wo,dg.Ns,cosThetaO);
  return Vec3fa(fresnelDielectric(cosThetaO,This->eta));
}

inline void DielectricReflection__Constructor(DielectricReflection* This,
                                              const float etai,
                                              const float etat)
{
  This->eta = etai*rcp(etat);
}

inline DielectricReflection make_DielectricReflection(const float etai, const float etat) {
  DielectricReflection v; DielectricReflection__Constructor(&v,etai,etat); return v;
}

////////////////////////////////////////////////////////////////////////////////
//                                Lambertian BRDF                             //
////////////////////////////////////////////////////////////////////////////////

struct Lambertian
{
  Vec3fa R;
};

inline Vec3fa Lambertian__eval(const Lambertian* This,
                              const Vec3fa &wo, const DifferentialGeometry &dg, const Vec3fa &wi) 
{
  return This->R * (1.0f/(float)(float(pi))) * clamp(dot(wi,dg.Ns));
}

inline Vec3fa Lambertian__sample(const Lambertian* This,
                                const Vec3fa &wo, 
                                const DifferentialGeometry &dg, 
                                Sample3f &wi, 
                                const Vec2f &s)  
{
  wi = cosineSampleHemisphere(s.x,s.y,dg.Ns);
  return Lambertian__eval(This, wo, dg, wi.v);
}

inline void Lambertian__Constructor(Lambertian* This, const Vec3fa& R)
{
  This->R = R;
}

inline Lambertian make_Lambertian(const Vec3fa& R) {
  Lambertian v; Lambertian__Constructor(&v,R); return v;
}


////////////////////////////////////////////////////////////////////////////////
//              Lambertian BRDF with Dielectric Layer on top                  //
////////////////////////////////////////////////////////////////////////////////

struct DielectricLayerLambertian
{
  Vec3fa T;             //!< Transmission coefficient of dielectricum
  float etait;         //!< Relative refraction index etai/etat of both media
  float etati;         //!< relative refraction index etat/etai of both media
  Lambertian ground;   //!< the BRDF of the ground layer
};

inline Vec3fa DielectricLayerLambertian__eval(const DielectricLayerLambertian* This,
                                             const Vec3fa &wo, const DifferentialGeometry &dg, const Vec3fa &wi) 
{
  const float cosThetaO = dot(wo,dg.Ns);
  const float cosThetaI = dot(wi,dg.Ns);
  if (cosThetaI <= 0.0f || cosThetaO <= 0.0f) return Vec3fa(0.f);

  float cosThetaO1; 
  const Sample3f wo1 = refract(wo,dg.Ns,This->etait,cosThetaO,cosThetaO1);
  float cosThetaI1; 
  const Sample3f wi1 = refract(wi,dg.Ns,This->etait,cosThetaI,cosThetaI1);
  const float Fi = 1.0f - fresnelDielectric(cosThetaI,cosThetaI1,This->etait);
  const Vec3fa Fg = Lambertian__eval(&This->ground,neg(wo1.v),dg,neg(wi1.v));
  const float Fo = 1.0f - fresnelDielectric(cosThetaO,cosThetaO1,This->etait);
  return Fo * This->T * Fg * This->T * Fi;
}

inline Vec3fa DielectricLayerLambertian__sample(const DielectricLayerLambertian* This,
                                               const Vec3fa &wo, 
                                               const DifferentialGeometry &dg, 
                                               Sample3f &wi, 
                                               const Vec2f &s)  
{
  /*! refract ray into medium */
  float cosThetaO = dot(wo,dg.Ns);
  if (cosThetaO <= 0.0f) return Vec3fa(0.f);
  float cosThetaO1; Sample3f wo1 = refract(wo,dg.Ns,This->etait,cosThetaO,cosThetaO1);
  
  /*! sample ground BRDF */
  Sample3f wi1 = Sample3f(Vec3fa(0.f),1.f); 
  Vec3fa Fg = Lambertian__sample(&This->ground,neg(wo1.v),dg,wi1,s);

  /*! refract ray out of medium */
  float cosThetaI1 = dot(wi1.v,dg.Ns);
  if (cosThetaI1 <= 0.0f) return Vec3fa(0.f);
  
  float cosThetaI; 
  Sample3f wi0 = refract(neg(wi1.v),neg(dg.Ns),This->etati,cosThetaI1,cosThetaI);
  if (wi0.pdf == 0.0f) return Vec3fa(0.f);
  
  /*! accumulate contribution of path */
  wi = Sample3f(wi0.v,wi1.pdf);
  float Fi = 1.0f - fresnelDielectric(cosThetaI,cosThetaI1,This->etait);
  float Fo = 1.0f - fresnelDielectric(cosThetaO,cosThetaO1,This->etait);
  return Fo * This->T * Fg * This->T * Fi;
}

inline void DielectricLayerLambertian__Constructor(DielectricLayerLambertian* This,
                                                   const Vec3fa& T, 
                                                   const float etai, 
                                                   const float etat, 
                                                   const Lambertian& ground)
{
  This->T = T;
  This->etait = etai*rcp(etat);
  This->etati = etat*rcp(etai);
  This->ground = ground;
}

inline DielectricLayerLambertian make_DielectricLayerLambertian(const Vec3fa& T, 
                                                                        const float etai, 
                                                                        const float etat, 
                                                                        const Lambertian& ground)
{
  DielectricLayerLambertian m; 
  DielectricLayerLambertian__Constructor(&m,T,etai,etat,ground);
  return m;
}

////////////////////////////////////////////////////////////////////////////////
//                          Matte Material                                    //
////////////////////////////////////////////////////////////////////////////////

 void MatteMaterial__preprocess(MatteMaterial* material, BRDF& brdf, const Vec3fa& wo, const DifferentialGeometry& dg, const Medium& medium)  
{
}

 Vec3fa MatteMaterial__eval(MatteMaterial* This, const BRDF& brdf, const Vec3fa& wo, const DifferentialGeometry& dg, const Vec3fa& wi) 
{
  Lambertian lambertian = make_Lambertian(Vec3fa((Vec3fa)This->reflectance));
  return Lambertian__eval(&lambertian,wo,dg,wi);
}

 Vec3fa MatteMaterial__sample(MatteMaterial* This, const BRDF& brdf, const Vec3fa& Lw, const Vec3fa& wo, const DifferentialGeometry& dg, Sample3f& wi_o, Medium& medium, const Vec2f& s)  
{
  Lambertian lambertian = make_Lambertian(Vec3fa((Vec3fa)This->reflectance));
  return Lambertian__sample(&lambertian,wo,dg,wi_o,s);
}

////////////////////////////////////////////////////////////////////////////////
//                          Mirror Material                                    //
////////////////////////////////////////////////////////////////////////////////

 void MirrorMaterial__preprocess(MirrorMaterial* material, BRDF& brdf, const Vec3fa& wo, const DifferentialGeometry& dg, const Medium& medium)  
{
}

 Vec3fa MirrorMaterial__eval(MirrorMaterial* This, const BRDF& brdf, const Vec3fa& wo, const DifferentialGeometry& dg, const Vec3fa& wi) {
  return Vec3fa(0.0f);
}

 Vec3fa MirrorMaterial__sample(MirrorMaterial* This, const BRDF& brdf, const Vec3fa& Lw, const Vec3fa& wo, const DifferentialGeometry& dg, Sample3f& wi_o, Medium& medium, const Vec2f& s)  
{
  wi_o = reflect_(wo,dg.Ns);
  return Vec3fa(This->reflectance);
}

////////////////////////////////////////////////////////////////////////////////
//                          OBJ Material                                      //
////////////////////////////////////////////////////////////////////////////////

void OBJMaterial__preprocess(OBJMaterial* material, BRDF& brdf, const Vec3fa& wo, const DifferentialGeometry& dg, const Medium& medium, const RTCRay &ray)  
{
    float d = material->d;
    //if (material->map_d) { d *= material->map_d.get(s,t); }
    brdf.Ka = Vec3fa(material->Ka);
    //if (material->map_Ka) { brdf.Ka *= material->map_Ka->get(dg.st); }
    brdf.Kd = d * Vec3fa(material->Kd);  
    //if (material->map_Kd_ptex) brdf.Kd *= getPtexTexel3f(material->map_Kd_ptex,dg.primID,dg.u,dg.v);

#if ENABLE_TEXTURING == 1
    if (material->map_Kd) 
      {
	brdf.Kd = getTextureTexel3f(material->map_Kd,dg.u,dg.v);	
      }
#endif
#if defined(USE_PTEX)
  if (material->ptex_Kd) {
    //      int prim_id = ray.primID;
    //      int offset = mesh->face_offsets[prim_id];
    //      int verts = mesh->verticesPerFace[prim_id];
//       std::cout << "PTEX hit ID=" << prim_id << "  ";
//       for (int i = 0; i < verts; ++i)
// 	 		std::cout << "  " << mesh->positions[mesh->position_indices[offset+i]];
//       std::cout << std::endl;

    brdf.Kd = d * getPtexTexel3f(material->ptex_Kd, ray.primID, ray.v, ray.u);
  }
#endif

    //if (material->map_Kd) brdf.Kd *= material->map_Kd->get(dg.st);  
    brdf.Ks = d * Vec3fa(material->Ks);  
    //if (material->map_Ks) brdf.Ks *= material->map_Ks->get(dg.st); 
    brdf.Ns = material->Ns;  
    //if (material->map_Ns) { brdf.Ns *= material->map_Ns.get(dg.st); }
    brdf.Kt = (1.0f-d)*Vec3fa(material->Kt);
    //brdf.Kt = Vec3fa(0,0,0);
    brdf.Ni = material->Ni;

}

 Vec3fa OBJMaterial__eval(OBJMaterial* material, const BRDF& brdf, const Vec3fa& wo, const DifferentialGeometry& dg, const Vec3fa& wi) 
{
  Vec3fa R = Vec3fa(0.0f,0.0f,0.0f);
  const float Md = max(max(brdf.Kd.x,brdf.Kd.y),brdf.Kd.z);
  const float Ms = max(max(brdf.Ks.x,brdf.Ks.y),brdf.Ks.z);
  const float Mt = max(max(brdf.Kt.x,brdf.Kt.y),brdf.Kt.z);
  if (Md > 0.0f) {
    R = R + (1.0f/float(pi)) * clamp(dot(wi,dg.Ns)) * brdf.Kd; // FIXME: +=
  }
  if (Ms > 0.0f) {
    const Sample3f refl = reflect_(wo,dg.Ns);
    if (dot(refl.v,wi) > 0.0f) 
      R = R + (brdf.Ns+2) * float(one_over_two_pi) * pow(max(1e-10f,dot(refl.v,wi)),brdf.Ns) * clamp(dot(wi,dg.Ns)) * brdf.Ks; // FIXME: +=
  }
  if (Mt > 0.0f) {
  }
  return R;
}

 Vec3fa OBJMaterial__sample(OBJMaterial* material, const BRDF& brdf, const Vec3fa& Lw, const Vec3fa& wo, const DifferentialGeometry& dg, Sample3f& wi_o, Medium& medium, const Vec2f& s)  
{
  Vec3fa cd = Vec3fa(0.0f); 
  Sample3f wid = Sample3f(Vec3fa(0.0f),0.0f);
  if (max(max(brdf.Kd.x,brdf.Kd.y),brdf.Kd.z) > 0.0f) {
    wid = cosineSampleHemisphere(s.x,s.y,dg.Ns);
    cd = float(one_over_pi) * clamp(dot(wid.v,dg.Ns)) * brdf.Kd;
  }

  Vec3fa cs = Vec3fa(0.0f); 
  Sample3f wis = Sample3f(Vec3fa(0.0f),0.0f);
  if (max(max(brdf.Ks.x,brdf.Ks.y),brdf.Ks.z) > 0.0f)
  {
    const Sample3f refl = reflect_(wo,dg.Ns);
    wis = powerCosineSampleHemisphere(s.x,s.y,refl.v,brdf.Ns);
    cs = (brdf.Ns+2) * float(one_over_two_pi) * pow(dot(refl.v,wis.v),brdf.Ns) * clamp(dot(wis.v,dg.Ns)) * brdf.Ks;
  }

  Vec3fa ct = Vec3fa(0.0f); 
  Sample3f wit = Sample3f(Vec3fa(0.0f),0.0f);
  if (max(max(brdf.Kt.x,brdf.Kt.y),brdf.Kt.z) > 0.0f)
  {
    wit = Sample3f(neg(wo),1.0f);
    ct = brdf.Kt;
  }

  const Vec3fa md = Lw*cd/wid.pdf;
  const Vec3fa ms = Lw*cs/wis.pdf;
  const Vec3fa mt = Lw*ct/wit.pdf;

  const float Cd = wid.pdf == 0.0f ? 0.0f : max(max(md.x,md.y),md.z);
  const float Cs = wis.pdf == 0.0f ? 0.0f : max(max(ms.x,ms.y),ms.z);
  const float Ct = wit.pdf == 0.0f ? 0.0f : max(max(mt.x,mt.y),mt.z);
  const float C  = Cd + Cs + Ct;

  if (C == 0.0f) {
    wi_o = Sample3f(Vec3fa(0,0,0),0);
    return Vec3fa(0,0,0);
  }

  const float CPd = Cd/C;
  const float CPs = Cs/C;
  const float CPt = Ct/C;

  if (s.x < CPd) {
    wi_o = Sample3f(wid.v,wid.pdf*CPd);
    return cd;
  } 
  else if (s.x < CPd + CPs)
  {
    wi_o = Sample3f(wis.v,wis.pdf*CPs);
    return cs;
  }
  else 
  {
    wi_o = Sample3f(wit.v,wit.pdf*CPt);
    return ct;
  }
}

////////////////////////////////////////////////////////////////////////////////
//                        Metal Material                                      //
////////////////////////////////////////////////////////////////////////////////

 void MetalMaterial__preprocess(MetalMaterial* material, BRDF& brdf, const Vec3fa& wo, const DifferentialGeometry& dg, const Medium& medium)  
{
}

 Vec3fa MetalMaterial__eval(MetalMaterial* This, const BRDF& brdf, const Vec3fa& wo, const DifferentialGeometry& dg, const Vec3fa& wi) 
{
  const FresnelConductor fresnel = make_FresnelConductor(Vec3fa(This->eta),Vec3fa(This->k));
  const PowerCosineDistribution distribution = make_PowerCosineDistribution(rcp(This->roughness));

  const float cosThetaO = dot(wo,dg.Ns);
  const float cosThetaI = dot(wi,dg.Ns);
  if (cosThetaI <= 0.0f || cosThetaO <= 0.0f) return Vec3fa(0.f);
  const Vec3fa wh = normalize(wi+wo);
  const float cosThetaH = dot(wh, dg.Ns);
  const float cosTheta = dot(wi, wh); // = dot(wo, wh);
  const Vec3fa F = eval(fresnel,cosTheta);
  const float D = eval(distribution,cosThetaH);
  const float G = min(1.0f, min(2.0f * cosThetaH * cosThetaO / cosTheta, 
                                2.0f * cosThetaH * cosThetaI / cosTheta));
  return (Vec3fa(This->reflectance)*F) * D * G * rcp(4.0f*cosThetaO);
}

 Vec3fa MetalMaterial__sample(MetalMaterial* This, const BRDF& brdf, const Vec3fa& Lw, const Vec3fa& wo, const DifferentialGeometry& dg, Sample3f& wi_o, Medium& medium, const Vec2f& s)  
{
  const PowerCosineDistribution distribution = make_PowerCosineDistribution(rcp(This->roughness));

  if (dot(wo,dg.Ns) <= 0.0f) return Vec3fa(0.0f);
  sample(distribution,wo,dg.Ns,wi_o,s);
  if (dot(wi_o.v,dg.Ns) <= 0.0f) return Vec3fa(0.0f);
  return MetalMaterial__eval(This,brdf,wo,dg,wi_o.v);
}

////////////////////////////////////////////////////////////////////////////////
//                        ReflectiveMetal Material                            //
////////////////////////////////////////////////////////////////////////////////

 void ReflectiveMetalMaterial__preprocess(ReflectiveMetalMaterial* material, BRDF& brdf, const Vec3fa& wo, const DifferentialGeometry& dg, const Medium& medium)  {
}

 Vec3fa ReflectiveMetalMaterial__eval(ReflectiveMetalMaterial* This, const BRDF& brdf, const Vec3fa& wo, const DifferentialGeometry& dg, const Vec3fa& wi) {
  return Vec3fa(0.0f);
}

 Vec3fa ReflectiveMetalMaterial__sample(ReflectiveMetalMaterial* This, const BRDF& brdf, const Vec3fa& Lw, const Vec3fa& wo, const DifferentialGeometry& dg, Sample3f& wi_o, Medium& medium, const Vec2f& s)  
{
  wi_o = reflect_(wo,dg.Ns);
  return Vec3fa(This->reflectance) * fresnelConductor(dot(wo,dg.Ns),Vec3fa((Vec3fa)This->eta),Vec3fa((Vec3fa)This->k));
}

////////////////////////////////////////////////////////////////////////////////
//                        Velvet Material                                     //
////////////////////////////////////////////////////////////////////////////////

 void VelvetMaterial__preprocess(VelvetMaterial* material, BRDF& brdf, const Vec3fa& wo, const DifferentialGeometry& dg, const Medium& medium)  
{
}

 Vec3fa VelvetMaterial__eval(VelvetMaterial* This, const BRDF& brdf, const Vec3fa& wo, const DifferentialGeometry& dg, const Vec3fa& wi) 
{
  Minneart minneart; Minneart__Constructor(&minneart,(Vec3fa)Vec3fa(This->reflectance),This->backScattering);
  Velvety velvety; Velvety__Constructor (&velvety,Vec3fa((Vec3fa)This->horizonScatteringColor),This->horizonScatteringFallOff);
  return Minneart__eval(&minneart,wo,dg,wi) + Velvety__eval(&velvety,wo,dg,wi);
}

 Vec3fa VelvetMaterial__sample(VelvetMaterial* This, const BRDF& brdf, const Vec3fa& Lw, const Vec3fa& wo, const DifferentialGeometry& dg, Sample3f& wi_o, Medium& medium, const Vec2f& s)  
{
  Minneart minneart; Minneart__Constructor(&minneart,Vec3fa((Vec3fa)This->reflectance),This->backScattering);
  Velvety velvety; Velvety__Constructor (&velvety,Vec3fa((Vec3fa)This->horizonScatteringColor),This->horizonScatteringFallOff);

  Sample3f wi0; Vec3fa c0 = Minneart__sample(&minneart,wo,dg,wi0,s);
  Sample3f wi1; Vec3fa c1 = Velvety__sample(&velvety,wo,dg,wi1,s);
  return sample_component2(c0,wi0,medium,c1,wi1,medium,Lw,wi_o,medium,s.x);
}

////////////////////////////////////////////////////////////////////////////////
//                          Dielectric Material                               //
////////////////////////////////////////////////////////////////////////////////

 void DielectricMaterial__preprocess(DielectricMaterial* material, BRDF& brdf, const Vec3fa& wo, const DifferentialGeometry& dg, const Medium& medium)  
{
}

 Vec3fa DielectricMaterial__eval(DielectricMaterial* material, const BRDF& brdf, const Vec3fa& wo, const DifferentialGeometry& dg, const Vec3fa& wi) {
  return Vec3fa(0.0f);
}

 Vec3fa DielectricMaterial__sample(DielectricMaterial* material, const BRDF& brdf, const Vec3fa& Lw, const Vec3fa& wo, const DifferentialGeometry& dg, Sample3f& wi_o, Medium& medium, const Vec2f& s)  
{
  float eta = 0.0f;
  Medium mediumOutside = make_Medium(Vec3fa((Vec3fa)material->transmissionOutside),material->etaOutside);
  Medium mediumInside  = make_Medium(Vec3fa((Vec3fa)material->transmissionInside ),material->etaInside );
  Medium mediumFront, mediumBack;
  if (eq(medium,mediumInside)) {
    eta = material->etaInside/material->etaOutside;
    mediumFront = mediumInside;
    mediumBack = mediumOutside;
  }
  else {
    eta = material->etaOutside/material->etaInside;
    mediumFront = mediumOutside;
    mediumBack = mediumInside;
  }

  float cosThetaO = clamp(dot(wo,dg.Ns));
  float cosThetaI; Sample3f wit = refract(wo,dg.Ns,eta,cosThetaO,cosThetaI);
  Sample3f wis = reflect_(wo,dg.Ns);
  float R = fresnelDielectric(cosThetaO,cosThetaI,eta);
  Vec3fa cs = Vec3fa(R);
  Vec3fa ct = Vec3fa(1.0f-R);
  return sample_component2(cs,wis,mediumFront,ct,wit,mediumBack,Lw,wi_o,medium,s.x);
}

////////////////////////////////////////////////////////////////////////////////
//                          ThinDielectric Material                               //
////////////////////////////////////////////////////////////////////////////////

 void ThinDielectricMaterial__preprocess(ThinDielectricMaterial* This, BRDF& brdf, const Vec3fa& wo, const DifferentialGeometry& dg, const Medium& medium)  
{
}
 
 Vec3fa ThinDielectricMaterial__eval(ThinDielectricMaterial* This, const BRDF& brdf, const Vec3fa& wo, const DifferentialGeometry& dg, const Vec3fa& wi) {
  return Vec3fa(0.0f);
}

 Vec3fa ThinDielectricMaterial__sample(ThinDielectricMaterial* This, const BRDF& brdf, const Vec3fa& Lw, const Vec3fa& wo, const DifferentialGeometry& dg, Sample3f& wi_o, Medium& medium, const Vec2f& s)  
{
  float cosThetaO = clamp(dot(wo,dg.Ns));
  if (cosThetaO <= 0.0f) return Vec3fa(0.0f);
  float R = fresnelDielectric(cosThetaO,rcp(This->eta));
  Sample3f wit = Sample3f(neg(wo),1.0f);
  Sample3f wis = reflect_(wo,dg.Ns);
  Vec3fa ct = exp(Vec3fa(This->transmission)*rcp(cosThetaO))*Vec3fa(1.0f-R);
  Vec3fa cs = Vec3fa(R);
  return sample_component2(cs,wis,medium,ct,wit,medium,Lw,wi_o,medium,s.x);
}

////////////////////////////////////////////////////////////////////////////////
//                     MetallicPaint Material                                 //
////////////////////////////////////////////////////////////////////////////////

 void MetallicPaintMaterial__preprocess(MetallicPaintMaterial* material, BRDF& brdf, const Vec3fa& wo, const DifferentialGeometry& dg, const Medium& medium)  
{
}

 Vec3fa MetallicPaintMaterial__eval(MetallicPaintMaterial* This, const BRDF& brdf, const Vec3fa& wo, const DifferentialGeometry& dg, const Vec3fa& wi) 
{
  DielectricReflection reflection; DielectricReflection__Constructor(&reflection, 1.0f, This->eta);
  DielectricLayerLambertian lambertian; DielectricLayerLambertian__Constructor(&lambertian, Vec3fa((float)1.0f), 1.0f, This->eta, make_Lambertian(Vec3fa((Vec3fa)This->shadeColor)));
  return DielectricReflection__eval(&reflection,wo,dg,wi) + DielectricLayerLambertian__eval(&lambertian,wo,dg,wi);
}

 Vec3fa MetallicPaintMaterial__sample(MetallicPaintMaterial* This, const BRDF& brdf, const Vec3fa& Lw, const Vec3fa& wo, const DifferentialGeometry& dg, Sample3f& wi_o, Medium& medium, const Vec2f& s)  
{
  DielectricReflection reflection; DielectricReflection__Constructor(&reflection, 1.0f, This->eta);
  DielectricLayerLambertian lambertian; DielectricLayerLambertian__Constructor(&lambertian, Vec3fa((float)1.0f), 1.0f, This->eta, make_Lambertian(Vec3fa((Vec3fa)This->shadeColor)));
  Sample3f wi0; Vec3fa c0 = DielectricReflection__sample(&reflection,wo,dg,wi0,s);
  Sample3f wi1; Vec3fa c1 = DielectricLayerLambertian__sample(&lambertian,wo,dg,wi1,s);
  return sample_component2(c0,wi0,medium,c1,wi1,medium,Lw,wi_o,medium,s.x);
}

////////////////////////////////////////////////////////////////////////////////
//                              Material                                      //
////////////////////////////////////////////////////////////////////////////////

inline void Material__preprocess(ISPCMaterial* materials, int materialID, int numMaterials, BRDF& brdf, const Vec3fa& wo, const DifferentialGeometry& dg, const Medium& medium,const RTCRay& ray)  
{
  
  {
    
  ISPCMaterial* material = &materials[materialID];

  switch (material->ty) {
  case MATERIAL_OBJ  : OBJMaterial__preprocess  ((OBJMaterial*)  material,brdf,wo,dg,medium,ray); break;
  case MATERIAL_METAL: MetalMaterial__preprocess((MetalMaterial*)material,brdf,wo,dg,medium); break;
  case MATERIAL_REFLECTIVE_METAL: ReflectiveMetalMaterial__preprocess((ReflectiveMetalMaterial*)material,brdf,wo,dg,medium); break;
  case MATERIAL_VELVET: VelvetMaterial__preprocess((VelvetMaterial*)material,brdf,wo,dg,medium); break;
  case MATERIAL_DIELECTRIC: DielectricMaterial__preprocess((DielectricMaterial*)material,brdf,wo,dg,medium); break;
  case MATERIAL_METALLIC_PAINT: MetallicPaintMaterial__preprocess((MetallicPaintMaterial*)material,brdf,wo,dg,medium); break;
  case MATERIAL_MATTE: MatteMaterial__preprocess((MatteMaterial*)material,brdf,wo,dg,medium); break;
  case MATERIAL_MIRROR: MirrorMaterial__preprocess((MirrorMaterial*)material,brdf,wo,dg,medium); break;
  case MATERIAL_THIN_DIELECTRIC: ThinDielectricMaterial__preprocess((ThinDielectricMaterial*)material,brdf,wo,dg,medium); break;
  default: break;
  }
  }
}

inline Vec3fa Material__eval(ISPCMaterial* materials, int materialID, int numMaterials, const BRDF& brdf, const Vec3fa& wo, const DifferentialGeometry& dg, const Vec3fa& wi)
{
  Vec3fa c = Vec3fa(0.0f);
  
  {
    
  ISPCMaterial* material = &materials[materialID];
  switch (material->ty) {
  case MATERIAL_OBJ  : c = OBJMaterial__eval  ((OBJMaterial*)  material, brdf, wo, dg, wi); break;
  case MATERIAL_METAL: c = MetalMaterial__eval((MetalMaterial*)material, brdf, wo, dg, wi); break;
  case MATERIAL_REFLECTIVE_METAL: c = ReflectiveMetalMaterial__eval((ReflectiveMetalMaterial*)material, brdf, wo, dg, wi); break;
  case MATERIAL_VELVET: c = VelvetMaterial__eval((VelvetMaterial*)material, brdf, wo, dg, wi); break;
  case MATERIAL_DIELECTRIC: c = DielectricMaterial__eval((DielectricMaterial*)material, brdf, wo, dg, wi); break;
  case MATERIAL_METALLIC_PAINT: c = MetallicPaintMaterial__eval((MetallicPaintMaterial*)material, brdf, wo, dg, wi); break;
  case MATERIAL_MATTE: c = MatteMaterial__eval((MatteMaterial*)material, brdf, wo, dg, wi); break;
  case MATERIAL_MIRROR: c = MirrorMaterial__eval((MirrorMaterial*)material, brdf, wo, dg, wi); break;
  case MATERIAL_THIN_DIELECTRIC: c = ThinDielectricMaterial__eval((ThinDielectricMaterial*)material, brdf, wo, dg, wi); break;
  default: c = Vec3fa(0.0f); 
  }
  }
  return c;
}

inline Vec3fa Material__sample(ISPCMaterial* materials, int materialID, int numMaterials, const BRDF& brdf, const Vec3fa& Lw, const Vec3fa& wo, const DifferentialGeometry& dg, Sample3f& wi_o, Medium& medium, const Vec2f& s)  
{  
  Vec3fa c = Vec3fa(0.0f);
  
  {
    
  ISPCMaterial* material = &materials[materialID];
  switch (material->ty) {
  case MATERIAL_OBJ  : c = OBJMaterial__sample  ((OBJMaterial*)  material, brdf, Lw, wo, dg, wi_o, medium, s); break;
  case MATERIAL_METAL: c = MetalMaterial__sample((MetalMaterial*)material, brdf, Lw, wo, dg, wi_o, medium, s); break;
  case MATERIAL_REFLECTIVE_METAL: c = ReflectiveMetalMaterial__sample((ReflectiveMetalMaterial*)material, brdf, Lw, wo, dg, wi_o, medium, s); break;
  case MATERIAL_VELVET: c = VelvetMaterial__sample((VelvetMaterial*)material, brdf, Lw, wo, dg, wi_o, medium, s); break;
  case MATERIAL_DIELECTRIC: c = DielectricMaterial__sample((DielectricMaterial*)material, brdf, Lw, wo, dg, wi_o, medium, s); break;
  case MATERIAL_METALLIC_PAINT: c = MetallicPaintMaterial__sample((MetallicPaintMaterial*)material, brdf, Lw, wo, dg, wi_o, medium, s); break;
  case MATERIAL_MATTE: c = MatteMaterial__sample((MatteMaterial*)material, brdf, Lw, wo, dg, wi_o, medium, s); break;
  case MATERIAL_MIRROR: c = MirrorMaterial__sample((MirrorMaterial*)material, brdf, Lw, wo, dg, wi_o, medium, s); break;
  case MATERIAL_THIN_DIELECTRIC: c = ThinDielectricMaterial__sample((ThinDielectricMaterial*)material, brdf, Lw, wo, dg, wi_o, medium, s); break;
  default: c = Vec3fa(0.0f); 
  }
  }
  return c;
}

////////////////////////////////////////////////////////////////////////////////
//                               Scene                                        //
////////////////////////////////////////////////////////////////////////////////

/* scene data */
extern "C" ISPCScene* g_ispc_scene;
RTCScene g_scene = nullptr;
void** geomID_to_mesh = nullptr;
int* geomID_to_type = nullptr;

/* render function to use */
renderPixelFunc renderPixel;

#if 0
/* occlusion filter function */
void occlusionFilterReject(void* ptr, RTCRay& ray) {
  ray.geomID = RTC_INVALID_GEOMETRY_ID;
}
#endif

void displacementFunction(void* ptr, unsigned int geomID, int unsigned primID, 
                      const float* u,      /*!< u coordinates (source) */
                      const float* v,      /*!< v coordinates (source) */
                      const float* nx,     /*!< x coordinates of normal at point to displace (source) */
                      const float* ny,     /*!< y coordinates of normal at point to displace (source) */
                      const float* nz,     /*!< z coordinates of normal at point to displace (source) */
                      float* px,           /*!< x coordinates of points to displace (source and target) */
                      float* py,           /*!< y coordinates of points to displace (source and target) */
                      float* pz,           /*!< z coordinates of points to displace (source and target) */
                      size_t N)
{
<<<<<<< HEAD
=======
#if defined(USE_PTEX)
>>>>>>> 1ce39d14
  ISPCSubdivMesh* mesh = (ISPCSubdivMesh*)geomID_to_mesh[geomID];
  int materialID = mesh->materialID;
  int numMaterials = g_ispc_scene->numMaterials;
  OBJMaterial* material = (OBJMaterial*)&g_ispc_scene->materials[materialID];
  if (material->ptex_displ)
    for (size_t i=0;i<N;i++) // N == 1
      {
	const float displ = getPtexTexel1f(material->ptex_displ, primID, v[i], u[i]);
	assert( isfinite(displ));
	px[i] += nx[i] * displ;
	py[i] += ny[i] * displ;
	pz[i] += nz[i] * displ;
      }
<<<<<<< HEAD
=======
#endif
>>>>>>> 1ce39d14
}

/* error reporting function */
void error_handler(const RTCError code, const int8* str)
{
  printf("Embree: ");
  switch (code) {
  case RTC_UNKNOWN_ERROR    : printf("RTC_UNKNOWN_ERROR"); break;
  case RTC_INVALID_ARGUMENT : printf("RTC_INVALID_ARGUMENT"); break;
  case RTC_INVALID_OPERATION: printf("RTC_INVALID_OPERATION"); break;
  case RTC_OUT_OF_MEMORY    : printf("RTC_OUT_OF_MEMORY"); break;
  case RTC_UNSUPPORTED_CPU  : printf("RTC_UNSUPPORTED_CPU"); break;
  case RTC_CANCELLED        : printf("RTC_CANCELLED"); break;
  default                   : printf("invalid error code"); break;
  }
  if (str) { 
    printf(" ("); 
    while (*str) putchar(*str++); 
    printf(")\n"); 
  }
  abort();
} // error handler

/* accumulation buffer */
Vec3fa* g_accu = nullptr;
unsigned int g_accu_width = 0;
unsigned int g_accu_height = 0;
unsigned int g_accu_count = 0;
Vec3fa g_accu_vx;
Vec3fa g_accu_vy;
Vec3fa g_accu_vz;
Vec3fa g_accu_p;
extern "C" bool g_changed;

/* called by the C++ code for initialization */
extern "C" void device_init (int8* cfg)
{
  /* initialize last seen camera */
  g_accu_vx = Vec3fa(0.0f);
  g_accu_vy = Vec3fa(0.0f);
  g_accu_vz = Vec3fa(0.0f);
  g_accu_p  = Vec3fa(0.0f);

  /* initialize ray tracing core */
  rtcInit(cfg);

  /* set error handler */
  rtcSetErrorFunction(error_handler);

  /* set start render mode */
  renderPixel = renderPixelStandard;
  //  renderPixel = renderPixelEyeLight;

} // device_init

void convertTriangleMeshes(ISPCScene* scene_in, RTCScene scene_out, size_t numGeometries)
{
  /* add all meshes to the scene */
  for (int i=0; i<scene_in->numMeshes; i++)
  {

    /* get ith mesh */
    ISPCMesh* mesh = scene_in->meshes[i];

    /* create a triangle mesh */
    unsigned int geomID = rtcNewTriangleMesh (scene_out, RTC_GEOMETRY_STATIC, mesh->numTriangles, mesh->numVertices, 1);
    assert(geomID < numGeometries);
    geomID_to_mesh[geomID] = mesh;
    geomID_to_type[geomID] = 0;
    
    /* set vertices */
    Vertex* vertices = (Vertex*) rtcMapBuffer(scene_out,geomID,RTC_VERTEX_BUFFER); 
    for (int j=0; j<mesh->numVertices; j++) {
      vertices[j].x = mesh->positions[j].x;
      vertices[j].y = mesh->positions[j].y;
      vertices[j].z = mesh->positions[j].z;
    }
    rtcUnmapBuffer(scene_out,geomID,RTC_VERTEX_BUFFER); 

    /*{
    Vertex* vertices = (Vertex*) rtcMapBuffer(scene_out,geomID,RTC_VERTEX_BUFFER1); 
    for (int j=0; j<mesh->numVertices; j++) {
      vertices[j].x = mesh->positions[j].x;
      vertices[j].y = mesh->positions[j].y;
      vertices[j].z = mesh->positions[j].z;
    }
    rtcUnmapBuffer(scene_out,geomID,RTC_VERTEX_BUFFER1); 
    }*/

    /* set triangles */
    Triangle* triangles = (Triangle*) rtcMapBuffer(scene_out,geomID,RTC_INDEX_BUFFER);
    for (int j=0; j<mesh->numTriangles; j++) {
      triangles[j].v0 = mesh->triangles[j].v0;
      triangles[j].v1 = mesh->triangles[j].v1;
      triangles[j].v2 = mesh->triangles[j].v2;
    }
    rtcUnmapBuffer(scene_out,geomID,RTC_INDEX_BUFFER);

    bool allOpaque = true;
    bool allTransparent = true;
    for (size_t j=0; j<mesh->numTriangles; j++) {
      ISPCTriangle triangle = mesh->triangles[j];
      if (g_ispc_scene->materials[triangle.materialID].ty == MATERIAL_DIELECTRIC ||
	  g_ispc_scene->materials[triangle.materialID].ty == MATERIAL_THIN_DIELECTRIC)
	allOpaque = false;
      else 
	allTransparent = false;
    }
#if 0
    if (allTransparent)
      rtcSetOcclusionFilterFunction(scene_out,geomID,(RTCFilterFunc)&occlusionFilterReject);
#endif
  }
}

inline float updateEdgeLevel( ISPCSubdivMesh* mesh, const Vec3fa& cam_pos, const size_t e0, const size_t e1)
{
  const Vec3fa v0 = mesh->positions[mesh->position_indices[e0]];
  const Vec3fa v1 = mesh->positions[mesh->position_indices[e1]];
  const Vec3fa edge = v1-v0;
  const Vec3fa P = 0.5f*(v1+v0);
  const Vec3fa dist = cam_pos - P;
  return max(min(LEVEL_FACTOR*(0.5f*length(edge)/length(dist)),MAX_EDGE_LEVEL),MIN_EDGE_LEVEL);
}

void updateEdgeLevelBuffer( ISPCSubdivMesh* mesh, const Vec3fa& cam_pos, size_t startID, size_t endID )
{
  for (size_t f=startID; f<endID;f++) {
       int e = mesh->face_offsets[f];
       int N = mesh->verticesPerFace[f];
       if (N == 4) /* fast path for quads */
         for (size_t i=0; i<4; i++) 
           mesh->subdivlevel[e+i] =  updateEdgeLevel(mesh,cam_pos,e+(i+0),e+(i+1)%4);
       else if (N == 3) /* fast path for triangles */
         for (size_t i=0; i<3; i++) 
           mesh->subdivlevel[e+i] =  updateEdgeLevel(mesh,cam_pos,e+(i+0),e+(i+1)%3);
       else /* fast path for general polygons */
        for (size_t i=0; i<N; i++) 
           mesh->subdivlevel[e+i] =  updateEdgeLevel(mesh,cam_pos,e+(i+0),e+(i+1)%N);              
 }
}

#if defined(ISPC)
task void updateEdgeLevelBufferTask( ISPCSubdivMesh* mesh, const Vec3fa& cam_pos )
{
  const size_t size = mesh->numFaces;
  const size_t startID = ((taskIndex+0)*size)/taskCount;
  const size_t endID   = ((taskIndex+1)*size)/taskCount;
  updateEdgeLevelBuffer(mesh,cam_pos,startID,endID);
}
#endif

void updateKeyFrame(ISPCScene* scene_in)
{
  for (size_t g=0; g<scene_in->numSubdivMeshes; g++)
  {
    ISPCSubdivMesh* mesh = g_ispc_scene->subdiv[g];
    unsigned int geomID = mesh->geomID;

    if (g_ispc_scene->subdivMeshKeyFrames)
      {
	ISPCSubdivMeshKeyFrame *keyframe = g_ispc_scene->subdivMeshKeyFrames[keyframeID];
	ISPCSubdivMesh *keyframe_mesh = keyframe->subdiv[g];
	rtcSetBuffer(g_scene, geomID, RTC_VERTEX_BUFFER, keyframe_mesh->positions, 0, sizeof(Vec3fa  ));
	rtcUpdateBuffer(g_scene,geomID,RTC_VERTEX_BUFFER);    
      }
    
    //updateEdgeLevelBuffer(mesh,cam_pos,0,mesh->numFaces);
    //rtcUpdateBuffer(g_scene,geomID,RTC_LEVEL_BUFFER);    
  }

  keyframeID++;
  if (keyframeID >= g_ispc_scene->numSubdivMeshKeyFrames)
    keyframeID = 0;

}
void updateEdgeLevels(ISPCScene* scene_in, const Vec3fa& cam_pos)
{
  for (size_t g=0; g<scene_in->numSubdivMeshes; g++)
  {
    ISPCSubdivMesh* mesh = g_ispc_scene->subdiv[g];
    unsigned int geomID = mesh->geomID;

#if defined(ISPC)
      launch[ getNumHWThreads() ] updateEdgeLevelBufferTask(mesh,cam_pos); 	           
#else
      updateEdgeLevelBuffer(mesh,cam_pos,0,mesh->numFaces);
#endif
   rtcUpdateBuffer(g_scene,geomID,RTC_LEVEL_BUFFER);    
  }

}


void convertSubdivMeshes(ISPCScene* scene_in, RTCScene scene_out, size_t numGeometries, const Vec3fa& cam_pos)
{
  for (size_t i=0; i<g_ispc_scene->numSubdivMeshes; i++)
  {
    ISPCSubdivMesh* mesh = g_ispc_scene->subdiv[i];
    unsigned int geomID = rtcNewSubdivisionMesh(scene_out, RTC_GEOMETRY_STATIC, mesh->numFaces, mesh->numEdges, mesh->numVertices, 
						mesh->numEdgeCreases, mesh->numVertexCreases, mesh->numHoles);
    mesh->geomID = geomID;												
    assert(geomID < numGeometries);
    geomID_to_mesh[geomID] = mesh;
    geomID_to_type[geomID] = 1; //2

    for (size_t i=0; i<mesh->numEdges; i++) mesh->subdivlevel[i] = FIXED_EDGE_TESSELLATION_VALUE;
    rtcSetBuffer(scene_out, geomID, RTC_VERTEX_BUFFER, mesh->positions, 0, sizeof(Vec3fa  ));
    rtcSetBuffer(scene_out, geomID, RTC_LEVEL_BUFFER,  mesh->subdivlevel, 0, sizeof(float));
    rtcSetBuffer(scene_out, geomID, RTC_INDEX_BUFFER,  mesh->position_indices  , 0, sizeof(unsigned int));
    rtcSetBuffer(scene_out, geomID, RTC_FACE_BUFFER,   mesh->verticesPerFace, 0, sizeof(unsigned int));
    rtcSetBuffer(scene_out, geomID, RTC_HOLE_BUFFER,   mesh->holes, 0, sizeof(unsigned int));
    rtcSetBuffer(scene_out, geomID, RTC_EDGE_CREASE_INDEX_BUFFER,    mesh->edge_creases,          0, 2*sizeof(unsigned int));
    rtcSetBuffer(scene_out, geomID, RTC_EDGE_CREASE_WEIGHT_BUFFER,   mesh->edge_crease_weights,   0, sizeof(float));
    rtcSetBuffer(scene_out, geomID, RTC_VERTEX_CREASE_INDEX_BUFFER,  mesh->vertex_creases,        0, sizeof(unsigned int));
    rtcSetBuffer(scene_out, geomID, RTC_VERTEX_CREASE_WEIGHT_BUFFER, mesh->vertex_crease_weights, 0, sizeof(float));
#if ENABLE_DISPLACEMENTS == 1
      rtcSetDisplacementFunction(scene_out,geomID,(RTCDisplacementFunc)&displacementFunction,nullptr);
#endif
  }
}      

typedef void* void_ptr;

RTCScene convertScene(ISPCScene* scene_in,const Vec3fa& cam_org)
{
  if (g_ispc_scene->numSubdivMeshes > 0)
       g_subdiv_mode = true;
  
  size_t numGeometries = scene_in->numMeshes + scene_in->numSubdivMeshes;

  geomID_to_mesh = new void_ptr[numGeometries];
  geomID_to_type = new int[numGeometries];

  /* create scene */
  int scene_flags = RTC_SCENE_STATIC | RTC_SCENE_INCOHERENT;

  if (g_subdiv_mode)   
    scene_flags = RTC_SCENE_DYNAMIC | RTC_SCENE_INCOHERENT | RTC_SCENE_ROBUST;

  RTCScene scene_out = rtcNewScene((RTCSceneFlags)scene_flags, RTC_INTERSECT1);
  convertTriangleMeshes(scene_in,scene_out,numGeometries);
  convertSubdivMeshes(scene_in,scene_out,numGeometries,cam_org);


  /* commit changes to scene */
  progressStart();
  rtcSetProgressMonitorFunction(scene_out,progressMonitor,nullptr);
  rtcCommit (scene_out);
  rtcSetProgressMonitorFunction(scene_out,nullptr,nullptr);
  progressEnd();

  return scene_out;
} // convertScene

/* for details about this random number generator see: P. L'Ecuyer,
   "Maximally Equidistributed Combined Tausworthe Generators",
   Mathematics of Computation, 65, 213 (1996), 203--213:
   http://www.iro.umontreal.ca/~lecuyer/myftp/papers/tausme.ps */

struct rand_state {
  unsigned int s1, s2, s3;
};

inline unsigned int irand(rand_state& state)
{
  state.s1 = ((state.s1 & 4294967294U) << 12U) ^ (((state.s1<<13U)^state.s1)>>19U);
  state.s2 = ((state.s2 & 4294967288U) <<  4U) ^ (((state.s2<< 2U)^state.s2)>>25U);
  state.s3 = ((state.s3 & 4294967280U) << 17U) ^ (((state.s3<< 3U)^state.s3)>>11U);
  return state.s1 ^ state.s2 ^ state.s3;
}

inline void init_rand(rand_state& state, unsigned int x, unsigned int y, unsigned int z)
{
  state.s1 = x >=   2 ? x : x +   2;
  state.s2 = y >=   8 ? y : y +   8;
  state.s3 = z >=  16 ? z : z +  16;
  for (int i=0; i<10; i++) irand(state);
}

inline float frand(rand_state& state) {
  return irand(state)*2.3283064365386963e-10f;
}

inline Vec3fa face_forward(const Vec3fa& dir, const Vec3fa& _Ng) {
  const Vec3fa Ng = _Ng;
  return dot(dir,Ng) < 0.0f ? Ng : neg(Ng);
}

#if 0
inline Vec3fa interpolate_normal(RTCRay& ray)
{
#if 1 // FIXME: pointer gather not implemented on ISPC for Xeon Phi
  ISPCMesh* mesh = g_ispc_scene->meshes[ray.geomID];
  ISPCTriangle* tri = &mesh->triangles[ray.primID];

  /* load material ID */
  int materialID = tri->materialID;

  /* interpolate shading normal */
  if (mesh->normals) {
    Vec3fa n0 = Vec3fa(mesh->normals[tri->v0]);
    Vec3fa n1 = Vec3fa(mesh->normals[tri->v1]);
    Vec3fa n2 = Vec3fa(mesh->normals[tri->v2]);
    float u = ray.u, v = ray.v, w = 1.0f-ray.u-ray.v;
    return normalize(w*n0 + u*n1 + v*n2);
  } else {
    return normalize(ray.Ng);
  }

#else

  Vec3fa Ns = Vec3fa(0.0f);
  int materialID = 0;
  foreach_unique (geomID in ray.geomID) 
  {
    if (geomID >= 0 && geomID < g_ispc_scene->numMeshes)  { // FIXME: workaround for ISPC bug

    ISPCMesh* mesh = g_ispc_scene->meshes[geomID];
    
    foreach_unique (primID in ray.primID) 
    {
      ISPCTriangle* tri = &mesh->triangles[primID];
      
      /* load material ID */
      materialID = tri->materialID;

      /* interpolate shading normal */
      if (mesh->normals) {
        Vec3fa n0 = Vec3fa(mesh->normals[tri->v0]);
        Vec3fa n1 = Vec3fa(mesh->normals[tri->v1]);
        Vec3fa n2 = Vec3fa(mesh->normals[tri->v2]);
        float u = ray.u, v = ray.v, w = 1.0f-ray.u-ray.v;
        Ns = w*n0 + u*n1 + v*n2;
      } else {
        Ns = normalize(ray.Ng);
      }
    }
    }
  }
  return normalize(Ns);
#endif
}
#endif

Vec3fa rndColor(const int ID) 
{
  int r = ((ID+13)*17*23) & 255;
  int g = ((ID+15)*11*13) & 255;
  int b = ((ID+17)* 7*19) & 255;
  const float oneOver255f = 1.f/255.f;
  return Vec3fa(r*oneOver255f,g*oneOver255f,b*oneOver255f);
}

Vec3fa renderPixelFunction(float x, float y, rand_state& state, const Vec3fa& vx, const Vec3fa& vy, const Vec3fa& vz, const Vec3fa& p)
{

  /* radiance accumulator and weight */
  Vec3fa L = Vec3fa(0.0f);
  Vec3fa Lw = Vec3fa(1.0f);
  Medium medium = make_Medium_Vacuum();

  /* initialize ray */

  RTCRay ray = RTCRay(p,normalize(x*vx + y*vy + vz),0.0f,inf);


  /* iterative path tracer loop */
  for (int i=0; i<MAX_PATH_LENGTH; i++)
  {
    /* terminate if contribution too low */
    if (max(Lw.x,max(Lw.y,Lw.z)) < 0.01f)
      break;

    /* intersect ray with scene */ 
    rtcIntersect(g_scene,ray);
    const Vec3fa wo = neg(ray.dir);
    
    /* invoke environment lights if nothing hit */
    if (ray.geomID == RTC_INVALID_GEOMETRY_ID) 
    {
#if 0
      /* iterate over all ambient lights */
      for (size_t i=0; i<g_ispc_scene->numAmbientLights; i++)
        L = L + Lw*AmbientLight__eval(g_ispc_scene->ambientLights[i],ray.dir); // FIXME: +=
#endif

#if 0
      /* iterate over all distant lights */
      for (size_t i=0; i<g_ispc_scene->numDistantLights; i++)
        L = L + Lw*DistantLight__eval(g_ispc_scene->distantLights[i],ray.dir); // FIXME: +=
#endif
      if (i==0) L = Vec3fa(1.0f);	
      break;
    }

    /* compute differential geometry */
    DifferentialGeometry dg;
    dg.geomID = ray.geomID;
    dg.primID = ray.primID;
    dg.u = ray.u;
    dg.v = ray.v;


    dg.P  = ray.org+ray.tfar*ray.dir;
    dg.Ng = face_forward(ray.dir,normalize(ray.Ng));
    //Vec3fa _Ns = interpolate_normal(ray);
    Vec3fa _Ns = normalize(ray.Ng);
    dg.Ns = face_forward(ray.dir,_Ns);

    /* shade all rays that hit something */
   int materialID = 0;

#if 1 // FIXME: pointer gather not implemented in ISPC for Xeon Phi
    if (geomID_to_type[ray.geomID] == 0)
      materialID = ((ISPCMesh*) geomID_to_mesh[ray.geomID])->triangles[ray.primID].materialID; 
    else if (geomID_to_type[ray.geomID] == 1)                             
      {
	materialID = ((ISPCSubdivMesh*) geomID_to_mesh[ray.geomID])->materialID; 
#if ENABLE_TEXTURING == 1
	const Vec2f st = getTextureCoordinatesSubdivMesh((ISPCSubdivMesh*) geomID_to_mesh[ray.geomID],ray.primID,ray.u,ray.v);
	dg.u = st.x;
	dg.v = st.y;
#endif
      }
    else
      materialID = ((ISPCMesh*) geomID_to_mesh[ray.geomID])->meshMaterialID; 
#else 
    foreach_unique (geomID in ray.geomID) {
     //printf("geomID %\n",geomID);
     //printf("geomID_to_type[geomID] %\n",geomID_to_type[geomID]);
     //printf("g_ispc_scene->numMeshes %\n",g_ispc_scene->numMeshes);

      if (geomID >= 0 && geomID < g_ispc_scene->numMeshes+g_ispc_scene->numSubdivMeshes) { // FIXME: workaround for ISPC bug
	if (geomID_to_type[geomID] == 0) 
	  materialID = ((ISPCMesh*) geomID_to_mesh[geomID])->triangles[ray.primID].materialID; 
	else if (geomID_to_type[geomID] == 1)                             	
	    materialID = ((ISPCSubdivMesh*) geomID_to_mesh[geomID])->materialID; 
	else 
	  materialID = ((ISPCMesh*) geomID_to_mesh[geomID])->meshMaterialID;         
      }
    }
    //printf("materialID %\n",materialID);
#endif
    /*! Compute  simple volumetric effect. */
    Vec3fa c = Vec3fa(1.0f);
    const Vec3fa transmission = medium.transmission;
    if (ne(transmission,Vec3fa(1.0f)))
      c = c * pow(transmission,ray.tfar);
    
    /* calculate BRDF */ // FIXME: avoid gathers
    BRDF brdf;
    int numMaterials = g_ispc_scene->numMaterials;
    //ISPCMaterial* material = &g_ispc_scene->materials[materialID];
    ISPCMaterial* material_array = &g_ispc_scene->materials[0];


    Material__preprocess(material_array,materialID,numMaterials,brdf,wo,dg,medium,ray);

    //brdf.Kd = rndColor(rebuilds);; //rndColor(ray.primID);

    /* sample BRDF at hit point */
    Sample3f wi1;
    c = c * Material__sample(material_array,materialID,numMaterials,brdf,Lw, wo, dg, wi1, medium, Vec2f(frand(state),frand(state)));

    
    /* iterate over ambient lights */
    for (size_t i=0; i<g_ispc_scene->numAmbientLights; i++)
    {
      Vec3fa L0 = Vec3fa(0.0f);
      Sample3f wi0; 
      float tMax0;
      Vec3fa Ll0 = AmbientLight__sample(g_ispc_scene->ambientLights[i],dg,wi0,tMax0,Vec2f(frand(state),frand(state)));

      
      if (wi0.pdf > 0.1f) {
	RTCRay shadow = RTCRay(dg.P,wi0.v,0.001f,tMax0);
	rtcOccluded(g_scene,shadow);
	if (shadow.geomID == RTC_INVALID_GEOMETRY_ID) {
	  L0 += Ll0/wi0.pdf * Material__eval(material_array,materialID,numMaterials,brdf,wo,dg,wi0.v);
	}
	L = L + Lw*L0;
      }

    }


    Sample3f wi; float tMax;

    /* iterate over point lights */
    for (size_t i=0; i<g_ispc_scene->numPointLights; i++)
    {
      Vec3fa Ll = PointLight__sample(g_ispc_scene->pointLights[i],dg,wi,tMax,Vec2f(frand(state),frand(state)));
      if (wi.pdf <= 0.0f) continue;
      RTCRay shadow = RTCRay(dg.P,wi.v,0.001f,tMax);
      rtcOccluded(g_scene,shadow);
      if (shadow.geomID != RTC_INVALID_GEOMETRY_ID) continue;
      L = L + Lw*Ll/wi.pdf*Material__eval(material_array,materialID,numMaterials,brdf,wo,dg,wi.v); // FIXME: +=
    }

    /* iterate over directional lights */
    for (size_t i=0; i<g_ispc_scene->numDirectionalLights; i++)
    {
      Vec3fa Ll = DirectionalLight__sample(g_ispc_scene->dirLights[i],dg,wi,tMax,Vec2f(frand(state),frand(state)));
      if (wi.pdf <= 0.0f) continue;
      RTCRay shadow = RTCRay(dg.P,wi.v,0.001f,tMax);
      rtcOccluded(g_scene,shadow);
      if (shadow.geomID != RTC_INVALID_GEOMETRY_ID) continue;
      L = L + Lw*Ll/wi.pdf*Material__eval(material_array,materialID,numMaterials,brdf,wo,dg,wi.v); // FIXME: +=
    }

    /* iterate over distant lights */
    for (size_t i=0; i<g_ispc_scene->numDistantLights; i++)
    {
      Vec3fa Ll = DistantLight__sample(g_ispc_scene->distantLights[i],dg,wi,tMax,Vec2f(frand(state),frand(state)));

      if (wi.pdf <= 0.0f) continue;
      RTCRay shadow = RTCRay(dg.P,wi.v,0.001f,tMax);
      rtcOccluded(g_scene,shadow);
      if (shadow.geomID != RTC_INVALID_GEOMETRY_ID) continue;
      L = L + Lw*Ll/wi.pdf*Material__eval(material_array,materialID,numMaterials,brdf,wo,dg,wi.v); // FIXME: +=
    }
    if (wi1.pdf <= 1E-4f /* 0.0f */) break;
    Lw = Lw*c/wi1.pdf; // FIXME: *=

    /* setup secondary ray */
    ray = RTCRay(dg.P,normalize(wi1.v),0.001f,inf);
  }
  return L;
}

/* task that renders a single screen tile */
Vec3fa renderPixelStandard(float x, float y, const Vec3fa& vx, const Vec3fa& vy, const Vec3fa& vz, const Vec3fa& p)
{
  rand_state state;

  init_rand(state,
            253*x+35*y+152*g_accu_count+54,
            1253*x+345*y+1452*g_accu_count+564,
            10253*x+3435*y+52*g_accu_count+13);

  const float sx = frand(state);
  const float sy = frand(state);

  Vec3fa L = renderPixelFunction(x+sx,y+sy,state,vx,vy,vz,p); 
  //L.x = min(L.x,1.0f);
  //L.y = min(L.y,1.0f);
  //L.z = min(L.z,1.0f);

  return L;
}


int prime[] = { 2,3,5,7,11,13,17,19,23,29,31,37,41,43,47,53,59,61,67,71,73,79,83,89,97,101,103,107,109,113,127,131,137,139,149,151,157,163,167,173 };

static float radicalInverse(int i, int prime)
{
  float result = 0.0f;
  float rcp_prime = 1.0f / prime;
  float base = rcp_prime;
  while (i) {
    int r = i % prime;
    i = i / prime;
    result += r*base;
    base *= rcp_prime;
  }
  return result;
}

float *initPrimaryRNDs(int dim)
{
  float *t = new float[SAMPLES_PER_PIXEL];
  for (size_t i=0;i<SAMPLES_PER_PIXEL;i++)
    t[i] = radicalInverse(i,prime[dim]);
  return t;
}

float *rnd_x = initPrimaryRNDs(0);
float *rnd_y = initPrimaryRNDs(1);

  
/* task that renders a single screen tile */
void renderTile(int taskIndex, int* pixels,
                     const int width,
                     const int height, 
                     const float time,
                     const Vec3fa& vx, 
                     const Vec3fa& vy, 
                     const Vec3fa& vz, 
                     const Vec3fa& p,
                     const int numTilesX, 
                     const int numTilesY)
{
  const int tileY = taskIndex / numTilesX;
  const int tileX = taskIndex - tileY * numTilesX;
  const int x0 = tileX * TILE_SIZE_X;
  const int x1 = min(x0+TILE_SIZE_X,width);
  const int y0 = tileY * TILE_SIZE_Y;
  const int y1 = min(y0+TILE_SIZE_Y,height);

  for (int y = y0; y<y1; y++) for (int x = x0; x<x1; x++)
  {
    /* calculate pixel color */

#if SAMPLES_PER_PIXEL > 1
#if 0
    rand_state state;
    init_rand(state,
	      253*x+35*y+152*g_accu_count+54,
	      1253*x+345*y+1452*g_accu_count+564,
	      10253*x+3435*y+52*g_accu_count+13);
#endif
    Vec3fa color(0.0f);
    for (int i=0; i<SAMPLES_PER_PIXEL; i++) 
      {
	//const float sx = frand(state);
	//const float sy = frand(state);
	const float sx = rnd_x[i];
	const float sy = rnd_y[i];

	color += renderPixel(x+sx,y+sy,vx,vy,vz,p);
	}
    color *= (1.0f/SAMPLES_PER_PIXEL);
#else
    Vec3fa color = renderPixel(x,y,vx,vy,vz,p);
#endif
    /* write color to framebuffer */
    Vec3fa* dst = &g_accu[y*width+x];
    *dst = *dst + Vec3fa(color.x,color.y,color.z,1.0f); // FIXME: use += operator
    float f = rcp(max(0.001f,dst->w));
    unsigned int r = (unsigned int) (255.0f * clamp(dst->x*f,0.0f,1.0f));
    unsigned int g = (unsigned int) (255.0f * clamp(dst->y*f,0.0f,1.0f));
    unsigned int b = (unsigned int) (255.0f * clamp(dst->z*f,0.0f,1.0f));
    pixels[y*width+x] = (b << 16) + (g << 8) + r;
  }
} // renderTile

/* called by the C++ code to render */
extern "C" void device_render (int* pixels,
                           const int width,
                           const int height, 
                           const float time,
                           const Vec3fa& vx, 
                           const Vec3fa& vy, 
                           const Vec3fa& vz, 
                           const Vec3fa& p)
{
  Vec3fa cam_org = Vec3fa(p.x,p.y,p.z);

  /* create scene */
  if (g_scene == nullptr)
   {
     g_scene = convertScene(g_ispc_scene,cam_org);
#if !defined(FORCE_FIXED_EDGE_TESSELLATION)
    if (g_subdiv_mode)
      updateEdgeLevels(g_ispc_scene, cam_org);
#endif

   }


  /* create accumulator */
  if (g_accu_width != width || g_accu_height != height) {
    alignedFree(g_accu);
    g_accu = (Vec3fa*) alignedMalloc(width*height*sizeof(Vec3fa));
    g_accu_width = width;
    g_accu_height = height;
    memset(g_accu,0,width*height*sizeof(Vec3fa));
  }

  /* reset accumulator */
  bool camera_changed = g_changed; g_changed = false;
  camera_changed |= ne(g_accu_vx,vx); g_accu_vx = vx; // FIXME: use != operator
  camera_changed |= ne(g_accu_vy,vy); g_accu_vy = vy; // FIXME: use != operator
  camera_changed |= ne(g_accu_vz,vz); g_accu_vz = vz; // FIXME: use != operator
  camera_changed |= ne(g_accu_p,  p); g_accu_p  = p;  // FIXME: use != operator

  if (g_ispc_scene->numSubdivMeshKeyFrames)
    {
      updateKeyFrame(g_ispc_scene);
      rtcCommit(g_scene);
      g_changed = true;
    }

#if  FIX_SAMPLING == 0
  g_accu_count++;
#endif

  if (camera_changed) {
    g_accu_count=0;
    memset(g_accu,0,width*height*sizeof(Vec3fa));

#if !defined(FORCE_FIXED_EDGE_TESSELLATION)
    if (g_subdiv_mode)
      {
       updateEdgeLevels(g_ispc_scene, cam_org);
       rtcCommit (g_scene);
      }
#endif

  }

  /* render image */
  const int numTilesX = (width +TILE_SIZE_X-1)/TILE_SIZE_X;
  const int numTilesY = (height+TILE_SIZE_Y-1)/TILE_SIZE_Y;
  launch_renderTile(numTilesX*numTilesY,pixels,width,height,time,vx,vy,vz,p,numTilesX,numTilesY); 
  rtcDebug();
} // device_render

/* called by the C++ code for cleanup */
extern "C" void device_cleanup ()
{
  alignedFree(g_accu);
  rtcDeleteScene (g_scene);
  rtcExit();
} // device_cleanup<|MERGE_RESOLUTION|>--- conflicted
+++ resolved
@@ -856,10 +856,7 @@
                       float* pz,           /*!< z coordinates of points to displace (source and target) */
                       size_t N)
 {
-<<<<<<< HEAD
-=======
 #if defined(USE_PTEX)
->>>>>>> 1ce39d14
   ISPCSubdivMesh* mesh = (ISPCSubdivMesh*)geomID_to_mesh[geomID];
   int materialID = mesh->materialID;
   int numMaterials = g_ispc_scene->numMaterials;
@@ -873,10 +870,7 @@
 	py[i] += ny[i] * displ;
 	pz[i] += nz[i] * displ;
       }
-<<<<<<< HEAD
-=======
-#endif
->>>>>>> 1ce39d14
+#endif
 }
 
 /* error reporting function */
