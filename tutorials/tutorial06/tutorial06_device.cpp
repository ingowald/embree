// ======================================================================== //
// Copyright 2009-2015 Intel Corporation                                    //
//                                                                          //
// Licensed under the Apache License, Version 2.0 (the "License");          //
// you may not use this file except in compliance with the License.         //
// You may obtain a copy of the License at                                  //
//                                                                          //
//     http://www.apache.org/licenses/LICENSE-2.0                           //
//                                                                          //
// Unless required by applicable law or agreed to in writing, software      //
// distributed under the License is distributed on an "AS IS" BASIS,        //
// WITHOUT WARRANTIES OR CONDITIONS OF ANY KIND, either express or implied. //
// See the License for the specific language governing permissions and      //
// limitations under the License.                                           //
// ======================================================================== //

#include "../common/tutorial/tutorial_device.h"
#include "../common/tutorial/scene_device.h"
#include "shapesampler.h"
#include "optics.h"



#undef TILE_SIZE_X
#undef TILE_SIZE_Y

#define TILE_SIZE_X 4
#define TILE_SIZE_Y 4

#define FIX_SAMPLING 0
<<<<<<< HEAD
#define SAMPLES_PER_PIXEL 16
//#define SAMPLES_PER_PIXEL 64
=======
#define SAMPLES_PER_PIXEL 1
//#define SAMPLES_PER_PIXEL 8
>>>>>>> bad85ff5

#define ENABLE_TEXTURING 1

//#define FORCE_FIXED_EDGE_TESSELLATION
#define FIXED_EDGE_TESSELLATION_VALUE 16
//#define FIXED_EDGE_TESSELLATION_VALUE 32

#define MAX_EDGE_LEVEL 128.0f
#define MIN_EDGE_LEVEL 4.0f
//#define MIN_EDGE_LEVEL 4.0f

#define ENABLE_DISPLACEMENTS 1

#define LEVEL_FACTOR 64.0f

#define MAX_PATH_LENGTH 8

bool g_subdiv_mode = false;
unsigned int keyframeID = 0;



struct DifferentialGeometry
{
  int geomID;
  int primID;
  float u,v;
  Vec3fa P;
  Vec3fa Ng;
  Vec3fa Ns;
};

struct BRDF
{
  float Ns;               /*< specular exponent */
  float Ni;               /*< optical density for the surface (index of refraction) */
  Vec3fa Ka;              /*< ambient reflectivity */
  Vec3fa Kd;              /*< diffuse reflectivity */
  Vec3fa Ks;              /*< specular reflectivity */
  Vec3fa Kt;              /*< transmission filter */
};

struct Medium
{
  Vec3fa transmission; //!< Transmissivity of medium.
  float eta;             //!< Refraction index of medium.
};

inline Medium make_Medium(const Vec3fa& transmission, const float eta)
{
  Medium m;
  m.transmission = transmission;
  m.eta = eta;
  return m;
}

inline Medium make_Medium_Vacuum() { 
  return make_Medium(Vec3fa((float)1.0f),1.0f); 
}

inline bool eq(const Medium& a, const Medium& b) {
  return (a.eta == b.eta) && eq(a.transmission, b.transmission);
}

inline Vec3fa sample_component2(const Vec3fa& c0, const Sample3f& wi0, const Medium& medium0,
                               const Vec3fa& c1, const Sample3f& wi1, const Medium& medium1,
                               const Vec3fa& Lw, Sample3f& wi_o, Medium& medium_o, const float s)
{
  const Vec3fa m0 = Lw*c0/wi0.pdf;
  const Vec3fa m1 = Lw*c1/wi1.pdf;

  const float C0 = wi0.pdf == 0.0f ? 0.0f : max(max(m0.x,m0.y),m0.z);
  const float C1 = wi1.pdf == 0.0f ? 0.0f : max(max(m1.x,m1.y),m1.z);
  const float C  = C0 + C1;

  if (C == 0.0f) {
    wi_o = Sample3f(Vec3fa(0,0,0),0);
    return Vec3fa(0,0,0);
  }

  const float CP0 = C0/C;
  const float CP1 = C1/C;
  if (s < CP0) {
    wi_o = Sample3f(wi0.v,wi0.pdf*CP0); 
    medium_o = medium0; return c0;
  } 
  else {
    wi_o = Sample3f(wi1.v,wi1.pdf*CP1); 
    medium_o = medium1; return c1;
  }
}

////////////////////////////////////////////////////////////////////////////////
//                             Ambient Light                                  //
////////////////////////////////////////////////////////////////////////////////

inline Vec3fa AmbientLight__eval(const ISPCAmbientLight& light, const Vec3fa& wo) {
  return Vec3fa(light.L);
}

inline Vec3fa AmbientLight__sample(const ISPCAmbientLight& light, const DifferentialGeometry& dg, Sample3f& wi, float& tMax, const Vec2f& s) 
{
  wi = cosineSampleHemisphere(s.x,s.y,dg.Ns);
  tMax = 1e20f;
  return Vec3fa(light.L);
}

////////////////////////////////////////////////////////////////////////////////
//                             Point Light                                    //
////////////////////////////////////////////////////////////////////////////////

inline Vec3fa PointLight__sample(const ISPCPointLight& light, 
					const DifferentialGeometry& dg, 
					Sample3f& wi,
					float& tMax,
					const Vec2f& s) 
{
  Vec3fa d = Vec3fa(light.P) - dg.P;
  float distance = length(d);
  wi = Sample3f(d*rcp(distance), distance*distance);
  tMax = distance;
  return Vec3fa(light.I);
}

////////////////////////////////////////////////////////////////////////////////
//                        Directional Light                                   //
////////////////////////////////////////////////////////////////////////////////

inline Vec3fa DirectionalLight__sample(const ISPCDirectionalLight& light, 
					      const DifferentialGeometry& dg, 
					      Sample3f& wi,
					      float& tMax,
					      const Vec2f& s) 
{
  wi = Sample3f(neg(normalize(Vec3fa(light.D))),1.0f); 
  tMax = inf; 
  return Vec3fa(light.E);
}

////////////////////////////////////////////////////////////////////////////////
//                          Distant Light                                     //
////////////////////////////////////////////////////////////////////////////////

inline Vec3fa DistantLight__eval(const ISPCDistantLight& light, const Vec3fa& wo) 
{
  if (-dot(wo,Vec3fa(light.D)) >= light.cosHalfAngle) return Vec3fa(light.L);
  return Vec3fa(0.0f);
}

inline Vec3fa DistantLight__sample(const ISPCDistantLight& light,
                                   const DifferentialGeometry& dg, 
                                   Sample3f& wi,
                                   float& tMax,
                                   const Vec2f& s) 
{
  wi = UniformSampleCone(s.x,s.y,light.radHalfAngle,Vec3fa((Vec3fa)neg(light.D)));
  tMax = 1e20f;

  return Vec3fa(light.L);
}

////////////////////////////////////////////////////////////////////////////////
//                          Minneart BRDF                                     //
////////////////////////////////////////////////////////////////////////////////

struct Minneart
{
  /*! The reflectance parameter. The vale 0 means no reflection,
   *  and 1 means full reflection. */
  Vec3fa R;
  
  /*! The amount of backscattering. A value of 0 means lambertian
   *  diffuse, and inf means maximum backscattering. */
  float b;
};

inline Vec3fa Minneart__eval(const Minneart* This,
                     const Vec3fa &wo, const DifferentialGeometry &dg, const Vec3fa &wi) 
{
  const float cosThetaI = clamp(dot(wi,dg.Ns));
  const float backScatter = pow(clamp(dot(wo,wi)), This->b);
  return (backScatter * cosThetaI * float(one_over_pi)) * This->R;
}

inline Vec3fa Minneart__sample(const Minneart* This,
                       const Vec3fa &wo, 
                       const DifferentialGeometry &dg, 
                       Sample3f &wi, 
                       const Vec2f &s)  
{
  wi = cosineSampleHemisphere(s.x,s.y,dg.Ns);
  return Minneart__eval(This, wo, dg, wi.v);
}

inline void Minneart__Constructor(Minneart* This, const Vec3fa& R, const float b) 
{
  This->R = R;
  This->b = b;
}

inline Minneart make_Minneart(const Vec3fa& R, const float f) { 
  Minneart m; Minneart__Constructor(&m,R,f); return m; 
}

////////////////////////////////////////////////////////////////////////////////
//                            Velvet BRDF                                     //
////////////////////////////////////////////////////////////////////////////////

struct Velvety
{
  BRDF base;

  /*! The reflectance parameter. The vale 0 means no reflection,
   *  and 1 means full reflection. */
  Vec3fa R;
  
  /*! The falloff of horizon scattering. 0 no falloff,
   *  and inf means maximum falloff. */
  float f;
};

inline Vec3fa Velvety__eval(const Velvety* This,
                    const Vec3fa &wo, const DifferentialGeometry &dg, const Vec3fa &wi) 
{
  const float cosThetaO = clamp(dot(wo,dg.Ns));
  const float cosThetaI = clamp(dot(wi,dg.Ns));
  const float sinThetaO = sqrt(1.0f - cosThetaO * cosThetaO);
  const float horizonScatter = pow(sinThetaO, This->f);
  return (horizonScatter * cosThetaI * float(one_over_pi)) * This->R;
}

inline Vec3fa Velvety__sample(const Velvety* This,
                      const Vec3fa &wo, 
                      const DifferentialGeometry &dg, 
                      Sample3f &wi, 
                      const Vec2f &s)  
{
  wi = cosineSampleHemisphere(s.x,s.y,dg.Ns);
  return Velvety__eval(This, wo, dg, wi.v);
}

inline void Velvety__Constructor(Velvety* This, const Vec3fa& R, const float f) 
{
  This->R = R;
  This->f = f;
}

inline Velvety make_Velvety(const Vec3fa& R, const float f) { 
  Velvety m; Velvety__Constructor(&m,R,f); return m; 
}

////////////////////////////////////////////////////////////////////////////////
//                  Dielectric Reflection BRDF                                //
////////////////////////////////////////////////////////////////////////////////

struct DielectricReflection
{
  float eta;
};

inline Vec3fa DielectricReflection__eval(const DielectricReflection* This, const Vec3fa &wo, const DifferentialGeometry &dg, const Vec3fa &wi) {
  return Vec3fa(0.f);
}

inline Vec3fa DielectricReflection__sample(const DielectricReflection* This, const Vec3fa &wo, const DifferentialGeometry &dg, Sample3f &wi, const Vec2f &s)
{
  const float cosThetaO = clamp(dot(wo,dg.Ns));
  wi = reflect_(wo,dg.Ns,cosThetaO);
  return Vec3fa(fresnelDielectric(cosThetaO,This->eta));
}

inline void DielectricReflection__Constructor(DielectricReflection* This,
                                              const float etai,
                                              const float etat)
{
  This->eta = etai*rcp(etat);
}

inline DielectricReflection make_DielectricReflection(const float etai, const float etat) {
  DielectricReflection v; DielectricReflection__Constructor(&v,etai,etat); return v;
}

////////////////////////////////////////////////////////////////////////////////
//                                Lambertian BRDF                             //
////////////////////////////////////////////////////////////////////////////////

struct Lambertian
{
  Vec3fa R;
};

inline Vec3fa Lambertian__eval(const Lambertian* This,
                              const Vec3fa &wo, const DifferentialGeometry &dg, const Vec3fa &wi) 
{
  return This->R * (1.0f/(float)(float(pi))) * clamp(dot(wi,dg.Ns));
}

inline Vec3fa Lambertian__sample(const Lambertian* This,
                                const Vec3fa &wo, 
                                const DifferentialGeometry &dg, 
                                Sample3f &wi, 
                                const Vec2f &s)  
{
  wi = cosineSampleHemisphere(s.x,s.y,dg.Ns);
  return Lambertian__eval(This, wo, dg, wi.v);
}

inline void Lambertian__Constructor(Lambertian* This, const Vec3fa& R)
{
  This->R = R;
}

inline Lambertian make_Lambertian(const Vec3fa& R) {
  Lambertian v; Lambertian__Constructor(&v,R); return v;
}


////////////////////////////////////////////////////////////////////////////////
//              Lambertian BRDF with Dielectric Layer on top                  //
////////////////////////////////////////////////////////////////////////////////

struct DielectricLayerLambertian
{
  Vec3fa T;             //!< Transmission coefficient of dielectricum
  float etait;         //!< Relative refraction index etai/etat of both media
  float etati;         //!< relative refraction index etat/etai of both media
  Lambertian ground;   //!< the BRDF of the ground layer
};

inline Vec3fa DielectricLayerLambertian__eval(const DielectricLayerLambertian* This,
                                             const Vec3fa &wo, const DifferentialGeometry &dg, const Vec3fa &wi) 
{
  const float cosThetaO = dot(wo,dg.Ns);
  const float cosThetaI = dot(wi,dg.Ns);
  if (cosThetaI <= 0.0f || cosThetaO <= 0.0f) return Vec3fa(0.f);

  float cosThetaO1; 
  const Sample3f wo1 = refract(wo,dg.Ns,This->etait,cosThetaO,cosThetaO1);
  float cosThetaI1; 
  const Sample3f wi1 = refract(wi,dg.Ns,This->etait,cosThetaI,cosThetaI1);
  const float Fi = 1.0f - fresnelDielectric(cosThetaI,cosThetaI1,This->etait);
  const Vec3fa Fg = Lambertian__eval(&This->ground,neg(wo1.v),dg,neg(wi1.v));
  const float Fo = 1.0f - fresnelDielectric(cosThetaO,cosThetaO1,This->etait);
  return Fo * This->T * Fg * This->T * Fi;
}

inline Vec3fa DielectricLayerLambertian__sample(const DielectricLayerLambertian* This,
                                               const Vec3fa &wo, 
                                               const DifferentialGeometry &dg, 
                                               Sample3f &wi, 
                                               const Vec2f &s)  
{
  /*! refract ray into medium */
  float cosThetaO = dot(wo,dg.Ns);
  if (cosThetaO <= 0.0f) return Vec3fa(0.f);
  float cosThetaO1; Sample3f wo1 = refract(wo,dg.Ns,This->etait,cosThetaO,cosThetaO1);
  
  /*! sample ground BRDF */
  Sample3f wi1 = Sample3f(Vec3fa(0.f),1.f); 
  Vec3fa Fg = Lambertian__sample(&This->ground,neg(wo1.v),dg,wi1,s);

  /*! refract ray out of medium */
  float cosThetaI1 = dot(wi1.v,dg.Ns);
  if (cosThetaI1 <= 0.0f) return Vec3fa(0.f);
  
  float cosThetaI; 
  Sample3f wi0 = refract(neg(wi1.v),neg(dg.Ns),This->etati,cosThetaI1,cosThetaI);
  if (wi0.pdf == 0.0f) return Vec3fa(0.f);
  
  /*! accumulate contribution of path */
  wi = Sample3f(wi0.v,wi1.pdf);
  float Fi = 1.0f - fresnelDielectric(cosThetaI,cosThetaI1,This->etait);
  float Fo = 1.0f - fresnelDielectric(cosThetaO,cosThetaO1,This->etait);
  return Fo * This->T * Fg * This->T * Fi;
}

inline void DielectricLayerLambertian__Constructor(DielectricLayerLambertian* This,
                                                   const Vec3fa& T, 
                                                   const float etai, 
                                                   const float etat, 
                                                   const Lambertian& ground)
{
  This->T = T;
  This->etait = etai*rcp(etat);
  This->etati = etat*rcp(etai);
  This->ground = ground;
}

inline DielectricLayerLambertian make_DielectricLayerLambertian(const Vec3fa& T, 
                                                                        const float etai, 
                                                                        const float etat, 
                                                                        const Lambertian& ground)
{
  DielectricLayerLambertian m; 
  DielectricLayerLambertian__Constructor(&m,T,etai,etat,ground);
  return m;
}

////////////////////////////////////////////////////////////////////////////////
//                          Matte Material                                    //
////////////////////////////////////////////////////////////////////////////////

 void MatteMaterial__preprocess(MatteMaterial* material, BRDF& brdf, const Vec3fa& wo, const DifferentialGeometry& dg, const Medium& medium)  
{
}

 Vec3fa MatteMaterial__eval(MatteMaterial* This, const BRDF& brdf, const Vec3fa& wo, const DifferentialGeometry& dg, const Vec3fa& wi) 
{
  Lambertian lambertian = make_Lambertian(Vec3fa((Vec3fa)This->reflectance));
  return Lambertian__eval(&lambertian,wo,dg,wi);
}

 Vec3fa MatteMaterial__sample(MatteMaterial* This, const BRDF& brdf, const Vec3fa& Lw, const Vec3fa& wo, const DifferentialGeometry& dg, Sample3f& wi_o, Medium& medium, const Vec2f& s)  
{
  Lambertian lambertian = make_Lambertian(Vec3fa((Vec3fa)This->reflectance));
  return Lambertian__sample(&lambertian,wo,dg,wi_o,s);
}

////////////////////////////////////////////////////////////////////////////////
//                          Mirror Material                                    //
////////////////////////////////////////////////////////////////////////////////

 void MirrorMaterial__preprocess(MirrorMaterial* material, BRDF& brdf, const Vec3fa& wo, const DifferentialGeometry& dg, const Medium& medium)  
{
}

 Vec3fa MirrorMaterial__eval(MirrorMaterial* This, const BRDF& brdf, const Vec3fa& wo, const DifferentialGeometry& dg, const Vec3fa& wi) {
  return Vec3fa(0.0f);
}

 Vec3fa MirrorMaterial__sample(MirrorMaterial* This, const BRDF& brdf, const Vec3fa& Lw, const Vec3fa& wo, const DifferentialGeometry& dg, Sample3f& wi_o, Medium& medium, const Vec2f& s)  
{
  wi_o = reflect_(wo,dg.Ns);
  return Vec3fa(This->reflectance);
}

////////////////////////////////////////////////////////////////////////////////
//                          OBJ Material                                      //
////////////////////////////////////////////////////////////////////////////////

void OBJMaterial__preprocess(OBJMaterial* material, BRDF& brdf, const Vec3fa& wo, const DifferentialGeometry& dg, const Medium& medium, const RTCRay &ray)  
{
    float d = material->d;
    //if (material->map_d) { d *= material->map_d.get(s,t); }
    brdf.Ka = Vec3fa(material->Ka);
    //if (material->map_Ka) { brdf.Ka *= material->map_Ka->get(dg.st); }
    brdf.Kd = d * Vec3fa(material->Kd);  
    //if (material->map_Kd_ptex) brdf.Kd *= getPtexTexel3f(material->map_Kd_ptex,dg.primID,dg.u,dg.v);

#if ENABLE_TEXTURING == 1
    if (material->map_Kd) 
      {
	brdf.Kd = getTextureTexel3f(material->map_Kd,dg.u,dg.v);	
      }
#endif
#if defined(USE_PTEX)
  if (material->ptex_Kd) {
    //      int prim_id = ray.primID;
    //      int offset = mesh->face_offsets[prim_id];
    //      int verts = mesh->verticesPerFace[prim_id];
//       std::cout << "PTEX hit ID=" << prim_id << "  ";
//       for (int i = 0; i < verts; ++i)
// 	 		std::cout << "  " << mesh->positions[mesh->position_indices[offset+i]];
//       std::cout << std::endl;

    brdf.Kd = d * getPtexTexel3f(material->ptex_Kd, ray.primID, ray.v, ray.u);
  }
#endif

    //if (material->map_Kd) brdf.Kd *= material->map_Kd->get(dg.st);  
    brdf.Ks = d * Vec3fa(material->Ks);  
    //if (material->map_Ks) brdf.Ks *= material->map_Ks->get(dg.st); 
    brdf.Ns = material->Ns;  
    //if (material->map_Ns) { brdf.Ns *= material->map_Ns.get(dg.st); }
    brdf.Kt = (1.0f-d)*Vec3fa(material->Kt);
    //brdf.Kt = Vec3fa(0,0,0);
    brdf.Ni = material->Ni;

}

 Vec3fa OBJMaterial__eval(OBJMaterial* material, const BRDF& brdf, const Vec3fa& wo, const DifferentialGeometry& dg, const Vec3fa& wi) 
{
  Vec3fa R = Vec3fa(0.0f,0.0f,0.0f);
  const float Md = max(max(brdf.Kd.x,brdf.Kd.y),brdf.Kd.z);
  const float Ms = max(max(brdf.Ks.x,brdf.Ks.y),brdf.Ks.z);
  const float Mt = max(max(brdf.Kt.x,brdf.Kt.y),brdf.Kt.z);
  if (Md > 0.0f) {
    R = R + (1.0f/float(pi)) * clamp(dot(wi,dg.Ns)) * brdf.Kd; // FIXME: +=
  }
  if (Ms > 0.0f) {
    const Sample3f refl = reflect_(wo,dg.Ns);
    if (dot(refl.v,wi) > 0.0f) 
      R = R + (brdf.Ns+2) * float(one_over_two_pi) * pow(max(1e-10f,dot(refl.v,wi)),brdf.Ns) * clamp(dot(wi,dg.Ns)) * brdf.Ks; // FIXME: +=
  }
  if (Mt > 0.0f) {
  }
  return R;
}

 Vec3fa OBJMaterial__sample(OBJMaterial* material, const BRDF& brdf, const Vec3fa& Lw, const Vec3fa& wo, const DifferentialGeometry& dg, Sample3f& wi_o, Medium& medium, const Vec2f& s)  
{
  Vec3fa cd = Vec3fa(0.0f); 
  Sample3f wid = Sample3f(Vec3fa(0.0f),0.0f);
  if (max(max(brdf.Kd.x,brdf.Kd.y),brdf.Kd.z) > 0.0f) {
    wid = cosineSampleHemisphere(s.x,s.y,dg.Ns);
    cd = float(one_over_pi) * clamp(dot(wid.v,dg.Ns)) * brdf.Kd;
  }

  Vec3fa cs = Vec3fa(0.0f); 
  Sample3f wis = Sample3f(Vec3fa(0.0f),0.0f);
  if (max(max(brdf.Ks.x,brdf.Ks.y),brdf.Ks.z) > 0.0f)
  {
    const Sample3f refl = reflect_(wo,dg.Ns);
    wis = powerCosineSampleHemisphere(s.x,s.y,refl.v,brdf.Ns);
    cs = (brdf.Ns+2) * float(one_over_two_pi) * pow(dot(refl.v,wis.v),brdf.Ns) * clamp(dot(wis.v,dg.Ns)) * brdf.Ks;
  }

  Vec3fa ct = Vec3fa(0.0f); 
  Sample3f wit = Sample3f(Vec3fa(0.0f),0.0f);
  if (max(max(brdf.Kt.x,brdf.Kt.y),brdf.Kt.z) > 0.0f)
  {
    wit = Sample3f(neg(wo),1.0f);
    ct = brdf.Kt;
  }

  const Vec3fa md = Lw*cd/wid.pdf;
  const Vec3fa ms = Lw*cs/wis.pdf;
  const Vec3fa mt = Lw*ct/wit.pdf;

  const float Cd = wid.pdf == 0.0f ? 0.0f : max(max(md.x,md.y),md.z);
  const float Cs = wis.pdf == 0.0f ? 0.0f : max(max(ms.x,ms.y),ms.z);
  const float Ct = wit.pdf == 0.0f ? 0.0f : max(max(mt.x,mt.y),mt.z);
  const float C  = Cd + Cs + Ct;

  if (C == 0.0f) {
    wi_o = Sample3f(Vec3fa(0,0,0),0);
    return Vec3fa(0,0,0);
  }

  const float CPd = Cd/C;
  const float CPs = Cs/C;
  const float CPt = Ct/C;

  if (s.x < CPd) {
    wi_o = Sample3f(wid.v,wid.pdf*CPd);
    return cd;
  } 
  else if (s.x < CPd + CPs)
  {
    wi_o = Sample3f(wis.v,wis.pdf*CPs);
    return cs;
  }
  else 
  {
    wi_o = Sample3f(wit.v,wit.pdf*CPt);
    return ct;
  }
}

////////////////////////////////////////////////////////////////////////////////
//                        Metal Material                                      //
////////////////////////////////////////////////////////////////////////////////

 void MetalMaterial__preprocess(MetalMaterial* material, BRDF& brdf, const Vec3fa& wo, const DifferentialGeometry& dg, const Medium& medium)  
{
}

 Vec3fa MetalMaterial__eval(MetalMaterial* This, const BRDF& brdf, const Vec3fa& wo, const DifferentialGeometry& dg, const Vec3fa& wi) 
{
  const FresnelConductor fresnel = make_FresnelConductor(Vec3fa(This->eta),Vec3fa(This->k));
  const PowerCosineDistribution distribution = make_PowerCosineDistribution(rcp(This->roughness));

  const float cosThetaO = dot(wo,dg.Ns);
  const float cosThetaI = dot(wi,dg.Ns);
  if (cosThetaI <= 0.0f || cosThetaO <= 0.0f) return Vec3fa(0.f);
  const Vec3fa wh = normalize(wi+wo);
  const float cosThetaH = dot(wh, dg.Ns);
  const float cosTheta = dot(wi, wh); // = dot(wo, wh);
  const Vec3fa F = eval(fresnel,cosTheta);
  const float D = eval(distribution,cosThetaH);
  const float G = min(1.0f, min(2.0f * cosThetaH * cosThetaO / cosTheta, 
                                2.0f * cosThetaH * cosThetaI / cosTheta));
  return (Vec3fa(This->reflectance)*F) * D * G * rcp(4.0f*cosThetaO);
}

 Vec3fa MetalMaterial__sample(MetalMaterial* This, const BRDF& brdf, const Vec3fa& Lw, const Vec3fa& wo, const DifferentialGeometry& dg, Sample3f& wi_o, Medium& medium, const Vec2f& s)  
{
  const PowerCosineDistribution distribution = make_PowerCosineDistribution(rcp(This->roughness));

  if (dot(wo,dg.Ns) <= 0.0f) return Vec3fa(0.0f);
  sample(distribution,wo,dg.Ns,wi_o,s);
  if (dot(wi_o.v,dg.Ns) <= 0.0f) return Vec3fa(0.0f);
  return MetalMaterial__eval(This,brdf,wo,dg,wi_o.v);
}

////////////////////////////////////////////////////////////////////////////////
//                        ReflectiveMetal Material                            //
////////////////////////////////////////////////////////////////////////////////

 void ReflectiveMetalMaterial__preprocess(ReflectiveMetalMaterial* material, BRDF& brdf, const Vec3fa& wo, const DifferentialGeometry& dg, const Medium& medium)  {
}

 Vec3fa ReflectiveMetalMaterial__eval(ReflectiveMetalMaterial* This, const BRDF& brdf, const Vec3fa& wo, const DifferentialGeometry& dg, const Vec3fa& wi) {
  return Vec3fa(0.0f);
}

 Vec3fa ReflectiveMetalMaterial__sample(ReflectiveMetalMaterial* This, const BRDF& brdf, const Vec3fa& Lw, const Vec3fa& wo, const DifferentialGeometry& dg, Sample3f& wi_o, Medium& medium, const Vec2f& s)  
{
  wi_o = reflect_(wo,dg.Ns);
  return Vec3fa(This->reflectance) * fresnelConductor(dot(wo,dg.Ns),Vec3fa((Vec3fa)This->eta),Vec3fa((Vec3fa)This->k));
}

////////////////////////////////////////////////////////////////////////////////
//                        Velvet Material                                     //
////////////////////////////////////////////////////////////////////////////////

 void VelvetMaterial__preprocess(VelvetMaterial* material, BRDF& brdf, const Vec3fa& wo, const DifferentialGeometry& dg, const Medium& medium)  
{
}

 Vec3fa VelvetMaterial__eval(VelvetMaterial* This, const BRDF& brdf, const Vec3fa& wo, const DifferentialGeometry& dg, const Vec3fa& wi) 
{
  Minneart minneart; Minneart__Constructor(&minneart,(Vec3fa)Vec3fa(This->reflectance),This->backScattering);
  Velvety velvety; Velvety__Constructor (&velvety,Vec3fa((Vec3fa)This->horizonScatteringColor),This->horizonScatteringFallOff);
  return Minneart__eval(&minneart,wo,dg,wi) + Velvety__eval(&velvety,wo,dg,wi);
}

 Vec3fa VelvetMaterial__sample(VelvetMaterial* This, const BRDF& brdf, const Vec3fa& Lw, const Vec3fa& wo, const DifferentialGeometry& dg, Sample3f& wi_o, Medium& medium, const Vec2f& s)  
{
  Minneart minneart; Minneart__Constructor(&minneart,Vec3fa((Vec3fa)This->reflectance),This->backScattering);
  Velvety velvety; Velvety__Constructor (&velvety,Vec3fa((Vec3fa)This->horizonScatteringColor),This->horizonScatteringFallOff);

  Sample3f wi0; Vec3fa c0 = Minneart__sample(&minneart,wo,dg,wi0,s);
  Sample3f wi1; Vec3fa c1 = Velvety__sample(&velvety,wo,dg,wi1,s);
  return sample_component2(c0,wi0,medium,c1,wi1,medium,Lw,wi_o,medium,s.x);
}

////////////////////////////////////////////////////////////////////////////////
//                          Dielectric Material                               //
////////////////////////////////////////////////////////////////////////////////

 void DielectricMaterial__preprocess(DielectricMaterial* material, BRDF& brdf, const Vec3fa& wo, const DifferentialGeometry& dg, const Medium& medium)  
{
}

 Vec3fa DielectricMaterial__eval(DielectricMaterial* material, const BRDF& brdf, const Vec3fa& wo, const DifferentialGeometry& dg, const Vec3fa& wi) {
  return Vec3fa(0.0f);
}

 Vec3fa DielectricMaterial__sample(DielectricMaterial* material, const BRDF& brdf, const Vec3fa& Lw, const Vec3fa& wo, const DifferentialGeometry& dg, Sample3f& wi_o, Medium& medium, const Vec2f& s)  
{
  float eta = 0.0f;
  Medium mediumOutside = make_Medium(Vec3fa((Vec3fa)material->transmissionOutside),material->etaOutside);
  Medium mediumInside  = make_Medium(Vec3fa((Vec3fa)material->transmissionInside ),material->etaInside );
  Medium mediumFront, mediumBack;
  if (eq(medium,mediumInside)) {
    eta = material->etaInside/material->etaOutside;
    mediumFront = mediumInside;
    mediumBack = mediumOutside;
  }
  else {
    eta = material->etaOutside/material->etaInside;
    mediumFront = mediumOutside;
    mediumBack = mediumInside;
  }

  float cosThetaO = clamp(dot(wo,dg.Ns));
  float cosThetaI; Sample3f wit = refract(wo,dg.Ns,eta,cosThetaO,cosThetaI);
  Sample3f wis = reflect_(wo,dg.Ns);
  float R = fresnelDielectric(cosThetaO,cosThetaI,eta);
  Vec3fa cs = Vec3fa(R);
  Vec3fa ct = Vec3fa(1.0f-R);
  return sample_component2(cs,wis,mediumFront,ct,wit,mediumBack,Lw,wi_o,medium,s.x);
}

////////////////////////////////////////////////////////////////////////////////
//                          ThinDielectric Material                               //
////////////////////////////////////////////////////////////////////////////////

 void ThinDielectricMaterial__preprocess(ThinDielectricMaterial* This, BRDF& brdf, const Vec3fa& wo, const DifferentialGeometry& dg, const Medium& medium)  
{
}
 
 Vec3fa ThinDielectricMaterial__eval(ThinDielectricMaterial* This, const BRDF& brdf, const Vec3fa& wo, const DifferentialGeometry& dg, const Vec3fa& wi) {
  return Vec3fa(0.0f);
}

 Vec3fa ThinDielectricMaterial__sample(ThinDielectricMaterial* This, const BRDF& brdf, const Vec3fa& Lw, const Vec3fa& wo, const DifferentialGeometry& dg, Sample3f& wi_o, Medium& medium, const Vec2f& s)  
{
  float cosThetaO = clamp(dot(wo,dg.Ns));
  if (cosThetaO <= 0.0f) return Vec3fa(0.0f);
  float R = fresnelDielectric(cosThetaO,rcp(This->eta));
  Sample3f wit = Sample3f(neg(wo),1.0f);
  Sample3f wis = reflect_(wo,dg.Ns);
  Vec3fa ct = exp(Vec3fa(This->transmission)*rcp(cosThetaO))*Vec3fa(1.0f-R);
  Vec3fa cs = Vec3fa(R);
  return sample_component2(cs,wis,medium,ct,wit,medium,Lw,wi_o,medium,s.x);
}

////////////////////////////////////////////////////////////////////////////////
//                     MetallicPaint Material                                 //
////////////////////////////////////////////////////////////////////////////////

 void MetallicPaintMaterial__preprocess(MetallicPaintMaterial* material, BRDF& brdf, const Vec3fa& wo, const DifferentialGeometry& dg, const Medium& medium)  
{
}

 Vec3fa MetallicPaintMaterial__eval(MetallicPaintMaterial* This, const BRDF& brdf, const Vec3fa& wo, const DifferentialGeometry& dg, const Vec3fa& wi) 
{
  DielectricReflection reflection; DielectricReflection__Constructor(&reflection, 1.0f, This->eta);
  DielectricLayerLambertian lambertian; DielectricLayerLambertian__Constructor(&lambertian, Vec3fa((float)1.0f), 1.0f, This->eta, make_Lambertian(Vec3fa((Vec3fa)This->shadeColor)));
  return DielectricReflection__eval(&reflection,wo,dg,wi) + DielectricLayerLambertian__eval(&lambertian,wo,dg,wi);
}

 Vec3fa MetallicPaintMaterial__sample(MetallicPaintMaterial* This, const BRDF& brdf, const Vec3fa& Lw, const Vec3fa& wo, const DifferentialGeometry& dg, Sample3f& wi_o, Medium& medium, const Vec2f& s)  
{
  DielectricReflection reflection; DielectricReflection__Constructor(&reflection, 1.0f, This->eta);
  DielectricLayerLambertian lambertian; DielectricLayerLambertian__Constructor(&lambertian, Vec3fa((float)1.0f), 1.0f, This->eta, make_Lambertian(Vec3fa((Vec3fa)This->shadeColor)));
  Sample3f wi0; Vec3fa c0 = DielectricReflection__sample(&reflection,wo,dg,wi0,s);
  Sample3f wi1; Vec3fa c1 = DielectricLayerLambertian__sample(&lambertian,wo,dg,wi1,s);
  return sample_component2(c0,wi0,medium,c1,wi1,medium,Lw,wi_o,medium,s.x);
}

////////////////////////////////////////////////////////////////////////////////
//                              Material                                      //
////////////////////////////////////////////////////////////////////////////////

inline void Material__preprocess(ISPCMaterial* materials, int materialID, int numMaterials, BRDF& brdf, const Vec3fa& wo, const DifferentialGeometry& dg, const Medium& medium,const RTCRay& ray)  
{
  
  {
    
  ISPCMaterial* material = &materials[materialID];

  switch (material->ty) {
  case MATERIAL_OBJ  : OBJMaterial__preprocess  ((OBJMaterial*)  material,brdf,wo,dg,medium,ray); break;
  case MATERIAL_METAL: MetalMaterial__preprocess((MetalMaterial*)material,brdf,wo,dg,medium); break;
  case MATERIAL_REFLECTIVE_METAL: ReflectiveMetalMaterial__preprocess((ReflectiveMetalMaterial*)material,brdf,wo,dg,medium); break;
  case MATERIAL_VELVET: VelvetMaterial__preprocess((VelvetMaterial*)material,brdf,wo,dg,medium); break;
  case MATERIAL_DIELECTRIC: DielectricMaterial__preprocess((DielectricMaterial*)material,brdf,wo,dg,medium); break;
  case MATERIAL_METALLIC_PAINT: MetallicPaintMaterial__preprocess((MetallicPaintMaterial*)material,brdf,wo,dg,medium); break;
  case MATERIAL_MATTE: MatteMaterial__preprocess((MatteMaterial*)material,brdf,wo,dg,medium); break;
  case MATERIAL_MIRROR: MirrorMaterial__preprocess((MirrorMaterial*)material,brdf,wo,dg,medium); break;
  case MATERIAL_THIN_DIELECTRIC: ThinDielectricMaterial__preprocess((ThinDielectricMaterial*)material,brdf,wo,dg,medium); break;
  default: break;
  }
  }
}

inline Vec3fa Material__eval(ISPCMaterial* materials, int materialID, int numMaterials, const BRDF& brdf, const Vec3fa& wo, const DifferentialGeometry& dg, const Vec3fa& wi)
{
  Vec3fa c = Vec3fa(0.0f);
  
  {
    
  ISPCMaterial* material = &materials[materialID];
  switch (material->ty) {
  case MATERIAL_OBJ  : c = OBJMaterial__eval  ((OBJMaterial*)  material, brdf, wo, dg, wi); break;
  case MATERIAL_METAL: c = MetalMaterial__eval((MetalMaterial*)material, brdf, wo, dg, wi); break;
  case MATERIAL_REFLECTIVE_METAL: c = ReflectiveMetalMaterial__eval((ReflectiveMetalMaterial*)material, brdf, wo, dg, wi); break;
  case MATERIAL_VELVET: c = VelvetMaterial__eval((VelvetMaterial*)material, brdf, wo, dg, wi); break;
  case MATERIAL_DIELECTRIC: c = DielectricMaterial__eval((DielectricMaterial*)material, brdf, wo, dg, wi); break;
  case MATERIAL_METALLIC_PAINT: c = MetallicPaintMaterial__eval((MetallicPaintMaterial*)material, brdf, wo, dg, wi); break;
  case MATERIAL_MATTE: c = MatteMaterial__eval((MatteMaterial*)material, brdf, wo, dg, wi); break;
  case MATERIAL_MIRROR: c = MirrorMaterial__eval((MirrorMaterial*)material, brdf, wo, dg, wi); break;
  case MATERIAL_THIN_DIELECTRIC: c = ThinDielectricMaterial__eval((ThinDielectricMaterial*)material, brdf, wo, dg, wi); break;
  default: c = Vec3fa(0.0f); 
  }
  }
  return c;
}

inline Vec3fa Material__sample(ISPCMaterial* materials, int materialID, int numMaterials, const BRDF& brdf, const Vec3fa& Lw, const Vec3fa& wo, const DifferentialGeometry& dg, Sample3f& wi_o, Medium& medium, const Vec2f& s)  
{  
  Vec3fa c = Vec3fa(0.0f);
  
  {
    
  ISPCMaterial* material = &materials[materialID];
  switch (material->ty) {
  case MATERIAL_OBJ  : c = OBJMaterial__sample  ((OBJMaterial*)  material, brdf, Lw, wo, dg, wi_o, medium, s); break;
  case MATERIAL_METAL: c = MetalMaterial__sample((MetalMaterial*)material, brdf, Lw, wo, dg, wi_o, medium, s); break;
  case MATERIAL_REFLECTIVE_METAL: c = ReflectiveMetalMaterial__sample((ReflectiveMetalMaterial*)material, brdf, Lw, wo, dg, wi_o, medium, s); break;
  case MATERIAL_VELVET: c = VelvetMaterial__sample((VelvetMaterial*)material, brdf, Lw, wo, dg, wi_o, medium, s); break;
  case MATERIAL_DIELECTRIC: c = DielectricMaterial__sample((DielectricMaterial*)material, brdf, Lw, wo, dg, wi_o, medium, s); break;
  case MATERIAL_METALLIC_PAINT: c = MetallicPaintMaterial__sample((MetallicPaintMaterial*)material, brdf, Lw, wo, dg, wi_o, medium, s); break;
  case MATERIAL_MATTE: c = MatteMaterial__sample((MatteMaterial*)material, brdf, Lw, wo, dg, wi_o, medium, s); break;
  case MATERIAL_MIRROR: c = MirrorMaterial__sample((MirrorMaterial*)material, brdf, Lw, wo, dg, wi_o, medium, s); break;
  case MATERIAL_THIN_DIELECTRIC: c = ThinDielectricMaterial__sample((ThinDielectricMaterial*)material, brdf, Lw, wo, dg, wi_o, medium, s); break;
  default: c = Vec3fa(0.0f); 
  }
  }
  return c;
}

////////////////////////////////////////////////////////////////////////////////
//                               Scene                                        //
////////////////////////////////////////////////////////////////////////////////

/* scene data */
extern "C" ISPCScene* g_ispc_scene;
RTCScene g_scene = nullptr;
void** geomID_to_mesh = nullptr;
int* geomID_to_type = nullptr;

/* render function to use */
renderPixelFunc renderPixel;

#if 0
/* occlusion filter function */
void occlusionFilterReject(void* ptr, RTCRay& ray) {
  ray.geomID = RTC_INVALID_GEOMETRY_ID;
}
#endif

void displacementFunction(void* ptr, unsigned int geomID, int unsigned primID, 
                      const float* u,      /*!< u coordinates (source) */
                      const float* v,      /*!< v coordinates (source) */
                      const float* nx,     /*!< x coordinates of normal at point to displace (source) */
                      const float* ny,     /*!< y coordinates of normal at point to displace (source) */
                      const float* nz,     /*!< z coordinates of normal at point to displace (source) */
                      float* px,           /*!< x coordinates of points to displace (source and target) */
                      float* py,           /*!< y coordinates of points to displace (source and target) */
                      float* pz,           /*!< z coordinates of points to displace (source and target) */
                      size_t N)
{
  ISPCSubdivMesh* mesh = (ISPCSubdivMesh*)geomID_to_mesh[geomID];
  int materialID = mesh->materialID;
  int numMaterials = g_ispc_scene->numMaterials;
  OBJMaterial* material = (OBJMaterial*)&g_ispc_scene->materials[materialID];
  if (material->ptex_displ)
    for (size_t i=0;i<N;i++) // N == 1
      {
	const float displ = getPtexTexel1f(material->ptex_displ, primID, v[i], u[i]);
	assert( isfinite(displ));
	px[i] += nx[i] * displ;
	py[i] += ny[i] * displ;
	pz[i] += nz[i] * displ;
      }
}

/* error reporting function */
void error_handler(const RTCError code, const int8* str)
{
  printf("Embree: ");
  switch (code) {
  case RTC_UNKNOWN_ERROR    : printf("RTC_UNKNOWN_ERROR"); break;
  case RTC_INVALID_ARGUMENT : printf("RTC_INVALID_ARGUMENT"); break;
  case RTC_INVALID_OPERATION: printf("RTC_INVALID_OPERATION"); break;
  case RTC_OUT_OF_MEMORY    : printf("RTC_OUT_OF_MEMORY"); break;
  case RTC_UNSUPPORTED_CPU  : printf("RTC_UNSUPPORTED_CPU"); break;
  case RTC_CANCELLED        : printf("RTC_CANCELLED"); break;
  default                   : printf("invalid error code"); break;
  }
  if (str) { 
    printf(" ("); 
    while (*str) putchar(*str++); 
    printf(")\n"); 
  }
  abort();
} // error handler

/* accumulation buffer */
Vec3fa* g_accu = nullptr;
unsigned int g_accu_width = 0;
unsigned int g_accu_height = 0;
unsigned int g_accu_count = 0;
Vec3fa g_accu_vx;
Vec3fa g_accu_vy;
Vec3fa g_accu_vz;
Vec3fa g_accu_p;
extern "C" bool g_changed;

/* called by the C++ code for initialization */
extern "C" void device_init (int8* cfg)
{
  /* initialize last seen camera */
  g_accu_vx = Vec3fa(0.0f);
  g_accu_vy = Vec3fa(0.0f);
  g_accu_vz = Vec3fa(0.0f);
  g_accu_p  = Vec3fa(0.0f);

  /* initialize ray tracing core */
  rtcInit(cfg);

  /* set error handler */
  rtcSetErrorFunction(error_handler);

  /* set start render mode */
  renderPixel = renderPixelStandard;
  //  renderPixel = renderPixelEyeLight;

} // device_init

void convertTriangleMeshes(ISPCScene* scene_in, RTCScene scene_out, size_t numGeometries)
{
  /* add all meshes to the scene */
  for (int i=0; i<scene_in->numMeshes; i++)
  {

    /* get ith mesh */
    ISPCMesh* mesh = scene_in->meshes[i];

    /* create a triangle mesh */
    unsigned int geomID = rtcNewTriangleMesh (scene_out, RTC_GEOMETRY_STATIC, mesh->numTriangles, mesh->numVertices, 1);
    assert(geomID < numGeometries);
    geomID_to_mesh[geomID] = mesh;
    geomID_to_type[geomID] = 0;
    
    /* set vertices */
    Vertex* vertices = (Vertex*) rtcMapBuffer(scene_out,geomID,RTC_VERTEX_BUFFER); 
    for (int j=0; j<mesh->numVertices; j++) {
      vertices[j].x = mesh->positions[j].x;
      vertices[j].y = mesh->positions[j].y;
      vertices[j].z = mesh->positions[j].z;
    }
    rtcUnmapBuffer(scene_out,geomID,RTC_VERTEX_BUFFER); 

    /*{
    Vertex* vertices = (Vertex*) rtcMapBuffer(scene_out,geomID,RTC_VERTEX_BUFFER1); 
    for (int j=0; j<mesh->numVertices; j++) {
      vertices[j].x = mesh->positions[j].x;
      vertices[j].y = mesh->positions[j].y;
      vertices[j].z = mesh->positions[j].z;
    }
    rtcUnmapBuffer(scene_out,geomID,RTC_VERTEX_BUFFER1); 
    }*/

    /* set triangles */
    Triangle* triangles = (Triangle*) rtcMapBuffer(scene_out,geomID,RTC_INDEX_BUFFER);
    for (int j=0; j<mesh->numTriangles; j++) {
      triangles[j].v0 = mesh->triangles[j].v0;
      triangles[j].v1 = mesh->triangles[j].v1;
      triangles[j].v2 = mesh->triangles[j].v2;
    }
    rtcUnmapBuffer(scene_out,geomID,RTC_INDEX_BUFFER);

    bool allOpaque = true;
    bool allTransparent = true;
    for (size_t j=0; j<mesh->numTriangles; j++) {
      ISPCTriangle triangle = mesh->triangles[j];
      if (g_ispc_scene->materials[triangle.materialID].ty == MATERIAL_DIELECTRIC ||
	  g_ispc_scene->materials[triangle.materialID].ty == MATERIAL_THIN_DIELECTRIC)
	allOpaque = false;
      else 
	allTransparent = false;
    }
#if 0
    if (allTransparent)
      rtcSetOcclusionFilterFunction(scene_out,geomID,(RTCFilterFunc)&occlusionFilterReject);
#endif
  }
}

inline float updateEdgeLevel( ISPCSubdivMesh* mesh, const Vec3fa& cam_pos, const size_t e0, const size_t e1)
{
  const Vec3fa v0 = mesh->positions[mesh->position_indices[e0]];
  const Vec3fa v1 = mesh->positions[mesh->position_indices[e1]];
  const Vec3fa edge = v1-v0;
  const Vec3fa P = 0.5f*(v1+v0);
  const Vec3fa dist = cam_pos - P;
  return max(min(LEVEL_FACTOR*(0.5f*length(edge)/length(dist)),MAX_EDGE_LEVEL),MIN_EDGE_LEVEL);
}

void updateEdgeLevelBuffer( ISPCSubdivMesh* mesh, const Vec3fa& cam_pos, size_t startID, size_t endID )
{
  for (size_t f=startID; f<endID;f++) {
       int e = mesh->face_offsets[f];
       int N = mesh->verticesPerFace[f];
       if (N == 4) /* fast path for quads */
         for (size_t i=0; i<4; i++) 
           mesh->subdivlevel[e+i] =  updateEdgeLevel(mesh,cam_pos,e+(i+0),e+(i+1)%4);
       else if (N == 3) /* fast path for triangles */
         for (size_t i=0; i<3; i++) 
           mesh->subdivlevel[e+i] =  updateEdgeLevel(mesh,cam_pos,e+(i+0),e+(i+1)%3);
       else /* fast path for general polygons */
        for (size_t i=0; i<N; i++) 
           mesh->subdivlevel[e+i] =  updateEdgeLevel(mesh,cam_pos,e+(i+0),e+(i+1)%N);              
 }
}

#if defined(ISPC)
task void updateEdgeLevelBufferTask( ISPCSubdivMesh* mesh, const Vec3fa& cam_pos )
{
  const size_t size = mesh->numFaces;
  const size_t startID = ((taskIndex+0)*size)/taskCount;
  const size_t endID   = ((taskIndex+1)*size)/taskCount;
  updateEdgeLevelBuffer(mesh,cam_pos,startID,endID);
}
#endif

void updateKeyFrame(ISPCScene* scene_in)
{
  for (size_t g=0; g<scene_in->numSubdivMeshes; g++)
  {
    ISPCSubdivMesh* mesh = g_ispc_scene->subdiv[g];
    unsigned int geomID = mesh->geomID;

    if (g_ispc_scene->subdivMeshKeyFrames)
      {
	ISPCSubdivMeshKeyFrame *keyframe = g_ispc_scene->subdivMeshKeyFrames[keyframeID];
	ISPCSubdivMesh *keyframe_mesh = keyframe->subdiv[g];
	rtcSetBuffer(g_scene, geomID, RTC_VERTEX_BUFFER, keyframe_mesh->positions, 0, sizeof(Vec3fa  ));
	rtcUpdateBuffer(g_scene,geomID,RTC_VERTEX_BUFFER);    
      }
    
    //updateEdgeLevelBuffer(mesh,cam_pos,0,mesh->numFaces);
    //rtcUpdateBuffer(g_scene,geomID,RTC_LEVEL_BUFFER);    
  }

  keyframeID++;
  if (keyframeID >= g_ispc_scene->numSubdivMeshKeyFrames)
    keyframeID = 0;

}
void updateEdgeLevels(ISPCScene* scene_in, const Vec3fa& cam_pos)
{
  for (size_t g=0; g<scene_in->numSubdivMeshes; g++)
  {
    ISPCSubdivMesh* mesh = g_ispc_scene->subdiv[g];
    unsigned int geomID = mesh->geomID;

#if defined(ISPC)
      launch[ getNumHWThreads() ] updateEdgeLevelBufferTask(mesh,cam_pos); 	           
#else
      updateEdgeLevelBuffer(mesh,cam_pos,0,mesh->numFaces);
#endif
   rtcUpdateBuffer(g_scene,geomID,RTC_LEVEL_BUFFER);    
  }

}


void convertSubdivMeshes(ISPCScene* scene_in, RTCScene scene_out, size_t numGeometries, const Vec3fa& cam_pos)
{
  for (size_t i=0; i<g_ispc_scene->numSubdivMeshes; i++)
  {
    ISPCSubdivMesh* mesh = g_ispc_scene->subdiv[i];
    unsigned int geomID = rtcNewSubdivisionMesh(scene_out, RTC_GEOMETRY_STATIC, mesh->numFaces, mesh->numEdges, mesh->numVertices, 
						mesh->numEdgeCreases, mesh->numVertexCreases, mesh->numHoles);
    mesh->geomID = geomID;												
    assert(geomID < numGeometries);
    geomID_to_mesh[geomID] = mesh;
    geomID_to_type[geomID] = 1; //2

    for (size_t i=0; i<mesh->numEdges; i++) mesh->subdivlevel[i] = FIXED_EDGE_TESSELLATION_VALUE;
    rtcSetBuffer(scene_out, geomID, RTC_VERTEX_BUFFER, mesh->positions, 0, sizeof(Vec3fa  ));
    rtcSetBuffer(scene_out, geomID, RTC_LEVEL_BUFFER,  mesh->subdivlevel, 0, sizeof(float));
    rtcSetBuffer(scene_out, geomID, RTC_INDEX_BUFFER,  mesh->position_indices  , 0, sizeof(unsigned int));
    rtcSetBuffer(scene_out, geomID, RTC_FACE_BUFFER,   mesh->verticesPerFace, 0, sizeof(unsigned int));
    rtcSetBuffer(scene_out, geomID, RTC_HOLE_BUFFER,   mesh->holes, 0, sizeof(unsigned int));
    rtcSetBuffer(scene_out, geomID, RTC_EDGE_CREASE_INDEX_BUFFER,    mesh->edge_creases,          0, 2*sizeof(unsigned int));
    rtcSetBuffer(scene_out, geomID, RTC_EDGE_CREASE_WEIGHT_BUFFER,   mesh->edge_crease_weights,   0, sizeof(float));
    rtcSetBuffer(scene_out, geomID, RTC_VERTEX_CREASE_INDEX_BUFFER,  mesh->vertex_creases,        0, sizeof(unsigned int));
    rtcSetBuffer(scene_out, geomID, RTC_VERTEX_CREASE_WEIGHT_BUFFER, mesh->vertex_crease_weights, 0, sizeof(float));
#if ENABLE_DISPLACEMENTS == 1
      rtcSetDisplacementFunction(scene_out,geomID,(RTCDisplacementFunc)&displacementFunction,nullptr);
#endif
  }
}      

typedef void* void_ptr;

RTCScene convertScene(ISPCScene* scene_in,const Vec3fa& cam_org)
{
  if (g_ispc_scene->numSubdivMeshes > 0)
       g_subdiv_mode = true;
  
  size_t numGeometries = scene_in->numMeshes + scene_in->numSubdivMeshes;

  geomID_to_mesh = new void_ptr[numGeometries];
  geomID_to_type = new int[numGeometries];

  /* create scene */
  int scene_flags = RTC_SCENE_STATIC | RTC_SCENE_INCOHERENT;

  if (g_subdiv_mode)   
    scene_flags = RTC_SCENE_DYNAMIC | RTC_SCENE_INCOHERENT | RTC_SCENE_ROBUST;

  RTCScene scene_out = rtcNewScene((RTCSceneFlags)scene_flags, RTC_INTERSECT1);
  convertTriangleMeshes(scene_in,scene_out,numGeometries);
  convertSubdivMeshes(scene_in,scene_out,numGeometries,cam_org);


  /* commit changes to scene */
  progressStart();
  rtcSetProgressMonitorFunction(scene_out,progressMonitor,nullptr);
  rtcCommit (scene_out);
  rtcSetProgressMonitorFunction(scene_out,nullptr,nullptr);
  progressEnd();

  return scene_out;
} // convertScene

/* for details about this random number generator see: P. L'Ecuyer,
   "Maximally Equidistributed Combined Tausworthe Generators",
   Mathematics of Computation, 65, 213 (1996), 203--213:
   http://www.iro.umontreal.ca/~lecuyer/myftp/papers/tausme.ps */

struct rand_state {
  unsigned int s1, s2, s3;
};

inline unsigned int irand(rand_state& state)
{
  state.s1 = ((state.s1 & 4294967294U) << 12U) ^ (((state.s1<<13U)^state.s1)>>19U);
  state.s2 = ((state.s2 & 4294967288U) <<  4U) ^ (((state.s2<< 2U)^state.s2)>>25U);
  state.s3 = ((state.s3 & 4294967280U) << 17U) ^ (((state.s3<< 3U)^state.s3)>>11U);
  return state.s1 ^ state.s2 ^ state.s3;
}

inline void init_rand(rand_state& state, unsigned int x, unsigned int y, unsigned int z)
{
  state.s1 = x >=   2 ? x : x +   2;
  state.s2 = y >=   8 ? y : y +   8;
  state.s3 = z >=  16 ? z : z +  16;
  for (int i=0; i<10; i++) irand(state);
}

inline float frand(rand_state& state) {
  return irand(state)*2.3283064365386963e-10f;
}

inline Vec3fa face_forward(const Vec3fa& dir, const Vec3fa& _Ng) {
  const Vec3fa Ng = _Ng;
  return dot(dir,Ng) < 0.0f ? Ng : neg(Ng);
}

#if 0
inline Vec3fa interpolate_normal(RTCRay& ray)
{
#if 1 // FIXME: pointer gather not implemented on ISPC for Xeon Phi
  ISPCMesh* mesh = g_ispc_scene->meshes[ray.geomID];
  ISPCTriangle* tri = &mesh->triangles[ray.primID];

  /* load material ID */
  int materialID = tri->materialID;

  /* interpolate shading normal */
  if (mesh->normals) {
    Vec3fa n0 = Vec3fa(mesh->normals[tri->v0]);
    Vec3fa n1 = Vec3fa(mesh->normals[tri->v1]);
    Vec3fa n2 = Vec3fa(mesh->normals[tri->v2]);
    float u = ray.u, v = ray.v, w = 1.0f-ray.u-ray.v;
    return normalize(w*n0 + u*n1 + v*n2);
  } else {
    return normalize(ray.Ng);
  }

#else

  Vec3fa Ns = Vec3fa(0.0f);
  int materialID = 0;
  foreach_unique (geomID in ray.geomID) 
  {
    if (geomID >= 0 && geomID < g_ispc_scene->numMeshes)  { // FIXME: workaround for ISPC bug

    ISPCMesh* mesh = g_ispc_scene->meshes[geomID];
    
    foreach_unique (primID in ray.primID) 
    {
      ISPCTriangle* tri = &mesh->triangles[primID];
      
      /* load material ID */
      materialID = tri->materialID;

      /* interpolate shading normal */
      if (mesh->normals) {
        Vec3fa n0 = Vec3fa(mesh->normals[tri->v0]);
        Vec3fa n1 = Vec3fa(mesh->normals[tri->v1]);
        Vec3fa n2 = Vec3fa(mesh->normals[tri->v2]);
        float u = ray.u, v = ray.v, w = 1.0f-ray.u-ray.v;
        Ns = w*n0 + u*n1 + v*n2;
      } else {
        Ns = normalize(ray.Ng);
      }
    }
    }
  }
  return normalize(Ns);
#endif
}
#endif

Vec3fa rndColor(const int ID) 
{
  int r = ((ID+13)*17*23) & 255;
  int g = ((ID+15)*11*13) & 255;
  int b = ((ID+17)* 7*19) & 255;
  const float oneOver255f = 1.f/255.f;
  return Vec3fa(r*oneOver255f,g*oneOver255f,b*oneOver255f);
}

Vec3fa renderPixelFunction(float x, float y, rand_state& state, const Vec3fa& vx, const Vec3fa& vy, const Vec3fa& vz, const Vec3fa& p)
{

  /* radiance accumulator and weight */
  Vec3fa L = Vec3fa(0.0f);
  Vec3fa Lw = Vec3fa(1.0f);
  Medium medium = make_Medium_Vacuum();

  /* initialize ray */

  RTCRay ray = RTCRay(p,normalize(x*vx + y*vy + vz),0.0f,inf);


  /* iterative path tracer loop */
  for (int i=0; i<MAX_PATH_LENGTH; i++)
  {
    /* terminate if contribution too low */
    if (max(Lw.x,max(Lw.y,Lw.z)) < 0.01f)
      break;

    /* intersect ray with scene */ 
    rtcIntersect(g_scene,ray);
    const Vec3fa wo = neg(ray.dir);
    
    /* invoke environment lights if nothing hit */
    if (ray.geomID == RTC_INVALID_GEOMETRY_ID) 
    {
#if 0
      /* iterate over all ambient lights */
      for (size_t i=0; i<g_ispc_scene->numAmbientLights; i++)
        L = L + Lw*AmbientLight__eval(g_ispc_scene->ambientLights[i],ray.dir); // FIXME: +=
#endif

#if 0
      /* iterate over all distant lights */
      for (size_t i=0; i<g_ispc_scene->numDistantLights; i++)
        L = L + Lw*DistantLight__eval(g_ispc_scene->distantLights[i],ray.dir); // FIXME: +=
#endif
      if (i==0) L = Vec3fa(1.0f);	
      break;
    }

    /* compute differential geometry */
    DifferentialGeometry dg;
    dg.geomID = ray.geomID;
    dg.primID = ray.primID;
    dg.u = ray.u;
    dg.v = ray.v;


    dg.P  = ray.org+ray.tfar*ray.dir;
    dg.Ng = face_forward(ray.dir,normalize(ray.Ng));
    //Vec3fa _Ns = interpolate_normal(ray);
    Vec3fa _Ns = normalize(ray.Ng);
    dg.Ns = face_forward(ray.dir,_Ns);

    /* shade all rays that hit something */
   int materialID = 0;

#if 1 // FIXME: pointer gather not implemented in ISPC for Xeon Phi
    if (geomID_to_type[ray.geomID] == 0)
      materialID = ((ISPCMesh*) geomID_to_mesh[ray.geomID])->triangles[ray.primID].materialID; 
    else if (geomID_to_type[ray.geomID] == 1)                             
      {
	materialID = ((ISPCSubdivMesh*) geomID_to_mesh[ray.geomID])->materialID; 
#if ENABLE_TEXTURING == 1
	const Vec2f st = getTextureCoordinatesSubdivMesh((ISPCSubdivMesh*) geomID_to_mesh[ray.geomID],ray.primID,ray.u,ray.v);
	dg.u = st.x;
	dg.v = st.y;
#endif
      }
    else
      materialID = ((ISPCMesh*) geomID_to_mesh[ray.geomID])->meshMaterialID; 
#else 
    foreach_unique (geomID in ray.geomID) {
     //printf("geomID %\n",geomID);
     //printf("geomID_to_type[geomID] %\n",geomID_to_type[geomID]);
     //printf("g_ispc_scene->numMeshes %\n",g_ispc_scene->numMeshes);

      if (geomID >= 0 && geomID < g_ispc_scene->numMeshes+g_ispc_scene->numSubdivMeshes) { // FIXME: workaround for ISPC bug
	if (geomID_to_type[geomID] == 0) 
	  materialID = ((ISPCMesh*) geomID_to_mesh[geomID])->triangles[ray.primID].materialID; 
	else if (geomID_to_type[geomID] == 1)                             	
	    materialID = ((ISPCSubdivMesh*) geomID_to_mesh[geomID])->materialID; 
	else 
	  materialID = ((ISPCMesh*) geomID_to_mesh[geomID])->meshMaterialID;         
      }
    }
    //printf("materialID %\n",materialID);
#endif
    /*! Compute  simple volumetric effect. */
    Vec3fa c = Vec3fa(1.0f);
    const Vec3fa transmission = medium.transmission;
    if (ne(transmission,Vec3fa(1.0f)))
      c = c * pow(transmission,ray.tfar);
    
    /* calculate BRDF */ // FIXME: avoid gathers
    BRDF brdf;
    int numMaterials = g_ispc_scene->numMaterials;
    //ISPCMaterial* material = &g_ispc_scene->materials[materialID];
    ISPCMaterial* material_array = &g_ispc_scene->materials[0];


    Material__preprocess(material_array,materialID,numMaterials,brdf,wo,dg,medium,ray);

    //brdf.Kd = rndColor(rebuilds);; //rndColor(ray.primID);

    /* sample BRDF at hit point */
    Sample3f wi1;
    c = c * Material__sample(material_array,materialID,numMaterials,brdf,Lw, wo, dg, wi1, medium, Vec2f(frand(state),frand(state)));

    
    /* iterate over ambient lights */
    for (size_t i=0; i<g_ispc_scene->numAmbientLights; i++)
    {
      Vec3fa L0 = Vec3fa(0.0f);
      Sample3f wi0; 
      float tMax0;
      Vec3fa Ll0 = AmbientLight__sample(g_ispc_scene->ambientLights[i],dg,wi0,tMax0,Vec2f(frand(state),frand(state)));

      
      if (wi0.pdf > 0.1f) {
	RTCRay shadow = RTCRay(dg.P,wi0.v,0.001f,tMax0);
	rtcOccluded(g_scene,shadow);
	if (shadow.geomID == RTC_INVALID_GEOMETRY_ID) {
	  L0 += Ll0/wi0.pdf * Material__eval(material_array,materialID,numMaterials,brdf,wo,dg,wi0.v);
	}
	L = L + Lw*L0;
      }

    }


    Sample3f wi; float tMax;

    /* iterate over point lights */
    for (size_t i=0; i<g_ispc_scene->numPointLights; i++)
    {
      Vec3fa Ll = PointLight__sample(g_ispc_scene->pointLights[i],dg,wi,tMax,Vec2f(frand(state),frand(state)));
      if (wi.pdf <= 0.0f) continue;
      RTCRay shadow = RTCRay(dg.P,wi.v,0.001f,tMax);
      rtcOccluded(g_scene,shadow);
      if (shadow.geomID != RTC_INVALID_GEOMETRY_ID) continue;
      L = L + Lw*Ll/wi.pdf*Material__eval(material_array,materialID,numMaterials,brdf,wo,dg,wi.v); // FIXME: +=
    }

    /* iterate over directional lights */
    for (size_t i=0; i<g_ispc_scene->numDirectionalLights; i++)
    {
      Vec3fa Ll = DirectionalLight__sample(g_ispc_scene->dirLights[i],dg,wi,tMax,Vec2f(frand(state),frand(state)));
      if (wi.pdf <= 0.0f) continue;
      RTCRay shadow = RTCRay(dg.P,wi.v,0.001f,tMax);
      rtcOccluded(g_scene,shadow);
      if (shadow.geomID != RTC_INVALID_GEOMETRY_ID) continue;
      L = L + Lw*Ll/wi.pdf*Material__eval(material_array,materialID,numMaterials,brdf,wo,dg,wi.v); // FIXME: +=
    }

    /* iterate over distant lights */
    for (size_t i=0; i<g_ispc_scene->numDistantLights; i++)
    {
      Vec3fa Ll = DistantLight__sample(g_ispc_scene->distantLights[i],dg,wi,tMax,Vec2f(frand(state),frand(state)));

      if (wi.pdf <= 0.0f) continue;
      RTCRay shadow = RTCRay(dg.P,wi.v,0.001f,tMax);
      rtcOccluded(g_scene,shadow);
      if (shadow.geomID != RTC_INVALID_GEOMETRY_ID) continue;
      L = L + Lw*Ll/wi.pdf*Material__eval(material_array,materialID,numMaterials,brdf,wo,dg,wi.v); // FIXME: +=
    }
    if (wi1.pdf <= 1E-4f /* 0.0f */) break;
    Lw = Lw*c/wi1.pdf; // FIXME: *=

    /* setup secondary ray */
    ray = RTCRay(dg.P,normalize(wi1.v),0.001f,inf);
  }
  return L;
}

/* task that renders a single screen tile */
Vec3fa renderPixelStandard(float x, float y, const Vec3fa& vx, const Vec3fa& vy, const Vec3fa& vz, const Vec3fa& p)
{
  rand_state state;

  init_rand(state,
            253*x+35*y+152*g_accu_count+54,
            1253*x+345*y+1452*g_accu_count+564,
            10253*x+3435*y+52*g_accu_count+13);

  const float sx = frand(state);
  const float sy = frand(state);

  Vec3fa L = renderPixelFunction(x+sx,y+sy,state,vx,vy,vz,p); 
  //L.x = min(L.x,1.0f);
  //L.y = min(L.y,1.0f);
  //L.z = min(L.z,1.0f);

  return L;
}


int prime[] = { 2,3,5,7,11,13,17,19,23,29,31,37,41,43,47,53,59,61,67,71,73,79,83,89,97,101,103,107,109,113,127,131,137,139,149,151,157,163,167,173 };

static float radicalInverse(int i, int prime)
{
  float result = 0.0f;
  float rcp_prime = 1.0f / prime;
  float base = rcp_prime;
  while (i) {
    int r = i % prime;
    i = i / prime;
    result += r*base;
    base *= rcp_prime;
  }
  return result;
}

float *initPrimaryRNDs(int dim)
{
  float *t = new float[SAMPLES_PER_PIXEL];
  for (size_t i=0;i<SAMPLES_PER_PIXEL;i++)
    t[i] = radicalInverse(i,prime[dim]);
  return t;
}

float *rnd_x = initPrimaryRNDs(0);
float *rnd_y = initPrimaryRNDs(1);

  
/* task that renders a single screen tile */
void renderTile(int taskIndex, int* pixels,
                     const int width,
                     const int height, 
                     const float time,
                     const Vec3fa& vx, 
                     const Vec3fa& vy, 
                     const Vec3fa& vz, 
                     const Vec3fa& p,
                     const int numTilesX, 
                     const int numTilesY)
{
  const int tileY = taskIndex / numTilesX;
  const int tileX = taskIndex - tileY * numTilesX;
  const int x0 = tileX * TILE_SIZE_X;
  const int x1 = min(x0+TILE_SIZE_X,width);
  const int y0 = tileY * TILE_SIZE_Y;
  const int y1 = min(y0+TILE_SIZE_Y,height);

  for (int y = y0; y<y1; y++) for (int x = x0; x<x1; x++)
  {
    /* calculate pixel color */

#if SAMPLES_PER_PIXEL > 1
#if 0
    rand_state state;
    init_rand(state,
	      253*x+35*y+152*g_accu_count+54,
	      1253*x+345*y+1452*g_accu_count+564,
	      10253*x+3435*y+52*g_accu_count+13);
#endif
    Vec3fa color(0.0f);
    for (int i=0; i<SAMPLES_PER_PIXEL; i++) 
      {
	//const float sx = frand(state);
	//const float sy = frand(state);
	const float sx = rnd_x[i];
	const float sy = rnd_y[i];

	color += renderPixel(x+sx,y+sy,vx,vy,vz,p);
	}
    color *= (1.0f/SAMPLES_PER_PIXEL);
#else
    Vec3fa color = renderPixel(x,y,vx,vy,vz,p);
#endif
    /* write color to framebuffer */
    Vec3fa* dst = &g_accu[y*width+x];
    *dst = *dst + Vec3fa(color.x,color.y,color.z,1.0f); // FIXME: use += operator
    float f = rcp(max(0.001f,dst->w));
    unsigned int r = (unsigned int) (255.0f * clamp(dst->x*f,0.0f,1.0f));
    unsigned int g = (unsigned int) (255.0f * clamp(dst->y*f,0.0f,1.0f));
    unsigned int b = (unsigned int) (255.0f * clamp(dst->z*f,0.0f,1.0f));
    pixels[y*width+x] = (b << 16) + (g << 8) + r;
  }
} // renderTile

/* called by the C++ code to render */
extern "C" void device_render (int* pixels,
                           const int width,
                           const int height, 
                           const float time,
                           const Vec3fa& vx, 
                           const Vec3fa& vy, 
                           const Vec3fa& vz, 
                           const Vec3fa& p)
{
  Vec3fa cam_org = Vec3fa(p.x,p.y,p.z);

  /* create scene */
  if (g_scene == nullptr)
   {
     g_scene = convertScene(g_ispc_scene,cam_org);
#if !defined(FORCE_FIXED_EDGE_TESSELLATION)
    if (g_subdiv_mode)
      updateEdgeLevels(g_ispc_scene, cam_org);
#endif

   }


  /* create accumulator */
  if (g_accu_width != width || g_accu_height != height) {
    alignedFree(g_accu);
    g_accu = (Vec3fa*) alignedMalloc(width*height*sizeof(Vec3fa));
    g_accu_width = width;
    g_accu_height = height;
    memset(g_accu,0,width*height*sizeof(Vec3fa));
  }

  /* reset accumulator */
  bool camera_changed = g_changed; g_changed = false;
  camera_changed |= ne(g_accu_vx,vx); g_accu_vx = vx; // FIXME: use != operator
  camera_changed |= ne(g_accu_vy,vy); g_accu_vy = vy; // FIXME: use != operator
  camera_changed |= ne(g_accu_vz,vz); g_accu_vz = vz; // FIXME: use != operator
  camera_changed |= ne(g_accu_p,  p); g_accu_p  = p;  // FIXME: use != operator

  if (g_ispc_scene->numSubdivMeshKeyFrames)
    {
      updateKeyFrame(g_ispc_scene);
      rtcCommit(g_scene);
      g_changed = true;
    }

#if  FIX_SAMPLING == 0
  g_accu_count++;
#endif

  if (camera_changed) {
    g_accu_count=0;
    memset(g_accu,0,width*height*sizeof(Vec3fa));

#if !defined(FORCE_FIXED_EDGE_TESSELLATION)
    if (g_subdiv_mode)
      {
       updateEdgeLevels(g_ispc_scene, cam_org);
       rtcCommit (g_scene);
      }
#endif

  }

  /* render image */
  const int numTilesX = (width +TILE_SIZE_X-1)/TILE_SIZE_X;
  const int numTilesY = (height+TILE_SIZE_Y-1)/TILE_SIZE_Y;
  launch_renderTile(numTilesX*numTilesY,pixels,width,height,time,vx,vy,vz,p,numTilesX,numTilesY); 
  rtcDebug();
} // device_render

/* called by the C++ code for cleanup */
extern "C" void device_cleanup ()
{
  alignedFree(g_accu);
  rtcDeleteScene (g_scene);
  rtcExit();
} // device_cleanup<|MERGE_RESOLUTION|>--- conflicted
+++ resolved
@@ -28,13 +28,8 @@
 #define TILE_SIZE_Y 4
 
 #define FIX_SAMPLING 0
-<<<<<<< HEAD
-#define SAMPLES_PER_PIXEL 16
-//#define SAMPLES_PER_PIXEL 64
-=======
 #define SAMPLES_PER_PIXEL 1
 //#define SAMPLES_PER_PIXEL 8
->>>>>>> bad85ff5
 
 #define ENABLE_TEXTURING 1
 
