--- conflicted
+++ resolved
@@ -81,17 +81,10 @@
 #builds_unix = ['RelWithDebInfo', 'Debug']
 builds = []
 
-<<<<<<< HEAD
-ISAs_win  = ['AVX2']
-#ISAs_win  = ['SSE2', 'SSE4.2', 'AVX', 'AVX2']
+#ISAs_win  = ['AVX2']
+ISAs_win  = ['SSE2', 'SSE4.2', 'AVX', 'AVX2']
 #ISAs_unix = ['AVX2']
 ISAs_unix = ['SSE2', 'SSE4.2', 'AVX', 'AVX2']
-=======
-#ISAs_win  = ['AVX2']
-ISAs_win  = ['SSE2', 'SSE4.2', 'AVX', 'AVX2']
-ISAs_unix = ['AVX2']
-#ISAs_unix = ['SSE2', 'SSE4.2', 'AVX', 'AVX2']
->>>>>>> a4edf1e2
 ISAs = []
 
 supported_configurations = [
