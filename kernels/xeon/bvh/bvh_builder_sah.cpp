--- conflicted
+++ resolved
@@ -122,20 +122,12 @@
 
       BVHNBuilderSAH (BVH* bvh, Scene* scene, const size_t sahBlockSize, const float intCost, const size_t minLeafSize, const size_t maxLeafSize, const size_t mode)
         : bvh(bvh), scene(scene), mesh(nullptr), prims(scene->device), sahBlockSize(sahBlockSize), intCost(intCost), minLeafSize(minLeafSize), maxLeafSize(min(maxLeafSize,Primitive::max_size()*BVH::maxLeafBlocks)),
-<<<<<<< HEAD
           presplitFactor((mode & MODE_HIGH_QUALITY) ? defaultPresplitFactor : 1.0f) {}
-=======
-          presplitFactor((mode & MODE_HIGH_QUALITY) ? 1.1f : 1.0f) {}
->>>>>>> a41a8b5d
 
 
       BVHNBuilderSAH (BVH* bvh, Mesh* mesh, const size_t sahBlockSize, const float intCost, const size_t minLeafSize, const size_t maxLeafSize, const size_t mode)
         : bvh(bvh), scene(nullptr), mesh(mesh), prims(bvh->device), sahBlockSize(sahBlockSize), intCost(intCost), minLeafSize(minLeafSize), maxLeafSize(min(maxLeafSize,Primitive::max_size()*BVH::maxLeafBlocks)),
-<<<<<<< HEAD
-          presplitFactor((mode & MODE_HIGH_QUALITY) ? defaultPresplitFactor : 1.0f) {}
-=======
-          presplitFactor((mode & MODE_HIGH_QUALITY) ? 1.1f : 1.0f) {}
->>>>>>> a41a8b5d
+          presplitFactor((mode & MODE_HIGH_QUALITY ) ? defaultPresplitFactor : 1.0f) {}
 
       // FIXME: shrink bvh->alloc in destructor here and in other builders too
 
@@ -163,11 +155,8 @@
           createPrimRefArray<Mesh,1>(scene,prims,bvh->scene->progressInterface);
         
         /* perform pre-splitting */
-        PRINT(presplitFactor);
-        PRINT(pinfo.size());
         if (presplitFactor > 1.0f) 
           pinfo = presplit<Mesh>(scene, pinfo, prims);
-        PRINT(pinfo.size());
         
         /* call BVH builder */
         bvh->alloc.init_estimate(pinfo.size()*sizeof(PrimRef));
