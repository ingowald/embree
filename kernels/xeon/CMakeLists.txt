--- conflicted
+++ resolved
@@ -105,29 +105,13 @@
 SET(EMBREE_LIBRARY_FILES_SSE42
     geometry/subdivpatch1_intersector1.cpp
     geometry/grid_soa.cpp
-	../common/subdiv/subdivpatch1base_eval.cpp
+    ../common/subdiv/subdivpatch1base_eval.cpp
     bvh4/bvh4_intersector1.cpp)
 
 IF (RTCORE_RAY_PACKETS)
     SET(EMBREE_LIBRARY_FILES_SSE42 ${EMBREE_LIBRARY_FILES_SSE42}
     bvh4/bvh4_intersector_single.cpp
-<<<<<<< HEAD
     bvh4/bvh4_intersector_hybrid.cpp)
-ENDIF()
-
-IF (TARGET_SSE41 AND EMBREE_LIBRARY_FILES_SSE41)
- ADD_DEFINITIONS(-D__TARGET_SSE41__)
-ENDIF()
-
-SET(EMBREE_LIBRARY_FILES_SSE42)
-
-IF (RTCORE_RAY_PACKETS)
-  SET(EMBREE_LIBRARY_FILES_SSE42 ${EMBREE_LIBRARY_FILES_SSE42}
-   bvh4/bvh4_intersector_hybrid.cpp)
-=======
-    bvh4/bvh4_intersector_chunk.cpp
-	bvh4/bvh4_intersector_hybrid.cpp)
->>>>>>> c3eb357c
 ENDIF()
 
 IF (TARGET_SSE42 AND EMBREE_LIBRARY_FILES_SSE42)
@@ -143,7 +127,7 @@
     
     geometry/subdivpatch1_intersector1.cpp
     geometry/grid_soa.cpp
-	../common/subdiv/subdivpatch1base_eval.cpp
+    ../common/subdiv/subdivpatch1base_eval.cpp
     builders/primrefgen.avx.cpp
 
     bvh4/bvh4_rotate.cpp
@@ -186,7 +170,7 @@
     geometry/instance_intersector1.cpp
     geometry/subdivpatch1_intersector1.cpp
     geometry/grid_soa.cpp
-	../common/subdiv/subdivpatch1base_eval.cpp
+    ../common/subdiv/subdivpatch1base_eval.cpp
 
     bvh4/bvh4_intersector1.cpp
     
@@ -213,7 +197,7 @@
     geometry/instance_intersector1.cpp
     geometry/subdivpatch1_intersector1.cpp
     geometry/grid_soa.cpp
-	../common/subdiv/subdivpatch1base_eval.cpp
+    ../common/subdiv/subdivpatch1base_eval.cpp
 
     builders/primrefgen.avx512.cpp
     bvh4/bvh4_builder.avx512.cpp
