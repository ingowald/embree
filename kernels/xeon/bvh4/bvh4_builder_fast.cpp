// ======================================================================== //
// Copyright 2009-2014 Intel Corporation                                    //
//                                                                          //
// Licensed under the Apache License, Version 2.0 (the "License");          //
// you may not use this file except in compliance with the License.         //
// You may obtain a copy of the License at                                  //
//                                                                          //
//     http://www.apache.org/licenses/LICENSE-2.0                           //
//                                                                          //
// Unless required by applicable law or agreed to in writing, software      //
// distributed under the License is distributed on an "AS IS" BASIS,        //
// WITHOUT WARRANTIES OR CONDITIONS OF ANY KIND, either express or implied. //
// See the License for the specific language governing permissions and      //

// limitations under the License.                                           //
// ======================================================================== //

#include "bvh4.h"
#include "bvh4_builder_fast.h"
#include "bvh4_statistics.h"
#include "builders/primrefgen.h"

#include "geometry/bezier1v.h"
#include "geometry/bezier1i.h"
#include "geometry/triangle1.h"
#include "geometry/triangle4.h"
#include "geometry/triangle8.h"
#include "geometry/triangle1v.h"
#include "geometry/triangle4v.h"
#include "geometry/triangle4i.h"
#include "geometry/subdivpatch1.h"

#include "geometry/grid.h"
#include "common/subdiv/feature_adaptive_gregory.h"
#include "common/subdiv/feature_adaptive_bspline.h"
#include "geometry/subdivpatch1cached.h"
#include "geometry/virtual_accel.h"

#include <algorithm>

#define DBG(x) 

//#define PROFILE

namespace embree
{
  namespace isa
  {
    static double dt = 0.0f;

    static const size_t THRESHOLD_FOR_SUBTREE_RECURSION = 128;
    static const size_t THRESHOLD_FOR_SINGLE_THREADED = 50000; // FIXME: measure if this is really optimal, maybe disable only parallel splits

    BVH4BuilderFast::BVH4BuilderFast (LockStepTaskScheduler* scheduler, BVH4* bvh, size_t listMode, size_t logBlockSize, size_t logSAHBlockSize, 
				      bool needVertices, size_t primBytes, const size_t minLeafSize, const size_t maxLeafSize)
      : scheduler(scheduler), state(nullptr), bvh(bvh), numPrimitives(0), prims(NULL), bytesPrims(0), listMode(listMode), logBlockSize(logBlockSize), logSAHBlockSize(logSAHBlockSize), 
	needVertices(needVertices), primBytes(primBytes), minLeafSize(minLeafSize), maxLeafSize(maxLeafSize) { needAllThreads = true; }

    template<typename Primitive>
    BVH4BuilderFastT<Primitive>::BVH4BuilderFastT (BVH4* bvh, Scene* scene, size_t listMode, size_t logBlockSize, size_t logSAHBlockSize, 
						   bool needVertices, size_t primBytes, const size_t minLeafSize, const size_t maxLeafSize,bool parallel)
      : scene(scene), BVH4BuilderFast(&scene->lockstep_scheduler,bvh,listMode,logBlockSize,logSAHBlockSize,needVertices,primBytes,minLeafSize,maxLeafSize) { needAllThreads = parallel; }
    
    template<> BVH4BezierBuilderFast  <Bezier1v>   ::BVH4BezierBuilderFast   (BVH4* bvh, Scene* scene, size_t listMode) 
      : geom(NULL), BVH4BuilderFastT<Bezier1v>   (bvh,scene,listMode,0,0,false,sizeof(Bezier1v),1,1,true) {}
    template<> BVH4BezierBuilderFast  <Bezier1i>  ::BVH4BezierBuilderFast   (BVH4* bvh, Scene* scene, size_t listMode) 
      : geom(NULL), BVH4BuilderFastT<Bezier1i>  (bvh,scene,listMode,0,0,false,sizeof(Bezier1i),1,1,true) {}
    template<> BVH4TriangleBuilderFast<Triangle1> ::BVH4TriangleBuilderFast (BVH4* bvh, Scene* scene, size_t listMode) 
      : geom(NULL), BVH4BuilderFastT<Triangle1> (bvh,scene,listMode,0,0,false,sizeof(Triangle1),2,inf,true) {}
    template<> BVH4TriangleBuilderFast<Triangle4> ::BVH4TriangleBuilderFast (BVH4* bvh, Scene* scene, size_t listMode) 
      : geom(NULL), BVH4BuilderFastT<Triangle4> (bvh,scene,listMode,2,2,false,sizeof(Triangle4),4,inf,true) {}
#if defined(__AVX__)
    template<> BVH4TriangleBuilderFast<Triangle8> ::BVH4TriangleBuilderFast (BVH4* bvh, Scene* scene, size_t listMode) 
      : geom(NULL), BVH4BuilderFastT<Triangle8> (bvh,scene,listMode,3,2,false,sizeof(Triangle8),8,inf,true) {}
#endif
    template<> BVH4TriangleBuilderFast<Triangle1v>::BVH4TriangleBuilderFast (BVH4* bvh, Scene* scene, size_t listMode) 
      : geom(NULL), BVH4BuilderFastT<Triangle1v>(bvh,scene,listMode,0,0,false,sizeof(Triangle1v),2,inf,true) {}
    template<> BVH4TriangleBuilderFast<Triangle4v>::BVH4TriangleBuilderFast (BVH4* bvh, Scene* scene, size_t listMode) 
      : geom(NULL), BVH4BuilderFastT<Triangle4v>(bvh,scene,listMode,2,2,false,sizeof(Triangle4v),4,inf,true) {}
    template<> BVH4TriangleBuilderFast<Triangle4i>::BVH4TriangleBuilderFast (BVH4* bvh, Scene* scene, size_t listMode) 
      : geom(NULL), BVH4BuilderFastT<Triangle4i>(bvh,scene,listMode,2,2,true,sizeof(Triangle4i),4,inf,true) {}
    template<> BVH4UserGeometryBuilderFastT<AccelSetItem>::BVH4UserGeometryBuilderFastT (BVH4* bvh, Scene* scene, size_t listMode) 
      : geom(NULL), BVH4BuilderFastT<AccelSetItem>(bvh,scene,listMode,0,0,false,sizeof(AccelSetItem),1,1,true) {}

    template<> BVH4BezierBuilderFast  <Bezier1v>   ::BVH4BezierBuilderFast   (BVH4* bvh, BezierCurves* geom, size_t listMode) 
      : geom(geom), BVH4BuilderFastT<Bezier1v>   (bvh,geom->parent,listMode,0,0,false,sizeof(Bezier1v)   ,1,1,geom->size() > THRESHOLD_FOR_SINGLE_THREADED) {}
    template<> BVH4BezierBuilderFast  <Bezier1i>  ::BVH4BezierBuilderFast   (BVH4* bvh, BezierCurves* geom, size_t listMode) 
      : geom(geom), BVH4BuilderFastT<Bezier1i>  (bvh,geom->parent,listMode,0,0,false,sizeof(Bezier1i)  ,1,1,geom->size() > THRESHOLD_FOR_SINGLE_THREADED) {}
    template<> BVH4TriangleBuilderFast<Triangle1> ::BVH4TriangleBuilderFast (BVH4* bvh, TriangleMesh* geom, size_t listMode) 
      : geom(geom), BVH4BuilderFastT<Triangle1> (bvh,geom->parent,listMode,0,0,false,sizeof(Triangle1) ,2,inf,geom->size() > THRESHOLD_FOR_SINGLE_THREADED) {}
    template<> BVH4TriangleBuilderFast<Triangle4> ::BVH4TriangleBuilderFast (BVH4* bvh, TriangleMesh* geom, size_t listMode) 
      : geom(geom), BVH4BuilderFastT<Triangle4> (bvh,geom->parent,listMode,2,2,false,sizeof(Triangle4) ,4,inf,geom->size() > THRESHOLD_FOR_SINGLE_THREADED) {}
#if defined(__AVX__)
    template<> BVH4TriangleBuilderFast<Triangle8> ::BVH4TriangleBuilderFast (BVH4* bvh, TriangleMesh* geom, size_t listMode) 
      : geom(geom), BVH4BuilderFastT<Triangle8> (bvh,geom->parent,listMode,3,2,false,sizeof(Triangle8) ,8,inf,geom->size() > THRESHOLD_FOR_SINGLE_THREADED) {}
#endif
    template<> BVH4TriangleBuilderFast<Triangle1v>::BVH4TriangleBuilderFast (BVH4* bvh, TriangleMesh* geom, size_t listMode) 
      : geom(geom), BVH4BuilderFastT<Triangle1v>(bvh,geom->parent,listMode,0,0,false,sizeof(Triangle1v),2,inf,geom->size() > THRESHOLD_FOR_SINGLE_THREADED) {}
    template<> BVH4TriangleBuilderFast<Triangle4v>::BVH4TriangleBuilderFast (BVH4* bvh, TriangleMesh* geom, size_t listMode) 
      : geom(geom), BVH4BuilderFastT<Triangle4v>(bvh,geom->parent,listMode,2,2,false,sizeof(Triangle4v),4,inf,geom->size() > THRESHOLD_FOR_SINGLE_THREADED) {}
    template<> BVH4TriangleBuilderFast<Triangle4i>::BVH4TriangleBuilderFast (BVH4* bvh, TriangleMesh* geom, size_t listMode) 
      : geom(geom), BVH4BuilderFastT<Triangle4i>(bvh,geom->parent,listMode,2,2,true ,sizeof(Triangle4i),4,inf,geom->size() > THRESHOLD_FOR_SINGLE_THREADED) {}

    template<> BVH4UserGeometryBuilderFastT<AccelSetItem>::BVH4UserGeometryBuilderFastT (BVH4* bvh, UserGeometryBase* geom, size_t listMode) 
      : geom(geom), BVH4BuilderFastT<AccelSetItem>(bvh,geom->parent,listMode,0,0,false,sizeof(AccelSetItem),1,1,geom->size() > THRESHOLD_FOR_SINGLE_THREADED) {}

    template<> BVH4SubdivBuilderFast<SubdivPatch1>::BVH4SubdivBuilderFast (BVH4* bvh, Scene* scene, size_t listMode) 
      : geom(NULL), BVH4BuilderFastT<SubdivPatch1>(bvh,scene,listMode,0,0,false,sizeof(SubdivPatch1),1,1,true) {}
    template<> BVH4SubdivBuilderFast<SubdivPatch1>::BVH4SubdivBuilderFast (BVH4* bvh, SubdivMesh* geom, size_t listMode) 
      : geom(geom), BVH4BuilderFastT<SubdivPatch1>(bvh,geom->parent,listMode,0,0,false,sizeof(SubdivPatch1),1,1,geom->size() > THRESHOLD_FOR_SINGLE_THREADED) {}

    BVH4SubdivPatch1CachedBuilderFast::BVH4SubdivPatch1CachedBuilderFast (BVH4* bvh, Scene* scene, size_t listMode) 
      : BVH4BuilderFastT<PrimRef>(bvh,scene,listMode,0,0,false,32,1,1,true) { this->bvh->alloc2.init(4096,4096); } // FIXME: 32 is wrong
  
    BVH4TopLevelBuilderFastT::BVH4TopLevelBuilderFastT (LockStepTaskScheduler* scheduler, BVH4* bvh) 
      : prims_i(NULL), N(0), BVH4BuilderFast(scheduler,bvh,0,0,0,false,0,1,1) {}

    BVH4BuilderFast::~BVH4BuilderFast () 
    {
      if (prims) os_free(prims,bytesPrims); prims = NULL;
      bvh->alloc.shrink(); 
    }
    
    void BVH4BuilderFast::build(size_t threadIndex, size_t threadCount) 
    {
      /* start measurement */
      double t0 = 0.0f;
      if (g_verbose >= 1) t0 = getSeconds();

      /* calculate size of scene */
      size_t numPrimitivesOld = numPrimitives;
      bvh->numPrimitives = numPrimitives = number_of_primitives();
      bool parallel = needAllThreads && numPrimitives > THRESHOLD_FOR_SINGLE_THREADED;

      /* initialize BVH */
      bvh->init(sizeof(BVH4::Node),numPrimitives, parallel ? (threadCount+1) : 1); // threadCount+1 for toplevel build

      /* skip build for empty scene */
      if (numPrimitives == 0) 
	return;
      
      /* verbose mode */
      if (g_verbose >= 1)
        std::cout << "building BVH4<" << bvh->primTy.name << "> with " << TOSTRING(isa) "::BVH4BuilderFast ... " << std::flush;
      
      /* allocate build primitive array */
      if (numPrimitivesOld != numPrimitives)
      {
	if (prims) os_free(prims,bytesPrims);
	bytesPrims = numPrimitives * sizeof(PrimRef);
        prims = (PrimRef* ) os_malloc(bytesPrims);  
        memset(prims,0,bytesPrims);
      }
      
      if (!parallel) {
	build_sequential(threadIndex,threadCount);
      } 
      else {
        state.reset(new GlobalState());
	//size_t numActiveThreads = threadCount;
	size_t numActiveThreads = min(threadCount,getNumberOfCores());
	build_parallel(threadIndex,numActiveThreads,0,1);
        state.reset(NULL);
      }
      
      /* start measurement */
      double dt = 0.0f;
      if (g_verbose >= 1) dt = getSeconds()-t0;

      /* verbose mode */
      if (g_verbose >= 1) {
	std::cout << "[DONE] " << 1000.0f*dt << "ms (" << numPrimitives/dt*1E-6 << " Mtris/s)" << std::endl;
	std::cout << "  bvh4::alloc : "; bvh->alloc.print_statistics();
	std::cout << "  bvh4::alloc2: "; bvh->alloc2.print_statistics();
      }
      if (g_verbose >= 2)
	std::cout << BVH4Statistics(bvh).str();
      
      /* benchmark mode */
      if (g_benchmark) {
	BVH4Statistics stat(bvh);
	std::cout << "BENCHMARK_BUILD " << dt << " " << double(numPrimitives)/dt << " " << stat.sah() << " " << stat.bytesUsed() << std::endl;
      }
    }

    // =======================================================================================================
    // =======================================================================================================
    // =======================================================================================================

    template<typename Primitive>
    size_t BVH4BezierBuilderFast<Primitive>::number_of_primitives() 
    {
      if (geom) return geom->size();
      else      return this->scene->numBezierCurves;
    }
    
    template<typename Primitive>
    void BVH4BezierBuilderFast<Primitive>::create_primitive_array_sequential(size_t threadIndex, size_t threadCount, PrimInfo& pinfo)
    {
      if (geom) PrimRefArrayGenFromGeometry<BezierCurves>::generate_sequential(threadIndex, threadCount, geom , this->prims, pinfo);
      else      PrimRefArrayGen                          ::generate_sequential(threadIndex, threadCount, this->scene, BEZIER_CURVES, 1, this->prims, pinfo);
    }

    template<typename Primitive>
    void BVH4BezierBuilderFast<Primitive>::create_primitive_array_parallel  (size_t threadIndex, size_t threadCount, LockStepTaskScheduler* scheduler, PrimInfo& pinfo) 
    {
      if (geom) PrimRefArrayGenFromGeometry<BezierCurves>::generate_parallel(threadIndex, threadCount, scheduler, geom , this->prims, pinfo);
      else      PrimRefArrayGen                          ::generate_parallel(threadIndex, threadCount, scheduler, this->scene, BEZIER_CURVES, 1, this->prims, pinfo);
    }
    
    // =======================================================================================================
    // =======================================================================================================
    // =======================================================================================================

    template<typename Primitive>
    size_t BVH4TriangleBuilderFast<Primitive>::number_of_primitives() 
    {
      if (geom) return geom->numTriangles;
      else      return this->scene->numTriangles;
    }
    
    template<typename Primitive>
    void BVH4TriangleBuilderFast<Primitive>::create_primitive_array_sequential(size_t threadIndex, size_t threadCount, PrimInfo& pinfo)
    {
      if (geom) PrimRefArrayGenFromGeometry<TriangleMesh>::generate_sequential(threadIndex, threadCount, geom , this->prims, pinfo);
      else      PrimRefArrayGen                          ::generate_sequential(threadIndex, threadCount, this->scene, TRIANGLE_MESH, 1, this->prims, pinfo);
    }

    template<typename Primitive>
    void BVH4TriangleBuilderFast<Primitive>::create_primitive_array_parallel  (size_t threadIndex, size_t threadCount, LockStepTaskScheduler* scheduler, PrimInfo& pinfo) 
    {
      if (geom) PrimRefArrayGenFromGeometry<TriangleMesh>::generate_parallel(threadIndex, threadCount, scheduler, geom , this->prims, pinfo);
      else      PrimRefArrayGen                          ::generate_parallel(threadIndex, threadCount, scheduler, this->scene, TRIANGLE_MESH, 1, this->prims, pinfo);
    }

    // =======================================================================================================
    // =======================================================================================================
    // =======================================================================================================

    template<typename Primitive>
    size_t BVH4UserGeometryBuilderFastT<Primitive>::number_of_primitives() 
    {
      if (geom) return geom->size();
      else      return this->scene->numUserGeometries1;
    }
    
    template<typename Primitive>
    void BVH4UserGeometryBuilderFastT<Primitive>::create_primitive_array_sequential(size_t threadIndex, size_t threadCount, PrimInfo& pinfo)
    {
      if (geom) PrimRefArrayGenFromGeometry<UserGeometryBase>::generate_sequential(threadIndex, threadCount, geom , this->prims, pinfo);
      else      PrimRefArrayGen                              ::generate_sequential(threadIndex, threadCount, this->scene, USER_GEOMETRY, 1, this->prims, pinfo);
    }

    template<typename Primitive>
    void BVH4UserGeometryBuilderFastT<Primitive>::create_primitive_array_parallel  (size_t threadIndex, size_t threadCount, LockStepTaskScheduler* scheduler, PrimInfo& pinfo) 
    {
      if (geom) PrimRefArrayGenFromGeometry<UserGeometryBase>::generate_parallel(threadIndex, threadCount, scheduler, geom , this->prims, pinfo);
      else      PrimRefArrayGen                              ::generate_parallel(threadIndex, threadCount, scheduler, this->scene, USER_GEOMETRY, 1, this->prims, pinfo);
    }


    // =======================================================================================================
    // =======================================================================================================
    // =======================================================================================================

   template<typename Primitive>
   void BVH4SubdivBuilderFast<Primitive>::build(size_t threadIndex, size_t threadCount)
    {
      this->bvh->alloc2.reset();
      size_t numPatches = 0;
      for (size_t i=0; i<this->scene->size(); i++) 
      {
	const Geometry* geom = this->scene->get(i);
        if (geom == NULL || !geom->isEnabled()) continue;
	if (geom->type != SUBDIV_MESH) continue;
        SubdivMesh* subdiv_mesh = (SubdivMesh*)geom;
        subdiv_mesh->initializeHalfEdgeStructures();
	numPatches += subdiv_mesh->size();
      }
      BVH4BuilderFast::build(threadIndex,threadCount);
    }
 
    template<typename Primitive>
    size_t BVH4SubdivBuilderFast<Primitive>::number_of_primitives() 
    {
      if (geom) return geom->size();
      else      return this->scene->numSubdivPatches;
    }
    
    template<typename Primitive>
    void BVH4SubdivBuilderFast<Primitive>::create_primitive_array_sequential(size_t threadIndex, size_t threadCount, PrimInfo& pinfo)
    {
      if (geom) PrimRefArrayGenFromGeometry<SubdivMesh>::generate_sequential(threadIndex, threadCount, geom , this->prims, pinfo);
      else      PrimRefArrayGen                        ::generate_sequential(threadIndex, threadCount, this->scene, SUBDIV_MESH, 1, this->prims, pinfo);
    }

    template<typename Primitive>
    void BVH4SubdivBuilderFast<Primitive>::create_primitive_array_parallel  (size_t threadIndex, size_t threadCount, LockStepTaskScheduler* scheduler, PrimInfo& pinfo) 
    {
      if (geom) PrimRefArrayGenFromGeometry<SubdivMesh>::generate_parallel(threadIndex, threadCount, scheduler, geom , this->prims, pinfo);
      else      PrimRefArrayGen                        ::generate_parallel(threadIndex, threadCount, scheduler, this->scene, SUBDIV_MESH, 1, this->prims, pinfo);
    }
    
    // =======================================================================================================
    // =======================================================================================================
    // =======================================================================================================

    BVH4SubdivGridBuilderFast::BVH4SubdivGridBuilderFast (BVH4* bvh, Scene* scene, size_t listMode) 
      : BVH4BuilderFastT<PrimRef>(bvh,scene,listMode,0,0,false,sizeof(Grid),1,1,true) { this->bvh->alloc2.init(4096,4096); } 

   void BVH4SubdivGridBuilderFast::build(size_t threadIndex, size_t threadCount)
   {
      /* initialize all half edge structures */
     new (&iter) Scene::Iterator<SubdivMesh>(this->scene);
     for (size_t i=0; i<iter.size(); i++)
       if (iter[i]) iter[i]->initializeHalfEdgeStructures();
     
     /* initialize allocator and parallel_for_for_prefix_sum */
     this->bvh->alloc2.reset();
     pstate.init(iter,size_t(1024));
     
     BVH4BuilderFast::build(threadIndex,threadCount);
   }

    size_t BVH4SubdivGridBuilderFast::number_of_primitives() 
    {
      PrimInfo pinfo = parallel_for_for_prefix_sum( pstate, iter, PrimInfo(empty), [&](SubdivMesh* mesh, const range<size_t>& r, size_t k, const PrimInfo& base) -> PrimInfo
      {
        size_t s = 0;
        for (size_t f=r.begin(); f!=r.end(); ++f) 
	{
          if (!mesh->valid(f)) continue;
	  
	  feature_adaptive_subdivision_gregory(f,mesh->getHalfEdge(f),mesh->getVertexBuffer(),
					       [&](const CatmullClarkPatch& patch, const Vec2f uv[4], const int subdiv[4])
	  {
	    //if (!patch.isRegular()) { s++; return; }
 	    const float l0 = patch.ring[0].edge_level;
	    const float l1 = patch.ring[1].edge_level;
	    const float l2 = patch.ring[2].edge_level;
	    const float l3 = patch.ring[3].edge_level;
	    const DiscreteTessellationPattern pattern0(l0,subdiv[0]);
	    const DiscreteTessellationPattern pattern1(l1,subdiv[1]);
	    const DiscreteTessellationPattern pattern2(l2,subdiv[2]);
	    const DiscreteTessellationPattern pattern3(l3,subdiv[3]);
	    const DiscreteTessellationPattern pattern_x = pattern0.size() > pattern2.size() ? pattern0 : pattern2;
	    const DiscreteTessellationPattern pattern_y = pattern1.size() > pattern3.size() ? pattern1 : pattern3;
	    s += Grid::getNumEagerLeaves(pattern_x.size(),pattern_y.size());
	  });
	}
        return PrimInfo(s,empty,empty);
      }, [](const PrimInfo& a, const PrimInfo b) -> PrimInfo { return PrimInfo(a.size()+b.size(),empty,empty); });

      return pinfo.size();
    }
    
    void BVH4SubdivGridBuilderFast::create_primitive_array_sequential(size_t threadIndex, size_t threadCount, PrimInfo& pinfo)
    {
      pinfo = parallel_for_for_prefix_sum( pstate, iter, PrimInfo(empty), [&](SubdivMesh* mesh, const range<size_t>& r, size_t k, const PrimInfo& base) -> PrimInfo
      {
	FastAllocator::Thread& alloc = *bvh->alloc2.instance();

	PrimInfo s(empty);
        for (size_t f=r.begin(); f!=r.end(); ++f) {
          if (!mesh->valid(f)) continue;
	  
	  feature_adaptive_subdivision_gregory(f,mesh->getHalfEdge(f),mesh->getVertexBuffer(),
					       [&](const CatmullClarkPatch& patch, const Vec2f uv[4], const int subdiv[4])
	  {
	    /*if (!patch.isRegular())
	    {
	      Grid* leaf = (Grid*) bvh->alloc2.malloc(sizeof(Grid),16);
	      new (leaf) Grid(id,mesh->id,f);
	      const BBox3fa bounds = leaf->quad(scene,patch,uv[0],uv[1],uv[2],uv[3]);
	      prims[base.size()+s.size()] = PrimRef(bounds,BVH4::encodeTypedLeaf(leaf,0));
	      s.add(bounds);
	      return;
	      }*/

	    const float l0 = patch.ring[0].edge_level;
	    const float l1 = patch.ring[1].edge_level;
	    const float l2 = patch.ring[2].edge_level;
	    const float l3 = patch.ring[3].edge_level;
	    const DiscreteTessellationPattern pattern0(l0,subdiv[0]);
	    const DiscreteTessellationPattern pattern1(l1,subdiv[1]);
	    const DiscreteTessellationPattern pattern2(l2,subdiv[2]);
	    const DiscreteTessellationPattern pattern3(l3,subdiv[3]);
	    const DiscreteTessellationPattern pattern_x = pattern0.size() > pattern2.size() ? pattern0 : pattern2;
	    const DiscreteTessellationPattern pattern_y = pattern1.size() > pattern3.size() ? pattern1 : pattern3;
	    const int nx = pattern_x.size();
	    const int ny = pattern_y.size();

	    GregoryPatch patcheval; patcheval.init(patch);
	    //BSplinePatch patcheval; patcheval.init(patch);
            size_t N = Grid::createEager(mesh->id,f,scene,patcheval,alloc,&prims[base.size()+s.size()],0,nx,0,ny,uv,pattern0,pattern1,pattern2,pattern3,pattern_x,pattern_y);
	    assert(N == Grid::getNumEagerLeaves(nx,ny));
	    for (size_t i=0; i<N; i++)
	      s.add(prims[base.size()+s.size()].bounds());
	  });
        }
        return s;
      }, [](PrimInfo a, const PrimInfo& b) -> PrimInfo { a.merge(b); return a; });
    }
    
    void BVH4SubdivGridBuilderFast::create_primitive_array_parallel  (size_t threadIndex, size_t threadCount, LockStepTaskScheduler* scheduler, PrimInfo& pinfo) {
      create_primitive_array_sequential(threadIndex, threadCount, pinfo);  // FIXME: parallelize
    }

    // =======================================================================================================
    // =======================================================================================================
    // =======================================================================================================

    BVH4SubdivGridEagerBuilderFast::BVH4SubdivGridEagerBuilderFast (BVH4* bvh, Scene* scene, size_t listMode) 
      : BVH4BuilderFastT<PrimRef>(bvh,scene,listMode,0,0,false,0,1,1,true) { this->bvh->alloc2.init(4096,4096); } 

   void BVH4SubdivGridEagerBuilderFast::build(size_t threadIndex, size_t threadCount)
   {
      /* initialize all half edge structures */
     new (&iter) Scene::Iterator<SubdivMesh>(this->scene);
     for (size_t i=0; i<iter.size(); i++)
       if (iter[i]) iter[i]->initializeHalfEdgeStructures();

     /* initialize allocator and parallel_for_for_prefix_sum */
     this->bvh->alloc2.reset();
     pstate.init(iter,size_t(1024));

     BVH4BuilderFast::build(threadIndex,threadCount);
   }

    size_t BVH4SubdivGridEagerBuilderFast::number_of_primitives() 
    {
      PrimInfo pinfo = parallel_for_for_prefix_sum( pstate, iter, PrimInfo(empty), [&](SubdivMesh* mesh, const range<size_t>& r, size_t k, const PrimInfo& base) -> PrimInfo
      {
        size_t s = 0;
        for (size_t f=r.begin(); f!=r.end(); ++f) 
	{
          if (!mesh->valid(f)) continue;
	  
	  feature_adaptive_subdivision_eval(mesh->getHalfEdge(f),mesh->getVertexBuffer(),
					    [&](const CatmullClarkPatch& patch, const Vec2f uv[4], const int subdiv[4], const int id)
	  {
 	    const float l0 = patch.ring[0].edge_level;
	    const float l1 = patch.ring[1].edge_level;
	    const float l2 = patch.ring[2].edge_level;
	    const float l3 = patch.ring[3].edge_level;
	    const DiscreteTessellationPattern pattern0(l0,subdiv[0]);
	    const DiscreteTessellationPattern pattern1(l1,subdiv[1]);
	    const DiscreteTessellationPattern pattern2(l2,subdiv[2]);
	    const DiscreteTessellationPattern pattern3(l3,subdiv[3]);
	    const DiscreteTessellationPattern pattern_x = pattern0.size() > pattern2.size() ? pattern0 : pattern2;
	    const DiscreteTessellationPattern pattern_y = pattern1.size() > pattern3.size() ? pattern1 : pattern3;
	    s += Grid::getNumEagerLeaves(pattern_x.size(),pattern_y.size());
	  });
	}
        return PrimInfo(s,empty,empty);
      }, [](const PrimInfo& a, const PrimInfo b) -> PrimInfo { return PrimInfo(a.size()+b.size(),empty,empty); });

      return pinfo.size();
    }
    
    void BVH4SubdivGridEagerBuilderFast::create_primitive_array_sequential(size_t threadIndex, size_t threadCount, PrimInfo& pinfo)
    {
      pinfo = parallel_for_for_prefix_sum( pstate, iter, PrimInfo(empty), [&](SubdivMesh* mesh, const range<size_t>& r, size_t k, const PrimInfo& base) -> PrimInfo
      {
	FastAllocator::Thread& alloc = *bvh->alloc2.instance();

	PrimInfo s(empty);
        for (size_t f=r.begin(); f!=r.end(); ++f) {
          if (!mesh->valid(f)) continue;
	  
	  feature_adaptive_subdivision_eval(mesh->getHalfEdge(f),mesh->getVertexBuffer(),
					    [&](const CatmullClarkPatch& patch, const Vec2f uv[4], const int subdiv[4], const int id)
	  {
	    const float l0 = patch.ring[0].edge_level;
	    const float l1 = patch.ring[1].edge_level;
	    const float l2 = patch.ring[2].edge_level;
	    const float l3 = patch.ring[3].edge_level;
	    const DiscreteTessellationPattern pattern0(l0,subdiv[0]);
	    const DiscreteTessellationPattern pattern1(l1,subdiv[1]);
	    const DiscreteTessellationPattern pattern2(l2,subdiv[2]);
	    const DiscreteTessellationPattern pattern3(l3,subdiv[3]);
	    const DiscreteTessellationPattern pattern_x = pattern0.size() > pattern2.size() ? pattern0 : pattern2;
	    const DiscreteTessellationPattern pattern_y = pattern1.size() > pattern3.size() ? pattern1 : pattern3;
	    const int nx = pattern_x.size();
	    const int ny = pattern_y.size();
	    size_t N = Grid::createEager(mesh->id,f,scene,patch,alloc,&prims[base.size()+s.size()],0,nx,0,ny,uv,pattern0,pattern1,pattern2,pattern3,pattern_x,pattern_y);
	    assert(N == Grid::getNumEagerLeaves(nx,ny));
	    for (size_t i=0; i<N; i++)
	      s.add(prims[base.size()+s.size()].bounds());
	  });
        }
        return s;
      }, [](PrimInfo a, const PrimInfo& b) -> PrimInfo { a.merge(b); return a; });
    }
    
    void BVH4SubdivGridEagerBuilderFast::create_primitive_array_parallel  (size_t threadIndex, size_t threadCount, LockStepTaskScheduler* scheduler, PrimInfo& pinfo) {
      create_primitive_array_sequential(threadIndex, threadCount, pinfo);  // FIXME: parallelize
    }

    // =======================================================================================================
    // =======================================================================================================
    // =======================================================================================================

    BVH4SubdivGridLazyBuilderFast::BVH4SubdivGridLazyBuilderFast (BVH4* bvh, Scene* scene, size_t listMode) 
      : BVH4BuilderFastT<Grid::LazyLeaf*>(bvh,scene,listMode,0,0,false,0,1,1,true) { this->bvh->alloc2.init(4096,4096); } 

    template<>
    void BVH4BuilderFastT<Grid::LazyLeaf*>::createSmallLeaf(BuildRecord& current, Allocator& leafAlloc, size_t threadID)
    {
      assert(current.size() == 1);
      BVH4::NodeRef node = prims[current.begin].ID();
      size_t ty = 0;
      Grid::LazyLeaf* leaf = (Grid::LazyLeaf*) node.leaf(ty);
      leaf->parent = current.parent;
      *current.parent = node;
      assert(ty == 1);
    }

    void BVH4SubdivGridLazyBuilderFast::build(size_t threadIndex, size_t threadCount)
    {
      /* initialize all half edge structures */
      new (&iter) Scene::Iterator<SubdivMesh>(this->scene);
      for (size_t i=0; i<iter.size(); i++)
	if (iter[i]) iter[i]->initializeHalfEdgeStructures();
      
      /* initialize allocator and parallel_for_for_prefix_sum */
      this->bvh->alloc2.reset();
      pstate.init(iter,size_t(1024));
      
      BVH4BuilderFast::build(threadIndex,threadCount);
    }

    size_t BVH4SubdivGridLazyBuilderFast::number_of_primitives() 
    {
      PrimInfo pinfo = parallel_for_for_prefix_sum( pstate, iter, PrimInfo(empty), [&](SubdivMesh* mesh, const range<size_t>& r, size_t k, const PrimInfo& base) -> PrimInfo
      {
        size_t s = 0;
        for (size_t f=r.begin(); f!=r.end(); ++f) 
	{
          if (!mesh->valid(f)) continue;
	  
	  feature_adaptive_subdivision_eval(mesh->getHalfEdge(f),mesh->getVertexBuffer(),
					    [&](const CatmullClarkPatch& patch, const Vec2f uv[4], const int subdiv[4], const int id)
	  {
 	    const float l0 = patch.ring[0].edge_level;
	    const float l1 = patch.ring[1].edge_level;
	    const float l2 = patch.ring[2].edge_level;
	    const float l3 = patch.ring[3].edge_level;
	    const DiscreteTessellationPattern pattern0(l0,subdiv[0]);
	    const DiscreteTessellationPattern pattern1(l1,subdiv[1]);
	    const DiscreteTessellationPattern pattern2(l2,subdiv[2]);
	    const DiscreteTessellationPattern pattern3(l3,subdiv[3]);
	    const DiscreteTessellationPattern pattern_x = pattern0.size() > pattern2.size() ? pattern0 : pattern2;
	    const DiscreteTessellationPattern pattern_y = pattern1.size() > pattern3.size() ? pattern1 : pattern3;
	    s += Grid::getNumLazyLeaves(pattern_x.size(),pattern_y.size());
	  });
	}
        return PrimInfo(s,empty,empty);
      }, [](const PrimInfo& a, const PrimInfo b) -> PrimInfo { return PrimInfo(a.size()+b.size(),empty,empty); });

      return pinfo.size();
    }
    
    void BVH4SubdivGridLazyBuilderFast::create_primitive_array_sequential(size_t threadIndex, size_t threadCount, PrimInfo& pinfo)
    {
      pinfo = parallel_for_for_prefix_sum( pstate, iter, PrimInfo(empty), [&](SubdivMesh* mesh, const range<size_t>& r, size_t k, const PrimInfo& base) -> PrimInfo
      {
	FastAllocator::Thread& alloc = *bvh->alloc2.instance();
	
	PrimInfo s(empty);
        for (size_t f=r.begin(); f!=r.end(); ++f) {
          if (!mesh->valid(f)) continue;
	  
	  feature_adaptive_subdivision_eval(mesh->getHalfEdge(f),mesh->getVertexBuffer(),
					    [&](const CatmullClarkPatch& patch, const Vec2f uv[4], const int subdiv[4], const int id)
	  {
	    const float l0 = patch.ring[0].edge_level;
	    const float l1 = patch.ring[1].edge_level;
	    const float l2 = patch.ring[2].edge_level;
	    const float l3 = patch.ring[3].edge_level;
	    const DiscreteTessellationPattern pattern0(l0,subdiv[0]);
	    const DiscreteTessellationPattern pattern1(l1,subdiv[1]);
	    const DiscreteTessellationPattern pattern2(l2,subdiv[2]);
	    const DiscreteTessellationPattern pattern3(l3,subdiv[3]);
	    const DiscreteTessellationPattern pattern_x = pattern0.size() > pattern2.size() ? pattern0 : pattern2;
	    const DiscreteTessellationPattern pattern_y = pattern1.size() > pattern3.size() ? pattern1 : pattern3;
	    const int nx = pattern_x.size();
	    const int ny = pattern_y.size();
	    size_t N = Grid::createLazy(bvh,NULL,mesh->id,f,id,nx,ny,alloc,&prims[base.size()+s.size()]);
	    assert(N == Grid::getNumLazyLeaves(nx,ny));
	    for (size_t i=0; i<N; i++)
	      s.add(prims[base.size()+s.size()].bounds());
	  });
        }
        return s;
      }, [](PrimInfo a, const PrimInfo& b) -> PrimInfo { a.merge(b); return a; });
    }
    
    void BVH4SubdivGridLazyBuilderFast::create_primitive_array_parallel  (size_t threadIndex, size_t threadCount, LockStepTaskScheduler* scheduler, PrimInfo& pinfo) {
      create_primitive_array_sequential(threadIndex, threadCount, pinfo);  // FIXME: parallelize
    }
    
    // =======================================================================================================
    // ============================ similar builder as for MIC ===============================================
    // =======================================================================================================

    void BVH4SubdivPatch1CachedBuilderFast::build(size_t threadIndex, size_t threadCount)
    {
      bool levelUpdate = true;

      /* initialize all half edge structures */
      new (&iter) Scene::Iterator<SubdivMesh>(this->scene);
      for (size_t i=0; i<iter.size(); i++)
        if (iter[i]) 
          {
            iter[i]->initializeHalfEdgeStructures();
            if (!iter[i]->checkLevelUpdate()) levelUpdate = false;
          }

      pstate.init(iter,size_t(1024));

      this->bvh->scene = this->scene; // FIXME: remove

      BVH4BuilderFast::build(threadIndex,threadCount);
    }

    size_t BVH4SubdivPatch1CachedBuilderFast::number_of_primitives() 
    {
      PrimInfo pinfo = parallel_for_for_prefix_sum( pstate, iter, PrimInfo(empty), [&](SubdivMesh* mesh, const range<size_t>& r, size_t k, const PrimInfo& base) -> PrimInfo
      {
        size_t s = 0;
        for (size_t f=r.begin(); f!=r.end(); ++f) 
	{          
          if (!mesh->valid(f)) continue;
	  feature_adaptive_subdivision_gregory(f,mesh->getHalfEdge(f),mesh->getVertexBuffer(),
					       [&](const CatmullClarkPatch& patch, const Vec2f uv[4], const int subdiv[4])
	  {
	    s++;
	  });
	}
        return PrimInfo(s,empty,empty);
      }, [](const PrimInfo& a, const PrimInfo b) -> PrimInfo { return PrimInfo(a.size()+b.size(),empty,empty); });

      return pinfo.size();
    }
    
    void BVH4SubdivPatch1CachedBuilderFast::create_primitive_array_sequential(size_t threadIndex, size_t threadCount, PrimInfo& pinfo)
    {
      //assert( this->bvh->data_mem == NULL);

     if (this->bvh->size_data_mem < sizeof(SubdivPatch1Cached) * numPrimitives) 
        {
          if (this->bvh->data_mem) 
            os_free( this->bvh->data_mem, this->bvh->size_data_mem );
          this->bvh->data_mem      = NULL;
          this->bvh->size_data_mem = 0;
        }

     if (bvh->data_mem == NULL)
       {
#if defined(DEBUG)
          std::cout << "ALLOCATING SUBDIVPATCH1CACHED MEMORY FOR " << numPrimitives << " PRIMITIVES" << std::endl;
#endif
          this->bvh->size_data_mem = sizeof(SubdivPatch1Cached) * numPrimitives;
          this->bvh->data_mem      = os_malloc( this->bvh->size_data_mem );        
       }
        
      SubdivPatch1Cached *const subdiv_patches = (SubdivPatch1Cached *)this->bvh->data_mem;

      pinfo = parallel_for_for_prefix_sum( pstate, iter, PrimInfo(empty), [&](SubdivMesh* mesh, const range<size_t>& r, size_t k, const PrimInfo& base) -> PrimInfo
      {
        PrimInfo s(empty);
        for (size_t f=r.begin(); f!=r.end(); ++f) 
	{
          if (!mesh->valid(f)) continue;
<<<<<<< HEAD
	  feature_adaptive_subdivision_gregory(f,mesh->getHalfEdge(f),mesh->getVertexPositionPtr(),
=======

	  feature_adaptive_subdivision_gregory(f,mesh->getHalfEdge(f),mesh->getVertexBuffer(),
>>>>>>> 5bf870a8
					       [&](const CatmullClarkPatch& ipatch, const Vec2f uv[4], const int subdiv[4])
	  {
	  
	    const unsigned int patchIndex = base.size()+s.size();
	    subdiv_patches[patchIndex] = SubdivPatch1Cached(ipatch, mesh->id, f, mesh, uv);
	    
	    /* compute patch bounds */
	    const BBox3fa bounds = subdiv_patches[patchIndex].bounds(mesh);
	    
	    assert(bounds.lower.x <= bounds.upper.x);
	    assert(bounds.lower.y <= bounds.upper.y);
	    assert(bounds.lower.z <= bounds.upper.z);
	    
	    prims[base.size()+s.size()] = PrimRef(bounds,patchIndex);
	    s.add(bounds);
	  });
        }
        return s;
      }, [](PrimInfo a, const PrimInfo& b) -> PrimInfo { a.merge(b); return a; });

    }
    
    void BVH4SubdivPatch1CachedBuilderFast::create_primitive_array_parallel  (size_t threadIndex, size_t threadCount, LockStepTaskScheduler* scheduler, PrimInfo& pinfo) {
      create_primitive_array_sequential(threadIndex, threadCount, pinfo);  // FIXME: parallelize
    }

    void BVH4SubdivPatch1CachedBuilderFast::createSmallLeaf(BuildRecord& current, Allocator& leafAlloc, size_t threadID)
    {
      size_t items = current.size();
      assert(items <= 1);
      const unsigned int patchIndex = prims[current.begin].ID();
      SubdivPatch1Cached *const subdiv_patches = (SubdivPatch1Cached *)this->bvh->data_mem;
      *current.parent = bvh->encodeLeaf((char*)&subdiv_patches[patchIndex],1);
    }

    // =======================================================================================================
    // =======================================================================================================
    // =======================================================================================================

    size_t BVH4TopLevelBuilderFastT::number_of_primitives() {
      return N;
    }
    
    void BVH4TopLevelBuilderFastT::create_primitive_array_sequential(size_t threadIndex, size_t threadCount, PrimInfo& pinfo)
    {
      for (size_t i=0; i<N; i++) {
	pinfo.add(prims_i[i].bounds(),prims_i[i].center2());
	prims[i] = prims_i[i];
      }
    }

    void BVH4TopLevelBuilderFastT::create_primitive_array_parallel  (size_t threadIndex, size_t threadCount, LockStepTaskScheduler* scheduler, PrimInfo& pinfo) 
    {
      for (size_t i=0; i<N; i++) {
	pinfo.add(prims_i[i].bounds(),prims_i[i].center2());
	prims[i] = prims_i[i];
      }
    }
 
    void BVH4TopLevelBuilderFastT::createSmallLeaf(BuildRecord& current, Allocator& leafAlloc, size_t threadID)
    {
      size_t items = current.size();
      assert(items <= 1);
      *current.parent = (BVH4::NodeRef) prims[current.begin].ID();
    }

    // =======================================================================================================
    // =======================================================================================================
    // =======================================================================================================

    template<typename Primitive>
    void BVH4BuilderFastT<Primitive>::createSmallLeaf(BuildRecord& current, Allocator& leafAlloc, size_t threadID)
    {
      size_t items = Primitive::blocks(current.size());
      size_t start = current.begin;
            
      /* allocate leaf node */
      Primitive* accel = (Primitive*) leafAlloc.malloc(items*sizeof(Primitive));
      *current.parent = bvh->encodeLeaf((char*)accel,listMode ? listMode : items);
      
      for (size_t i=0; i<items; i++) 
	accel[i].fill(prims,start,current.end,scene,listMode);
    }

    template<>
    void BVH4BuilderFastT<PrimRef>::createSmallLeaf(BuildRecord& current, Allocator& leafAlloc, size_t threadID) {
      if (current.size() != 1) THROW_RUNTIME_ERROR("bvh4_builder_fast: internal error");
      *current.parent = (BVH4::NodeRef) prims[current.begin].ID();
    }

    void BVH4BuilderFast::createLeaf(BuildRecord& current, Allocator& nodeAlloc, Allocator& leafAlloc, size_t threadIndex, size_t threadCount)
    {
      if (current.depth > BVH4::maxBuildDepthLeaf) 
        THROW_RUNTIME_ERROR("depth limit reached");
      
      /* create leaf for few primitives */
      if (current.size() <= minLeafSize) {
        createSmallLeaf(current,leafAlloc,threadIndex);
        return;
      }
      
      /* first split level */
      BuildRecord record0, record1;
      splitFallback(prims,current,record0,record1);
      
      /* second split level */
      BuildRecord children[4];
      splitFallback(prims,record0,children[0],children[1]);
      splitFallback(prims,record1,children[2],children[3]);

      /* allocate node */
      Node* node = (Node*) nodeAlloc.malloc(sizeof(Node)); node->clear();
      *current.parent = bvh->encodeNode(node);
      
      /* recurse into each child */
      for (size_t i=0; i<4; i++) 
      {
        node->set(i,children[i].geomBounds);
        children[i].parent = &node->child(i);
        children[i].depth = current.depth+1;
        createLeaf(children[i],nodeAlloc,leafAlloc,threadIndex,threadCount);
      }
      BVH4::compact(node); // move empty nodes to the end
    }

    // =======================================================================================================
    // =======================================================================================================
    // =======================================================================================================
    
    void BVH4BuilderFast::splitFallback(PrimRef * __restrict__ const primref, BuildRecord& current, BuildRecord& leftChild, BuildRecord& rightChild)
    {
      const unsigned int center = (current.begin + current.end)/2;
      
      CentGeomBBox3fa left; left.reset();
      for (size_t i=current.begin; i<center; i++)
        left.extend(primref[i].bounds());
      leftChild.init(left,current.begin,center);
      
      CentGeomBBox3fa right; right.reset();
      for (size_t i=center; i<current.end; i++)
        right.extend(primref[i].bounds());	
      rightChild.init(right,center,current.end);
    }

    __forceinline void BVH4BuilderFast::splitSequential(BuildRecord& current, BuildRecord& leftChild, BuildRecord& rightChild, const size_t threadID, const size_t numThreads)
    {
      /* calculate binning function */
      PrimInfo pinfo(current.size(),current.geomBounds,current.centBounds);
      ObjectPartition::Split split = ObjectPartition::find(prims,current.begin,current.end,pinfo,logBlockSize);
      
      /* if we cannot find a valid split, enforce an arbitrary split */
      if (unlikely(!split.valid())) splitFallback(prims,current,leftChild,rightChild);
      
      /* partitioning of items */
      else split.partition(prims, current.begin, current.end, leftChild, rightChild);
    }
    
    void BVH4BuilderFast::splitParallel(BuildRecord& current, BuildRecord& leftChild, BuildRecord& rightChild, const size_t threadID, const size_t numThreads)
    {
      /* use primitive array temporarily for parallel splits */
      PrimRef* tmp = (PrimRef*) bvh->alloc.curPtr();
      PrimInfo pinfo(current.begin,current.end,current.geomBounds,current.centBounds);

      /* parallel binning of centroids */
      const float sah = state->parallelBinner.find(pinfo,prims,tmp,logBlockSize,threadID,numThreads,scheduler);

      /* if we cannot find a valid split, enforce an arbitrary split */
      if (unlikely(sah == float(inf))) splitFallback(prims,current,leftChild,rightChild);
      
      /* parallel partitioning of items */
      else state->parallelBinner.partition(pinfo,tmp,prims,leftChild,rightChild,threadID,numThreads,scheduler);
    }
    
    __forceinline void BVH4BuilderFast::split(BuildRecord& current, BuildRecord& left, BuildRecord& right, const size_t mode, const size_t threadID, const size_t numThreads)
    {
      if (mode == BUILD_TOP_LEVEL) splitParallel(current,left,right,threadID,numThreads);		  
      else                         splitSequential(current,left,right,threadID,numThreads);
    }
    
    // =======================================================================================================
    // =======================================================================================================
    // =======================================================================================================
    
    __forceinline void BVH4BuilderFast::recurse_continue(BuildRecord& current, Allocator& nodeAlloc, Allocator& leafAlloc, const size_t mode, const size_t threadID, const size_t numThreads)
    {
      if (mode == BUILD_TOP_LEVEL) {
      	state->heap.push(current);
      }
      else if (mode == RECURSE_PARALLEL && current.size() > THRESHOLD_FOR_SUBTREE_RECURSION) {
        if (!state->threadStack[threadID].push(current))
          recurse(current,nodeAlloc,leafAlloc,RECURSE_SEQUENTIAL,threadID,numThreads);
      }
      else
        recurse(current,nodeAlloc,leafAlloc,mode,threadID,numThreads);
    }
    
    void BVH4BuilderFast::recurse(BuildRecord& current, Allocator& nodeAlloc, Allocator& leafAlloc, const size_t mode, const size_t threadID, const size_t numThreads)
    {
      __aligned(64) BuildRecord children[BVH4::N];
      
      /* create leaf node */
      if (current.depth >= BVH4::maxBuildDepth || current.size() <= minLeafSize) {
        assert(mode != BUILD_TOP_LEVEL);
        createLeaf(current,nodeAlloc,leafAlloc,threadID,numThreads);
        return;
      }

      /* fill all 4 children by always splitting the one with the largest surface area */
      unsigned int numChildren = 1;
      children[0] = current;

      do {
        
        /* find best child with largest bounding box area */
        int bestChild = -1;
        float bestArea = neg_inf;
        for (unsigned int i=0; i<numChildren; i++)
        {
          /* ignore leaves as they cannot get split */
          if (children[i].size() <= minLeafSize)
            continue;
          
          /* remember child with largest area */
          if (children[i].sceneArea() > bestArea) { 
            bestArea = children[i].sceneArea();
            bestChild = i;
          }
        }
        if (bestChild == -1) break;
        
        /*! split best child into left and right child */
        __aligned(64) BuildRecord left, right;
        split(children[bestChild],left,right,mode,threadID,numThreads);
        
        /* add new children left and right */
	left.init(current.depth+1); 
	right.init(current.depth+1);
        children[bestChild] = children[numChildren-1];
        children[numChildren-1] = left;
        children[numChildren+0] = right;
        numChildren++;
        
      } while (numChildren < BVH4::N);

      /* create leaf node if no split is possible */
      if (numChildren == 1) {
        assert(mode != BUILD_TOP_LEVEL);
        createLeaf(current,nodeAlloc,leafAlloc,threadID,numThreads);
        return;
      }
      
      /* allocate node */
      Node* node = (Node*) nodeAlloc.malloc(sizeof(Node)); node->clear();
      *current.parent = bvh->encodeNode(node);
      
      /* recurse into each child */
      for (unsigned int i=0; i<numChildren; i++) 
      {  
        node->set(i,children[i].geomBounds);
        children[i].parent = &node->child(i);
        recurse_continue(children[i],nodeAlloc,leafAlloc,mode,threadID,numThreads);
      }
    }
    
    // =======================================================================================================
    // =======================================================================================================
    // =======================================================================================================
    
    void BVH4BuilderFast::buildSubTrees(size_t threadID, size_t numThreads)
    {
      __aligned(64) Allocator nodeAlloc(&bvh->alloc);
      __aligned(64) Allocator leafAlloc(&bvh->alloc);
      
      while (true) 
      {
	BuildRecord br;
	if (!state->heap.pop(br))
        {
          /* global work queue empty => try to steal from neighboring queues */	  
          bool success = false;
          for (size_t i=0; i<numThreads; i++)
          {
            if (state->threadStack[(threadID+i)%numThreads].pop(br)) {
              success = true;
              break;
            }
          }
          /* found nothing to steal ? */
          if (!success) break; // FIXME: may loose threads
        }
        
        /* process local work queue */
	recurse(br,nodeAlloc,leafAlloc,RECURSE_PARALLEL,threadID,numThreads);
	while (state->threadStack[threadID].pop(br))
          recurse(br,nodeAlloc,leafAlloc,RECURSE_PARALLEL,threadID,numThreads);
      }
      _mm_sfence(); // make written leaves globally visible
    }

    void BVH4BuilderFast::build_sequential(size_t threadIndex, size_t threadCount) 
    {      
      /* initialize node and leaf allocator */
      bvh->alloc.clear();
      __aligned(64) Allocator nodeAlloc(&bvh->alloc);
      __aligned(64) Allocator leafAlloc(&bvh->alloc);
     
      /* create prim refs */
      PrimInfo pinfo(empty);
      create_primitive_array_sequential(threadIndex, threadCount, pinfo);
      bvh->bounds = pinfo.geomBounds;

      /* create initial build record */
      BuildRecord br;
      br.init(pinfo,0,pinfo.size());
      br.depth = 1;
      br.parent = &bvh->root;

      /* build BVH in single thread */
      recurse(br,nodeAlloc,leafAlloc,RECURSE_SEQUENTIAL,threadIndex,threadCount);
      _mm_sfence(); // make written leaves globally visible
    }

    void BVH4BuilderFast::build_parallel(size_t threadIndex, size_t threadCount, size_t taskIndex, size_t taskCount) 
    {
      /* calculate list of primrefs */
      PrimInfo pinfo(empty);
      create_primitive_array_parallel(threadIndex, threadCount, scheduler, pinfo);
      bvh->bounds = pinfo.geomBounds;

      /* initialize node and leaf allocator */
      bvh->alloc.clear();
      __aligned(64) Allocator nodeAlloc(&bvh->alloc);
      __aligned(64) Allocator leafAlloc(&bvh->alloc);

      /* create initial build record */
      BuildRecord br;
      br.init(pinfo,0,pinfo.size());
      br.depth = 1;
      br.parent = &bvh->root;
      
      /* initialize thread-local work stacks */
      for (size_t i=0; i<threadCount; i++)
        state->threadStack[i].reset();
      
      /* push initial build record to global work stack */
      state->heap.reset();
      state->heap.push(br);

      /* work in multithreaded toplevel mode until sufficient subtasks got generated */
      while (state->heap.size() < 2*threadCount)
      {
        BuildRecord br;

        /* pop largest item for better load balancing */
	if (!state->heap.pop(br)) 
          break;
        
        /* guarantees to create no leaves in this stage */
        if (br.size() <= max(minLeafSize,THRESHOLD_FOR_SINGLE_THREADED)) {
	  state->heap.push(br);
          break;
	}

        recurse(br,nodeAlloc,leafAlloc,BUILD_TOP_LEVEL,threadIndex,threadCount);
      }
      _mm_sfence(); // make written leaves globally visible

      std::sort(state->heap.begin(),state->heap.end(),BuildRecord::Greater());

      /* now process all created subtasks on multiple threads */
      scheduler->dispatchTask(task_buildSubTrees, this, threadIndex, threadCount );
    }

    // =======================================================================================================
    // =======================================================================================================
    // =======================================================================================================

    BVH4BuilderFastGeneric::BVH4BuilderFastGeneric (BVH4* bvh, PrimRef* prims, size_t N, const MakeLeaf& makeLeaf, size_t listMode, 
                                                    size_t logBlockSize, size_t logSAHBlockSize, bool needVertices, size_t primBytes, const size_t minLeafSize, const size_t maxLeafSize)
      : makeLeaf(makeLeaf), BVH4BuilderFast(NULL,bvh,listMode,logBlockSize,logSAHBlockSize,needVertices,primBytes,minLeafSize,maxLeafSize)
    {
      this->prims = prims;
      this->N = N;
    }

    BVH4BuilderFastGeneric::~BVH4BuilderFastGeneric () {
      prims = NULL;
    }

    void BVH4BuilderFastGeneric::build(size_t threadIndex, size_t threadCount)
    {
      bvh->init(sizeof(BVH4::Node),N*N,1);
      
      /* initialize node and leaf allocator */
      bvh->alloc.clear();
      __aligned(64) Allocator nodeAlloc(&bvh->alloc);
      __aligned(64) Allocator leafAlloc(&bvh->alloc);
     
      /* calculate bounding box */
      PrimInfo pinfo(empty);
      for (size_t i=0; i<N; i++) pinfo.add(prims[i].bounds());
      bvh->bounds = pinfo.geomBounds;

      /* create initial build record */
      BuildRecord br;
      br.init(pinfo,0,pinfo.size());
      br.depth = 1;
      br.parent = &bvh->root;

      /* build BVH in single thread */
      recurse(br,nodeAlloc,leafAlloc,RECURSE_SEQUENTIAL,threadIndex,threadCount);
      _mm_sfence(); // make written leaves globally visible
    }

    void BVH4BuilderFastGeneric::createSmallLeaf(BuildRecord& current, Allocator& leafAlloc, size_t threadID) 
    {
      *current.parent = makeLeaf(leafAlloc, &prims[current.begin], current.size());
    }

    // =======================================================================================================
    // =======================================================================================================
    // =======================================================================================================
    
    Builder* BVH4Bezier1vBuilderFast    (void* bvh, Scene* scene, size_t mode) { return new class BVH4BezierBuilderFast<Bezier1v>  ((BVH4*)bvh,scene,mode); }
    Builder* BVH4Bezier1iBuilderFast   (void* bvh, Scene* scene, size_t mode) { return new class BVH4BezierBuilderFast<Bezier1i>((BVH4*)bvh,scene,mode); }
    Builder* BVH4Triangle1BuilderFast  (void* bvh, Scene* scene, size_t mode) { return new class BVH4TriangleBuilderFast<Triangle1> ((BVH4*)bvh,scene,mode); }
    Builder* BVH4Triangle4BuilderFast  (void* bvh, Scene* scene, size_t mode) { return new class BVH4TriangleBuilderFast<Triangle4> ((BVH4*)bvh,scene,mode); }
#if defined(__AVX__)
    Builder* BVH4Triangle8BuilderFast  (void* bvh, Scene* scene, size_t mode) { return new class BVH4TriangleBuilderFast<Triangle8> ((BVH4*)bvh,scene,mode); }
#endif
    Builder* BVH4Triangle1vBuilderFast (void* bvh, Scene* scene, size_t mode) { return new class BVH4TriangleBuilderFast<Triangle1v>((BVH4*)bvh,scene,mode); }
    Builder* BVH4Triangle4vBuilderFast (void* bvh, Scene* scene, size_t mode) { return new class BVH4TriangleBuilderFast<Triangle4v>((BVH4*)bvh,scene,mode); }
    Builder* BVH4Triangle4iBuilderFast (void* bvh, Scene* scene, size_t mode) { return new class BVH4TriangleBuilderFast<Triangle4i>((BVH4*)bvh,scene,mode); }
    Builder* BVH4UserGeometryBuilderFast(void* bvh, Scene* scene, size_t mode) { return new class BVH4UserGeometryBuilderFastT<AccelSetItem>((BVH4*)bvh,scene,mode); }

    Builder* BVH4Bezier1vMeshBuilderFast    (void* bvh, BezierCurves* geom, size_t mode) { return new class BVH4BezierBuilderFast<Bezier1v>  ((BVH4*)bvh,geom,mode); }
    Builder* BVH4Bezier1iMeshBuilderFast   (void* bvh, BezierCurves* geom, size_t mode) { return new class BVH4BezierBuilderFast<Bezier1i> ((BVH4*)bvh,geom,mode); }
    Builder* BVH4Triangle1MeshBuilderFast  (void* bvh, TriangleMesh* mesh, size_t mode) { return new class BVH4TriangleBuilderFast<Triangle1> ((BVH4*)bvh,mesh,mode); }
    Builder* BVH4Triangle4MeshBuilderFast  (void* bvh, TriangleMesh* mesh, size_t mode) { return new class BVH4TriangleBuilderFast<Triangle4> ((BVH4*)bvh,mesh,mode); }
#if defined(__AVX__)
    Builder* BVH4Triangle8MeshBuilderFast  (void* bvh, TriangleMesh* mesh, size_t mode) { return new class BVH4TriangleBuilderFast<Triangle8> ((BVH4*)bvh,mesh,mode); }
#endif
    Builder* BVH4Triangle1vMeshBuilderFast (void* bvh, TriangleMesh* mesh, size_t mode) { return new class BVH4TriangleBuilderFast<Triangle1v>((BVH4*)bvh,mesh,mode); }
    Builder* BVH4Triangle4vMeshBuilderFast (void* bvh, TriangleMesh* mesh, size_t mode) { return new class BVH4TriangleBuilderFast<Triangle4v>((BVH4*)bvh,mesh,mode); }
    Builder* BVH4Triangle4iMeshBuilderFast (void* bvh, TriangleMesh* mesh, size_t mode) { return new class BVH4TriangleBuilderFast<Triangle4i>((BVH4*)bvh,mesh,mode); }
    Builder* BVH4UserGeometryMeshBuilderFast   (void* bvh, UserGeometryBase* geom, size_t mode) { return new class BVH4UserGeometryBuilderFastT<AccelSetItem>((BVH4*)bvh,geom,mode); }

    Builder* BVH4SubdivPatch1BuilderFast(void* bvh, Scene* scene, size_t mode) { return new class BVH4SubdivBuilderFast<SubdivPatch1>((BVH4*)bvh,scene,mode); }
    Builder* BVH4SubdivGridBuilderFast(void* bvh, Scene* scene, size_t mode) { return new class BVH4SubdivGridBuilderFast((BVH4*)bvh,scene,mode); }
    Builder* BVH4SubdivGridEagerBuilderFast(void* bvh, Scene* scene, size_t mode) { return new class BVH4SubdivGridEagerBuilderFast((BVH4*)bvh,scene,mode); }
    Builder* BVH4SubdivGridLazyBuilderFast(void* bvh, Scene* scene, size_t mode) { return new class BVH4SubdivGridLazyBuilderFast((BVH4*)bvh,scene,mode); }
    Builder* BVH4SubdivPatch1CachedBuilderFast(void* bvh, Scene* scene, size_t mode) { return new class BVH4SubdivPatch1CachedBuilderFast((BVH4*)bvh,scene,mode); }

  }
}<|MERGE_RESOLUTION|>--- conflicted
+++ resolved
@@ -673,12 +673,8 @@
         for (size_t f=r.begin(); f!=r.end(); ++f) 
 	{
           if (!mesh->valid(f)) continue;
-<<<<<<< HEAD
-	  feature_adaptive_subdivision_gregory(f,mesh->getHalfEdge(f),mesh->getVertexPositionPtr(),
-=======
 
 	  feature_adaptive_subdivision_gregory(f,mesh->getHalfEdge(f),mesh->getVertexBuffer(),
->>>>>>> 5bf870a8
 					       [&](const CatmullClarkPatch& ipatch, const Vec2f uv[4], const int subdiv[4])
 	  {
 	  
