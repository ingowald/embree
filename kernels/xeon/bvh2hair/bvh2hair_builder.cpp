// ======================================================================== //
// Copyright 2009-2013 Intel Corporation                                    //
//                                                                          //
// Licensed under the Apache License, Version 2.0 (the "License");          //
// you may not use this file except in compliance with the License.         //
// You may obtain a copy of the License at                                  //
//                                                                          //
//     http://www.apache.org/licenses/LICENSE-2.0                           //
//                                                                          //
// Unless required by applicable law or agreed to in writing, software      //
// distributed under the License is distributed on an "AS IS" BASIS,        //
// WITHOUT WARRANTIES OR CONDITIONS OF ANY KIND, either express or implied. //
// See the License for the specific language governing permissions and      //
// limitations under the License.                                           //
// ======================================================================== //

#include "bvh2hair.h"
#include "bvh2hair_builder.h"
#include "bvh2hair_statistics.h"
#include "common/scene_bezier_curves.h"

namespace embree
{
  BVH2HairBuilder::BVH2HairBuilder (BVH2Hair* bvh, Scene* scene)
    : scene(scene), minLeafSize(1), maxLeafSize(inf), bvh(bvh)
  {
    if (BVH2Hair::maxLeafBlocks < this->maxLeafSize) 
      this->maxLeafSize = BVH2Hair::maxLeafBlocks;
  }

  BVH2HairBuilder::~BVH2HairBuilder () {
  }

  void BVH2HairBuilder::build(size_t threadIndex, size_t threadCount) 
  {
    /* fast path for empty BVH */
    size_t numPrimitives = scene->numCurves;
    bvh->init(numPrimitives);
    if (numPrimitives == 0) return;
    
    double t0 = 0.0;
    if (g_verbose >= 2) {
      std::cout << "building BVH2Hair<Bezier1> ... " << std::flush;
      t0 = getSeconds();
    }

    /* create initial curve list */
    BBox3fa bounds = empty;
    curves.reserve(numPrimitives);
    for (size_t i=0; i<scene->size(); i++) 
    {
      Geometry* geom = scene->get(i);
      if (geom->type != BEZIER_CURVES) continue;
      if (!geom->isEnabled()) continue;
      BezierCurves* set = (BezierCurves*) geom;

      for (size_t j=0; j<set->numCurves; j++) {
        const int ofs = set->curve(j);
        const Vec3fa& p0 = set->vertex(ofs+0);
        const Vec3fa& p1 = set->vertex(ofs+1);
        const Vec3fa& p2 = set->vertex(ofs+2);
        const Vec3fa& p3 = set->vertex(ofs+3);
        const Bezier1 bezier(p0,p1,p2,p3,0,1,i,j);
        bounds.extend(bezier.bounds());
        curves.push_back(bezier);
      }
    }

    /* subdivide very curved hair segments */
    //subdivide(0.1f);
    bvh->numPrimitives = curves.size();
    bvh->numVertices = 0;

    /* start recursive build */
    size_t begin = 0, end = curves.size();
    //bvh->root = recurse_aligned(threadIndex,0,begin,end,computeAlignedBounds(&curves[0],begin,end,AffineSpace3fa(one)));
    //bvh->root = recurse_unaligned(threadIndex,0,begin,end,computeUnalignedBounds(&curves[0],begin,end));
    bvh->root = recurse_aligned_unaligned(threadIndex,0,begin,end,computeAlignedBounds(&curves[0],begin,end,AffineSpace3fa(one)));
    bvh->bounds = bounds;

    if (g_verbose >= 2) {
      double t1 = getSeconds();
      std::cout << "[DONE]" << std::endl;
      std::cout << "  dt = " << 1000.0f*(t1-t0) << "ms, perf = " << 1E-6*double(numPrimitives)/(t1-t0) << " Mprim/s" << std::endl;
      std::cout << BVH2HairStatistics(bvh).str();
    }
  }

  void BVH2HairBuilder::subdivide(float ratio)
  {
    if (g_verbose >= 2) 
      std::cout << std::endl << "  before subdivision: " << 1E-6*float(curves.size()) << " M curves" << std::endl;

    for (ssize_t i=0; i<curves.size(); i++)
    {
      /* calculate axis to align bounds */
      const Vec3fa axis = curves[i].p3-curves[i].p0;
      const float len = length(axis);
      if (len == 0.0f) continue; // FIXME: could still need subdivision
      
      /* test if we should subdivide */
      const AffineSpace3fa space = rcp(frame(axis/len)); // FIXME: use transpose
      BBox3fa bounds = empty;
      const Vec3fa p0 = xfmPoint(space,curves[i].p0); bounds.extend(p0);
      const Vec3fa p1 = xfmPoint(space,curves[i].p1); bounds.extend(p1);
      const Vec3fa p2 = xfmPoint(space,curves[i].p2); bounds.extend(p2);
      const Vec3fa p3 = xfmPoint(space,curves[i].p3); bounds.extend(p3);
      const Vec3fa diag = bounds.size();

      /* perform subdivision */
      if (max(diag.x,diag.y) > ratio*diag.z && curves[i].dt > 0.1f) {
        Bezier1 left,right; curves[i].subdivide(left,right);
        curves[i] = left; curves.push_back(right);
        i--;
      }
    }

    if (g_verbose >= 2) 
      std::cout << "  after  subdivision: " << 1E-6*float(curves.size()) << " M curves" << std::endl;
  }

  const BBox3fa BVH2HairBuilder::computeAlignedBounds(Bezier1* curves, size_t begin, size_t end)
  {
    float area = 0.0f;
    BBox3fa bounds = empty;
    for (size_t j=begin; j<end; j++) {
      const BBox3fa cbounds = curves[j].bounds();
      area += halfArea(cbounds);
      bounds.extend(cbounds);
    }
    bounds.upper.w = area;
    return bounds;
  }

  const BVH2Hair::NAABBox3fa BVH2HairBuilder::computeAlignedBounds(Bezier1* curves, size_t begin, size_t end, const AffineSpace3fa& space)
  {
    float area = 0.0f;
    BBox3fa bounds = empty;
    for (size_t j=begin; j<end; j++) {
      const BBox3fa cbounds = curves[j].bounds(space);
      area += halfArea(cbounds);
      bounds.extend(cbounds);
    }
    NAABBox3fa b(space,bounds);
    b.bounds.upper.w = area;
    return b;
  }

  const BVH2Hair::NAABBox3fa BVH2HairBuilder::computeUnalignedBounds(Bezier1* curves, size_t begin, size_t end)
  {
    if (end-begin == 0)
      return NAABBox3fa(empty);

    BBox3fa bestBounds = empty;
    Vec3fa bestAxis = one;
    float bestArea = inf;
    for (size_t i=0; i<16; i++)
    {
      size_t k = begin + rand() % (end-begin);
      const Vec3fa axis = normalize(curves[k].p3-curves[k].p0);
      const AffineSpace3fa space = rcp(frame(axis)); // FIXME: use transpose
      
      BBox3fa bounds = empty;
      float area = 0.0f;
      for (size_t j=begin; j<end; j++) {
        const BBox3fa cbounds = curves[j].bounds(space);
        area += halfArea(cbounds);
        bounds.extend(cbounds);
      }

      if (area <= bestArea) {
        bestBounds = bounds;
        bestAxis = axis;
        bestArea = area;
      }
    }
    
    NAABBox3fa bounds(rcp(frame(bestAxis)),bestBounds);
    bounds.bounds.upper.w = bestArea;
    return bounds;
  }

  __forceinline BVH2HairBuilder::StrandSplit::StrandSplit (const NAABBox3fa& bounds0, const Vec3fa& axis0, const size_t num0,
                                                           const NAABBox3fa& bounds1, const Vec3fa& axis1, const size_t num1)
    : bounds0(bounds0), bounds1(bounds1), axis0(axis0), axis1(axis1), num0(num0), num1(num1) {}
  
  __forceinline const BVH2HairBuilder::StrandSplit BVH2HairBuilder::StrandSplit::find(Bezier1* curves, size_t begin, size_t end)
  {
    /* first try to split two hair strands */
    Vec3fa axis0 = normalize(curves[begin].p3-curves[begin].p0);
    float bestCos = 1.0f;
    size_t bestI = begin;
    for (size_t i=begin; i<end; i++) {
      Vec3fa axisi = normalize(curves[i].p3-curves[i].p0);
      float cos = abs(dot(axisi,axis0));
      if (cos < bestCos) { bestCos = cos; bestI = i; }
    }
    Vec3fa axis1 = normalize(curves[bestI].p3-curves[bestI].p0);

    /* partition the two strands */
    ssize_t left = begin, right = end;
    while (left < right) {
      const Vec3fa axisi = normalize(curves[left].p3-curves[left].p0);
      const float cos0 = abs(dot(axisi,axis0));
      const float cos1 = abs(dot(axisi,axis1));
      if (cos0 > cos1) left++;
      else std::swap(curves[left],curves[--right]);
    }
    const size_t num0 = left-begin;
    const size_t num1 = end-left;
    if (num0 == 0 || num1 == 0)
      return StrandSplit(NAABBox3fa(one,inf),axis0,1,NAABBox3fa(one,inf),axis1,1);

    const NAABBox3fa naabb0 = computeUnalignedBounds(&curves[0],begin,left);
    const NAABBox3fa naabb1 = computeUnalignedBounds(&curves[0],left, end );
    return StrandSplit(naabb0,axis0,num0,naabb1,axis1,num1);
  }

  __forceinline size_t BVH2HairBuilder::StrandSplit::split(Bezier1* curves, size_t begin, size_t end) const
  {
    ssize_t left = begin, right = end;
    while (left < right) {
      const Vec3fa axisi = normalize(curves[left].p3-curves[left].p0);
      const float cos0 = abs(dot(axisi,axis0));
      const float cos1 = abs(dot(axisi,axis1));
      if (cos0 > cos1) left++;
      else std::swap(curves[left],curves[--right]);
    }
    assert(left-begin == num0);
    assert(end-left == num1);
    return left;
  }

  __forceinline BVH2HairBuilder::ObjectSplit BVH2HairBuilder::ObjectSplit::find(Bezier1* curves, size_t begin, size_t end, const AffineSpace3fa& space)
  {
    /* calculate geometry and centroid bounds */
    BBox3fa centBounds = empty;
    BBox3fa geomBounds = empty;
    for (size_t i=begin; i<end; i++) {
      const Vec3fa p0 = xfmPoint(space,curves[i].p0);
      const Vec3fa p3 = xfmPoint(space,curves[i].p3);
      geomBounds.extend(curves[i].bounds(space)); // FIXME: transforms points again
      centBounds.extend(p0+p3);
    }

    /* calculate binning function */
    const ssef ofs = (ssef) centBounds.lower;
    const ssef diag = (ssef) centBounds.size();
    const ssef scale = select(diag != 0.0f,rcp(diag) * ssef(BINS * 0.99f),ssef(0.0f));

    /* initialize bins */
    BBox3fa bounds[BINS][4];
    ssei    counts[BINS];
    for (size_t i=0; i<BINS; i++) {
      bounds[i][0] = bounds[i][1] = bounds[i][2] = bounds[i][3] = empty;
      counts[i] = 0;
    }
 
    /* perform binning of curves */
    for (size_t i=begin; i<end; i++)
    {
      const BBox3fa cbounds = curves[i].bounds(space); // FIXME: transforms again
      const Vec3fa p0 = xfmPoint(space,curves[i].p0);
      const Vec3fa p3 = xfmPoint(space,curves[i].p3);
      //const ssei bin = clamp(floori((ssef(p0+p3) - ofs)*scale),ssei(0),ssei(BINS-1));
      const ssei bin = floori((ssef(p0+p3) - ofs)*scale);
      assert(bin[0] >=0 && bin[0] < BINS);
      assert(bin[1] >=0 && bin[1] < BINS);
      assert(bin[2] >=0 && bin[2] < BINS);
      const int b0 = bin[0]; counts[b0][0]++; bounds[b0][0].extend(cbounds);
      const int b1 = bin[1]; counts[b1][1]++; bounds[b1][1].extend(cbounds);
      const int b2 = bin[2]; counts[b2][2]++; bounds[b2][2].extend(cbounds);
    }
    
    /* sweep from right to left and compute parallel prefix of merged bounds */
    ssef rAreas[BINS];
    ssei rCounts[BINS];
    ssei count = 0; BBox3fa bx = empty; BBox3fa by = empty; BBox3fa bz = empty;
    for (size_t i=BINS-1; i>0; i--)
    {
      count += counts[i];
      rCounts[i] = count;
      bx.extend(bounds[i][0]); rAreas[i][0] = area(bx);
      by.extend(bounds[i][1]); rAreas[i][1] = area(by);
      bz.extend(bounds[i][2]); rAreas[i][2] = area(bz);
    }
    
    /* sweep from left to right and compute SAH */
    ssei ii = 1; ssef bestSAH = pos_inf; ssei bestPos = 0; ssei bestLeft = 0;
    count = 0; bx = empty; by = empty; bz = empty;
    for (size_t i=1; i<BINS; i++, ii+=1)
    {
      count += counts[i-1];
      bx.extend(bounds[i-1][0]); float Ax = area(bx);
      by.extend(bounds[i-1][1]); float Ay = area(by);
      bz.extend(bounds[i-1][2]); float Az = area(bz);
      const ssef lArea = ssef(Ax,Ay,Az,Az);
      const ssef rArea = rAreas[i];
      //const ssei lCount = (count     +ssei(3)) >> 2;
      //const ssei rCount = (rCounts[i]+ssei(3)) >> 2;
      const ssei lCount = count;
      const ssei rCount = rCounts[i];
      const ssef sah = lArea*ssef(lCount) + rArea*ssef(rCount);
      bestPos = select(sah < bestSAH,ii ,bestPos);
      bestLeft= select(sah < bestSAH,count,bestLeft);
      bestSAH = select(sah < bestSAH,sah,bestSAH);
    }
    
    /* find best dimension */
    ObjectSplit split;
    split.space = space;
    split.ofs = ofs;
    split.scale = scale;

    for (size_t dim=0; dim<3; dim++) 
    {
      /* ignore zero sized dimensions */
      if (unlikely(scale[dim] == 0.0f)) 
        continue;
      
      /* test if this is a better dimension */
      if (bestSAH[dim] < split.cost && bestPos[dim] != 0) {
        split.dim = dim;
        split.pos = bestPos[dim];
        split.cost = bestSAH[dim];
        split.num0 = bestLeft[dim];
        split.num1 = end-begin-split.num0;
      }
    }
    return split;
  }

  const BVH2HairBuilder::ObjectSplit BVH2HairBuilder::ObjectSplit::alignedBounds(Bezier1* curves, size_t begin, size_t end)
  {
    if (dim == -1) {
      num0 = num1 = 1;
      bounds0 = bounds1 = BBox3fa(inf);
      return *this;
    }

    const size_t center = split(&curves[0],begin,end);
    bounds0 = computeAlignedBounds(&curves[0],begin,center);
    bounds1 = computeAlignedBounds(&curves[0],center,end);
    return *this;
  }
  
  const BVH2HairBuilder::ObjectSplit  BVH2HairBuilder::ObjectSplit::unalignedBounds(Bezier1* curves, size_t begin, size_t end)
  {
    if (dim == -1) {
      num0 = num1 = 1;
      bounds0 = bounds1 = BBox3fa(inf);
      return *this;
    }

    /* partition curves */
    ssize_t left = begin, right = end;
    while (left < right) {
      const Vec3fa p0 = xfmPoint(space,curves[left].p0);
      const Vec3fa p3 = xfmPoint(space,curves[left].p3);
      //const ssei bin = clamp(floori((ssef(p0+p3) - ofs)*scale),ssei(0),ssei(BINS-1));
      const ssei bin = floori((ssef(p0+p3) - ofs)*scale);
      if (bin[dim] < pos) left++;
      else std::swap(curves[left],curves[--right]);
    }
    bounds0 = computeUnalignedBounds(&curves[0],begin,left);
    bounds1 = computeUnalignedBounds(&curves[0],left, end );
    return *this;
  }
  
  __forceinline size_t BVH2HairBuilder::ObjectSplit::split(Bezier1* curves, size_t begin, size_t end) const
  {
    ssize_t left = begin, right = end;
    while (left < right) {
      const Vec3fa p0 = xfmPoint(space,curves[left].p0);
      const Vec3fa p3 = xfmPoint(space,curves[left].p3);
      //const ssei bin = clamp(floori((ssef(p0+p3) - ofs)*scale),ssei(0),ssei(BINS-1));
      const ssei bin = floori((ssef(p0+p3) - ofs)*scale);
      if (bin[dim] < pos) left++;
      else std::swap(curves[left],curves[--right]);
    }
    assert(left-begin == num0);
    assert(end-left == num1);
    return left;
  }
  
  __forceinline BVH2HairBuilder::FallBackSplit BVH2HairBuilder::FallBackSplit::find(Bezier1* curves, size_t begin, size_t end)
  {
    const size_t center = (begin+end)/2;
    const BBox3fa bounds0 = computeAlignedBounds(&curves[0],begin,center);
    const BBox3fa bounds1 = computeAlignedBounds(&curves[0],center,end);
    return FallBackSplit(center,bounds0,bounds1);
  }

<<<<<<< HEAD
  BVH2Hair::NodeRef BVH2HairBuilder::leaf(size_t threadIndex, size_t depth, size_t begin, size_t end, const NAABBox3fa& bounds)
=======
  /*typename*/ BVH2Hair::NodeRef BVH2HairBuilder::leaf(size_t threadIndex, size_t depth, size_t begin, size_t end, const NAABBox3fa& bounds)
>>>>>>> 57f44942
  {
    size_t N = end-begin;
    if (N > (size_t)BVH2Hair::maxLeafBlocks) {
      std::cout << "WARNING: Loosing " << N-BVH2Hair::maxLeafBlocks << " primitives during build!" << std::endl;
      N = (size_t)BVH2Hair::maxLeafBlocks;
    }
    //assert(N <= (size_t)BVH2Hair::maxLeafBlocks);
    Bezier1* leaf = (Bezier1*) bvh->allocPrimitiveBlocks(threadIndex,N);
    for (size_t i=0; i<N; i++) leaf[i] = curves[begin+i];
    return bvh->encodeLeaf((char*)leaf,N);
  }

<<<<<<< HEAD
  BVH2Hair::NodeRef BVH2HairBuilder::recurse_aligned(size_t threadIndex, size_t depth, size_t begin, size_t end, const NAABBox3fa& bounds)
=======
  /*typename*/ BVH2Hair::NodeRef BVH2HairBuilder::recurse_aligned(size_t threadIndex, size_t depth, size_t begin, size_t end, const NAABBox3fa& bounds)
>>>>>>> 57f44942
  {
    /* create enforced leaf */
    const size_t N = end-begin;
    if (N <= minLeafSize || depth > BVH2Hair::maxBuildDepth)
      return leaf(threadIndex,depth,begin,end,bounds);

    /*! compute leaf cost */
    const float leafSAH = N <= maxLeafSize ? BVH2Hair::intCost*float(N)*halfArea(bounds.bounds) : inf;
    
    /* perform standard binning with aligned bounds */
    const ObjectSplit objectSplit = ObjectSplit::find(&curves[0],begin,end).alignedBounds(&curves[0],begin,end);
    const float objectSAH = BVH2Hair::travCostAligned*halfArea(bounds.bounds) + objectSplit.standardSAH();

    /* calculate best SAH */
    const float bestSAH = min(leafSAH,objectSAH);

    /* perform fallback split */
    if (bestSAH == float(inf)) 
    {
      AlignedNode* node = bvh->allocAlignedNode(threadIndex);
      const FallBackSplit split = FallBackSplit::find(&curves[0],begin,end);
      assert((split.center-begin > 0) && (end-split.center) > 0);
      node->set(0,split.bounds0,recurse_aligned(threadIndex,depth+1,begin,split.center,split.bounds0));
      node->set(1,split.bounds1,recurse_aligned(threadIndex,depth+1,split.center,end  ,split.bounds1));
      return bvh->encodeNode(node);
    }

    /* perform object split */
    else if (bestSAH == objectSAH) {
      AlignedNode* node = bvh->allocAlignedNode(threadIndex);
      const size_t center = objectSplit.split(&curves[0],begin,end);
      assert((center-begin > 0) && (end-center) > 0);
      node->set(0,objectSplit.bounds0.bounds,recurse_aligned(threadIndex,depth+1,begin ,center,objectSplit.bounds0));
      node->set(1,objectSplit.bounds1.bounds,recurse_aligned(threadIndex,depth+1,center,end   ,objectSplit.bounds1));
      return bvh->encodeNode(node);
    }

    /* else create leaf */
    else
      return leaf(threadIndex,depth,begin,end,bounds);
  }

<<<<<<< HEAD
  BVH2Hair::NodeRef BVH2HairBuilder::recurse_unaligned(size_t threadIndex, size_t depth, size_t begin, size_t end, const NAABBox3fa& bounds)
=======
  /*typename*/ BVH2Hair::NodeRef BVH2HairBuilder::recurse_unaligned(size_t threadIndex, size_t depth, size_t begin, size_t end, const NAABBox3fa& bounds)
>>>>>>> 57f44942
  {
    /* create enforced leaf */
    const size_t N = end-begin;
    if (N <= minLeafSize || depth > BVH2Hair::maxBuildDepth)
      return leaf(threadIndex,depth,begin,end,bounds);

    /*! compute leaf and split cost */
    const float leafSAH = N <= maxLeafSize ? BVH2Hair::intCost*float(N)*halfArea(bounds.bounds) : inf;
    
    /* first split into two strands */
    const StrandSplit strandSplit = StrandSplit::find(&curves[0],begin,end);
    const float strandSAH = BVH2Hair::travCostUnaligned*halfArea(bounds.bounds) + strandSplit.modifiedSAH();

    /* second perform standard binning */
    const ObjectSplit objectSplit = ObjectSplit::find(&curves[0],begin,end,bounds.space).unalignedBounds(&curves[0],begin,end);
    const float objectSAH = BVH2Hair::travCostUnaligned*halfArea(bounds.bounds) + objectSplit.modifiedSAH();

    /* calculate best SAH */
    const float bestSAH = min(leafSAH,strandSAH,objectSAH);

    /* perform fallback split */
    if (bestSAH == float(inf)) {
      AlignedNode* node = bvh->allocAlignedNode(threadIndex);
      const FallBackSplit split = FallBackSplit::find(&curves[0],begin,end);
      assert((split.center-begin > 0) && (end-split.center) > 0);
      node->set(0,split.bounds0,recurse_unaligned(threadIndex,depth+1,begin,split.center,split.bounds0));
      node->set(1,split.bounds1,recurse_unaligned(threadIndex,depth+1,split.center,end  ,split.bounds1));
      return bvh->encodeNode(node);
    }

    /* perform strand split */
    else if (bestSAH == strandSAH) {
      UnalignedNode* node = bvh->allocUnalignedNode(threadIndex);
      const size_t center = strandSplit.split(&curves[0],begin,end);
      assert((center-begin > 0) && (end-center) > 0);
      node->set(0,strandSplit.bounds0,recurse_unaligned(threadIndex,depth+1,begin ,center,strandSplit.bounds0));
      node->set(1,strandSplit.bounds1,recurse_unaligned(threadIndex,depth+1,center,end   ,strandSplit.bounds1));
      return bvh->encodeNode(node);
    }
    
    /* perform object split */
    else if (bestSAH == objectSAH) {
      UnalignedNode* node = bvh->allocUnalignedNode(threadIndex);
      const size_t center = objectSplit.split(&curves[0],begin,end);
      assert((center-begin > 0) && (end-center) > 0);
      node->set(0,objectSplit.bounds0,recurse_unaligned(threadIndex,depth+1,begin ,center,objectSplit.bounds0));
      node->set(1,objectSplit.bounds1,recurse_unaligned(threadIndex,depth+1,center,end   ,objectSplit.bounds1));
      return bvh->encodeNode(node);
    }

    /* else create leaf */
    else
      return leaf(threadIndex,depth,begin,end,bounds);
  }

<<<<<<< HEAD
  BVH2Hair::NodeRef BVH2HairBuilder::recurse_aligned_unaligned(size_t threadIndex, size_t depth, size_t begin, size_t end, const NAABBox3fa& bounds)
=======
  /*typename*/ BVH2Hair::NodeRef BVH2HairBuilder::recurse_aligned_unaligned(size_t threadIndex, size_t depth, size_t begin, size_t end, const NAABBox3fa& bounds)
>>>>>>> 57f44942
  {
    /* create enforced leaf */
    const size_t N = end-begin;
    if (N <= minLeafSize || depth > BVH2Hair::maxBuildDepth)
      return leaf(threadIndex,depth,begin,end,bounds);

    /*! compute leaf and split cost */
    const float leafSAH = N <= maxLeafSize ? BVH2Hair::intCost*float(N)*halfArea(bounds.bounds) : inf;

    /* first split into two strands */
    const StrandSplit strandSplit = StrandSplit::find(&curves[0],begin,end);
    const float strandSAH = BVH2Hair::travCostUnaligned*halfArea(bounds.bounds) + strandSplit.modifiedSAH();

    /* second perform standard binning */
    const ObjectSplit objectSplit = ObjectSplit::find(&curves[0],begin,end,bounds.space).unalignedBounds(&curves[0],begin,end);
    const float objectSAH = BVH2Hair::travCostUnaligned*halfArea(bounds.bounds) + objectSplit.modifiedSAH();

    /* third perform standard binning in aligned space */
    const ObjectSplit objectSplitAligned = ObjectSplit::find(&curves[0],begin,end).alignedBounds(&curves[0],begin,end);
    const float alignedObjectSAH = BVH2Hair::travCostAligned*halfArea(bounds.bounds) + objectSplitAligned.modifiedSAH();

    /* calculate best SAH */
    const float bestSAH = min(leafSAH,strandSAH,objectSAH,alignedObjectSAH);

    /* perform fallback split */
    if (bestSAH == float(inf)) {
      AlignedNode* node = bvh->allocAlignedNode(threadIndex);
      const FallBackSplit split = FallBackSplit::find(&curves[0],begin,end);
      assert((split.center-begin > 0) && (end-split.center) > 0);
      node->set(0,split.bounds0,recurse_aligned_unaligned(threadIndex,depth+1,begin,split.center,split.bounds0));
      node->set(1,split.bounds1,recurse_aligned_unaligned(threadIndex,depth+1,split.center,end  ,split.bounds1));
      return bvh->encodeNode(node);
    }

    /* perform aligned object split */
    else if (bestSAH == alignedObjectSAH) {
      AlignedNode* node = bvh->allocAlignedNode(threadIndex);
      const size_t center = objectSplitAligned.split(&curves[0],begin,end);
      assert((center-begin > 0) && (end-center) > 0);
      node->set(0,objectSplitAligned.bounds0.bounds,recurse_aligned_unaligned(threadIndex,depth+1,begin ,center,objectSplitAligned.bounds0));
      node->set(1,objectSplitAligned.bounds1.bounds,recurse_aligned_unaligned(threadIndex,depth+1,center,end   ,objectSplitAligned.bounds1));
      return bvh->encodeNode(node);
    }

    /* perform unaliged object split */
    else if (bestSAH == objectSAH) {
      UnalignedNode* node = bvh->allocUnalignedNode(threadIndex);
      const size_t center = objectSplit.split(&curves[0],begin,end);
      assert((center-begin > 0) && (end-center) > 0);
      node->set(0,objectSplit.bounds0,recurse_aligned_unaligned(threadIndex,depth+1,begin ,center,objectSplit.bounds0));
      node->set(1,objectSplit.bounds1,recurse_aligned_unaligned(threadIndex,depth+1,center,end   ,objectSplit.bounds1));
      return bvh->encodeNode(node);
    }

    /* perform strand split */
    else if (bestSAH == strandSAH) {
      UnalignedNode* node = bvh->allocUnalignedNode(threadIndex);
      const size_t center = strandSplit.split(&curves[0],begin,end);
      assert((center-begin > 0) && (end-center) > 0);
      node->set(0,strandSplit.bounds0,recurse_aligned_unaligned(threadIndex,depth+1,begin ,center,strandSplit.bounds0));
      node->set(1,strandSplit.bounds1,recurse_aligned_unaligned(threadIndex,depth+1,center,end   ,strandSplit.bounds1));
      return bvh->encodeNode(node);
    }

    /* else create leaf */
    else
      return leaf(threadIndex,depth,begin,end,bounds);
  }

  Builder* BVH2HairBuilder_ (BVH2Hair* accel, Scene* scene) {
    return new BVH2HairBuilder(accel,scene);
  }
}<|MERGE_RESOLUTION|>--- conflicted
+++ resolved
@@ -391,11 +391,7 @@
     return FallBackSplit(center,bounds0,bounds1);
   }
 
-<<<<<<< HEAD
   BVH2Hair::NodeRef BVH2HairBuilder::leaf(size_t threadIndex, size_t depth, size_t begin, size_t end, const NAABBox3fa& bounds)
-=======
-  /*typename*/ BVH2Hair::NodeRef BVH2HairBuilder::leaf(size_t threadIndex, size_t depth, size_t begin, size_t end, const NAABBox3fa& bounds)
->>>>>>> 57f44942
   {
     size_t N = end-begin;
     if (N > (size_t)BVH2Hair::maxLeafBlocks) {
@@ -408,11 +404,7 @@
     return bvh->encodeLeaf((char*)leaf,N);
   }
 
-<<<<<<< HEAD
   BVH2Hair::NodeRef BVH2HairBuilder::recurse_aligned(size_t threadIndex, size_t depth, size_t begin, size_t end, const NAABBox3fa& bounds)
-=======
-  /*typename*/ BVH2Hair::NodeRef BVH2HairBuilder::recurse_aligned(size_t threadIndex, size_t depth, size_t begin, size_t end, const NAABBox3fa& bounds)
->>>>>>> 57f44942
   {
     /* create enforced leaf */
     const size_t N = end-begin;
@@ -455,11 +447,7 @@
       return leaf(threadIndex,depth,begin,end,bounds);
   }
 
-<<<<<<< HEAD
   BVH2Hair::NodeRef BVH2HairBuilder::recurse_unaligned(size_t threadIndex, size_t depth, size_t begin, size_t end, const NAABBox3fa& bounds)
-=======
-  /*typename*/ BVH2Hair::NodeRef BVH2HairBuilder::recurse_unaligned(size_t threadIndex, size_t depth, size_t begin, size_t end, const NAABBox3fa& bounds)
->>>>>>> 57f44942
   {
     /* create enforced leaf */
     const size_t N = end-begin;
@@ -515,11 +503,7 @@
       return leaf(threadIndex,depth,begin,end,bounds);
   }
 
-<<<<<<< HEAD
   BVH2Hair::NodeRef BVH2HairBuilder::recurse_aligned_unaligned(size_t threadIndex, size_t depth, size_t begin, size_t end, const NAABBox3fa& bounds)
-=======
-  /*typename*/ BVH2Hair::NodeRef BVH2HairBuilder::recurse_aligned_unaligned(size_t threadIndex, size_t depth, size_t begin, size_t end, const NAABBox3fa& bounds)
->>>>>>> 57f44942
   {
     /* create enforced leaf */
     const size_t N = end-begin;
