--- conflicted
+++ resolved
@@ -106,11 +106,6 @@
 #endif
             r.geomID = hit_patch->geom;
             r.primID = hit_patch->prim;
-<<<<<<< HEAD
-            
-=======
-            //r.primID = (size_t)hit_patch;
->>>>>>> d88c8e48
           }
         }
         
