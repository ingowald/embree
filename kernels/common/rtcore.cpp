// ======================================================================== //
// Copyright 2009-2013 Intel Corporation                                    //
//                                                                          //
// Licensed under the Apache License, Version 2.0 (the "License");          //
// you may not use this file except in compliance with the License.         //
// You may obtain a copy of the License at                                  //
//                                                                          //
//     http://www.apache.org/licenses/LICENSE-2.0                           //
//                                                                          //
// Unless required by applicable law or agreed to in writing, software      //
// distributed under the License is distributed on an "AS IS" BASIS,        //
// WITHOUT WARRANTIES OR CONDITIONS OF ANY KIND, either express or implied. //
// See the License for the specific language governing permissions and      //
// limitations under the License.                                           //
// ======================================================================== //

#ifdef _WIN32
#  define RTCORE_API extern "C" __declspec(dllexport)
#else
#  define RTCORE_API extern "C" __attribute__ ((visibility ("default")))
#endif

#include "common/default.h"
#include "common/alloc.h"
#include "embree2/rtcore.h"
#include "common/scene.h"
#include "sys/taskscheduler.h"
#include "sys/thread.h"

#define TRACE(x) //std::cout << #x << std::endl;

namespace embree
{
#define CATCH_BEGIN try {
#define CATCH_END                                                       \
  } catch (std::bad_alloc&) {                                         \
  if (VERBOSE) std::cerr << "Embree: Out of memory" << std::endl;     \
  recordError(RTC_OUT_OF_MEMORY);                                       \
 } catch (std::exception& e) {                                          \
  if (VERBOSE) std::cerr << "Embree: " << e.what() << std::endl;      \
  recordError(RTC_UNKNOWN_ERROR);                                       \
 } catch (...) {                                                        \
  if (VERBOSE) std::cerr << "Embree: Unknown exception caught." << std::endl; \
  recordError(RTC_UNKNOWN_ERROR);                                       \
 }

#define VERIFY_HANDLE(handle) \
  if (handle == NULL) {                                                 \
    if (VERBOSE) std::cerr << "Embree: invalid argument" << std::endl; \
    recordError(RTC_INVALID_ARGUMENT);                                  \
  }

#define VERIFY_GEOMID(id) \
  if (id == -1) {                                                 \
    if (VERBOSE) std::cerr << "Embree: invalid argument" << std::endl; \
    recordError(RTC_INVALID_ARGUMENT);                                  \
  }
  
  /* functions to initialize global state */
  void init_globals();

  /* register functions for accels */
  void BVH4Register();
  void BVH4iRegister();
  void BVH8iRegister();
  void BVH4MBRegister();
  void BVH16iRegister();
  void BVH2HairRegister();

  /*! intersector registration functions */
  DECLARE_SYMBOL(RTCBoundsFunc,InstanceBoundsFunc);
  DECLARE_SYMBOL(AccelSet::Intersector1,InstanceIntersector1);
  DECLARE_SYMBOL(AccelSet::Intersector4,InstanceIntersector4);
  DECLARE_SYMBOL(AccelSet::Intersector8,InstanceIntersector8);
  DECLARE_SYMBOL(AccelSet::Intersector16,InstanceIntersector16);
  
  /* global settings */
  std::string g_tri_accel = "default";    //!< triangle acceleration structure to use
  std::string g_hair_accel = "default";    //!< hair acceleration structure to use
  std::string g_builder = "default";      //!< builder to use
  std::string g_traverser = "default";    //!< traverser to use
  int g_scene_flags = -1;       //!< scene flags to use
  size_t g_verbose = 0;                   //!< verbosity of output
  size_t g_numThreads = 0;                //!< number of threads to use in builders
  size_t g_benchmark = 0;

  /* error flag */
  static tls_t g_error = NULL;
  std::vector<RTCError*> g_errors;
  
  /* mutex to make API thread safe */
  static MutexSys g_mutex;

  /* set if embree got initialized */
  static bool g_initialized = false;

  void skipSpace(const char* str, size_t& pos) {
    while (str[pos] == ' ') pos++;
  }

  int parseInt(const char* str, size_t& pos) 
  {
    skipSpace(str,pos);
    size_t begin = pos;
    while (isdigit(str[pos])) pos++;
    return atoi(str+begin);
  }

  std::string parseIdentifier(const char* str, size_t& pos) 
  {
    skipSpace(str,pos);
    size_t begin = pos;
    while (isalnum(str[pos]) || str[pos] == '_' || str[pos] == '.') pos++;
    return std::string(str+begin,str+pos);
  }

  bool parseSymbol(const char* str, char c, size_t& pos) 
  {
    skipSpace(str,pos);
    if (str[pos] == c) { pos++; return true; }
    return false;
  }

  bool findNext(const char* str, char c, size_t& pos) 
  {
    while (str[pos] && str[pos] != c) pos++;
    if (str[pos] == c) { pos++; return true; }
    else return false;
  }

  void InstanceIntersectorsRegister ()
  {
    int features = getCPUFeatures();
#if defined(__MIC__)
    SELECT_SYMBOL_KNC(features,InstanceBoundsFunc);
    SELECT_SYMBOL_KNC(features,InstanceIntersector1);
    SELECT_SYMBOL_KNC(features,InstanceIntersector16);
#else
    SELECT_SYMBOL_DEFAULT_AVX_AVX2(features,InstanceBoundsFunc);
    SELECT_SYMBOL_DEFAULT_AVX_AVX2(features,InstanceIntersector1);
    SELECT_SYMBOL_DEFAULT_AVX_AVX2(features,InstanceIntersector4);
    SELECT_SYMBOL_AVX_AVX2(features,InstanceIntersector8);
#endif
  }

  RTCORE_API void rtcInit(const char* cfg) 
  {
    Lock<MutexSys> lock(g_mutex);
    TRACE(rtcInit);
    CATCH_BEGIN;

    if (g_initialized) {
      recordError(RTC_INVALID_OPERATION);
      return;
    }

    /* reset global state */
    g_initialized = true;
    g_tri_accel = "default";
    g_builder = "default";
    g_traverser = "default";
    g_scene_flags = -1;
    g_verbose = 0;
    g_numThreads = 0;
    g_benchmark = 0;

    if (cfg != NULL) 
    {
      size_t pos = 0;
      do {
        std::string tok = parseIdentifier (cfg,pos);

        if (tok == "threads") {
          if (parseSymbol(cfg,'=',pos))
            g_numThreads = parseInt(cfg,pos);
#if defined(__MIC__)
	  if (!(g_numThreads == 1 || (g_numThreads % 4) == 0))
	    FATAL("MIC supports only number of threads % 4 == 0, or threads == 1");
#endif
        }
        else if (tok == "isa") {
          if (parseSymbol (cfg,'=',pos)) {
            std::string isa = parseIdentifier (cfg,pos);
            if      (isa == "sse" ) cpu_features = SSE;
            else if (isa == "sse2") cpu_features = SSE2;
            else if (isa == "sse3") cpu_features = SSE3;
            else if (isa == "ssse3") cpu_features = SSSE3;
            else if (isa == "sse41") cpu_features = SSE41;
            else if (isa == "sse42") cpu_features = SSE42;
            else if (isa == "avx") cpu_features = AVX;
            else if (isa == "avxi") cpu_features = AVXI;
            else if (isa == "avx2") cpu_features = AVX2;
          }
        }
        else if (tok == "accel") {
          if (parseSymbol (cfg,'=',pos))
            g_tri_accel = parseIdentifier (cfg,pos);
        } 
        else if (tok == "triaccel") {
          if (parseSymbol (cfg,'=',pos))
            g_tri_accel = parseIdentifier (cfg,pos);
        } 
<<<<<<< HEAD
        else if (tok == "hairaccel") {
          if (parseSymbol (cfg,'=',pos))
            g_hair_accel = parseIdentifier (cfg,pos);
        } 
        else if (tok == "topaccel") {
          if (parseSymbol (cfg,'=',pos))
            g_top_accel = parseIdentifier (cfg,pos);
        } 
=======
>>>>>>> c3ba4037
        else if (tok == "builder") {
          if (parseSymbol (cfg,'=',pos))
            g_builder = parseIdentifier (cfg,pos);
        }
        else if (tok == "traverser") {
          if (parseSymbol (cfg,'=',pos))
            g_traverser = parseIdentifier (cfg,pos);
        }
        else if (tok == "verbose") {
          if (parseSymbol (cfg,'=',pos))
            g_verbose = parseInt (cfg,pos);
        }
        else if (tok == "benchmark") {
          if (parseSymbol (cfg,'=',pos))
            g_benchmark = parseInt (cfg,pos);
        }
        else if (tok == "flags") {
          g_scene_flags = 0;
          if (parseSymbol (cfg,'=',pos)) {
            do {
              std::string flag = parseIdentifier (cfg,pos);
              if      (flag == "static" ) g_scene_flags |= RTC_SCENE_STATIC;
              else if (flag == "dynamic") g_scene_flags |= RTC_SCENE_DYNAMIC;
              else if (flag == "compact") g_scene_flags |= RTC_SCENE_COMPACT;
              else if (flag == "coherent") g_scene_flags |= RTC_SCENE_COHERENT;
              else if (flag == "incoherent") g_scene_flags |= RTC_SCENE_INCOHERENT;
              else if (flag == "high_quality") g_scene_flags |= RTC_SCENE_HIGH_QUALITY;
              else if (flag == "robust") g_scene_flags |= RTC_SCENE_ROBUST;
            } while (parseSymbol (cfg,',',pos));
          }
        }
        
      } while (findNext (cfg,',',pos));
    }

    if (g_verbose >= 1)
    {
      std::cout << "Embree Ray Tracing Kernels " << __EMBREE_VERSION__ << " (" << __DATE__ << ")" << std::endl;
      std::cout << "  Compiler : " << getCompilerName() << std::endl;
      std::cout << "  Platform : " << getPlatformName() << std::endl;
      std::cout << "  CPU      : " << stringOfCPUFeatures(getCPUFeatures()) << std::endl;
    }

    /* CPU has to support at least SSE2 */
#if !defined (__MIC__)
    if (!has_feature(SSE2)) {
      recordError(RTC_UNSUPPORTED_CPU);
      return;
    }
#endif

    g_error = createTls();

    init_globals();

#if !defined(__MIC__)
    BVH4Register();
#else
    BVH16iRegister();
#endif
    BVH4MBRegister();
    BVH4iRegister();
    
#if !defined(__WIN32__) && defined(__TARGET_AVX__)
    if (has_feature(AVX))
      BVH8iRegister();
#endif
    BVH2HairRegister();

<<<<<<< HEAD
    InstanceIntersectorsRegister();

=======
>>>>>>> c3ba4037
    if (g_verbose >= 2) 
    {
      PRINT(cfg);
      PRINT(g_numThreads);
      PRINT(g_verbose);
      PRINT(g_tri_accel);
      PRINT(g_builder);
      PRINT(g_traverser);
    }

    TaskScheduler::create(g_numThreads);

    CATCH_END;
  }
  
  RTCORE_API void rtcExit() 
  {
    Lock<MutexSys> lock(g_mutex);
    TRACE(rtcExit);
    CATCH_BEGIN;
    if (!g_initialized) {
      return;
    }
    TaskScheduler::destroy();
    for (size_t i=0; i<g_errors.size(); i++)
      delete g_errors[i];
    destroyTls(g_error);
    Alloc::global.clear();
    g_initialized = false;
    CATCH_END;
  }

  RTCError* getThreadError() 
  {
    RTCError* stored_error = (RTCError*) getTls(g_error);
    if (stored_error == NULL) {
      Lock<MutexSys> lock(g_mutex);
      stored_error = new RTCError(RTC_NO_ERROR);
      g_errors.push_back(stored_error);
      setTls(g_error,stored_error);
    }
    return stored_error;
  }

  void recordError(RTCError error)
  {    
    RTCError* stored_error = getThreadError();

    if (VERBOSE) 
    {
      switch (error) {
      case RTC_NO_ERROR         : std::cerr << "Embree: No error" << std::endl; break;
      case RTC_UNKNOWN_ERROR    : std::cerr << "Embree: Unknown error" << std::endl; break;
      case RTC_INVALID_ARGUMENT : std::cerr << "Embree: Invalid argument" << std::endl; break;
      case RTC_INVALID_OPERATION: std::cerr << "Embree: Invalid operation" << std::endl; break;
      case RTC_OUT_OF_MEMORY    : std::cerr << "Embree: Out of memory" << std::endl; break;
      case RTC_UNSUPPORTED_CPU  : std::cerr << "Embree: Unsupported CPU" << std::endl; break;
      };
    }
    if (*stored_error == RTC_NO_ERROR)
      *stored_error = error;

#if defined(__EXIT_ON_ERROR__)
    exit(error);
#endif
  }

  RTCORE_API RTCError rtcGetError() 
  {
    TRACE(rtcGetError);
    RTCError* stored_error = getThreadError();
    RTCError error = *stored_error;
    *stored_error = RTC_NO_ERROR;
    return error;
  }

  RTCORE_API void rtcDebug()
  {
    Lock<MutexSys> lock(g_mutex);

    TRACE(rtcDebug);
#if defined(__USE_STAT_COUNTERS__)
    Stat::print(std::cout);
    Stat::clear();
#endif
  }
  
  RTCORE_API RTCScene rtcNewScene (RTCSceneFlags flags, RTCAlgorithmFlags aflags) 
  {
    CATCH_BEGIN;
    TRACE(rtcNewScene);
    if (!isCoherent(flags) && !isIncoherent(flags)) flags = RTCSceneFlags(flags | RTC_SCENE_INCOHERENT);
    return (RTCScene) new Scene(flags,aflags);
    CATCH_END;
    return NULL;
  }
  
  RTCORE_API void rtcCommit (RTCScene scene) 
  {
    CATCH_BEGIN;
    TRACE(rtcCommit);
    VERIFY_HANDLE(scene);
    ((Scene*)scene)->build();
    CATCH_END;
  }
  
  RTCORE_API void rtcIntersect (RTCScene scene, RTCRay& ray) 
  {
    TRACE(rtcIntersect);
    STAT3(normal.travs,1,1,1);
    ((Scene*)scene)->intersect(ray);
  }
  
  RTCORE_API void rtcIntersect4 (const void* valid, RTCScene scene, RTCRay4& ray) 
  {
#if defined(__MIC__)
    if (VERBOSE) std::cerr << "Embree: rtcIntersect4 not supported" << std::endl;    
    recordError(RTC_INVALID_OPERATION);    
#else
    TRACE(rtcIntersect4);
    STAT(size_t cnt=0; for (size_t i=0; i<4; i++) cnt += ((int*)valid)[i] == -1;);
    STAT3(normal.travs,1,cnt,4);
    ((Scene*)scene)->intersect4(valid,ray);
#endif
  }
  
  RTCORE_API void rtcIntersect8 (const void* valid, RTCScene scene, RTCRay8& ray) 
  {
    TRACE(rtcIntersect8);
#if !defined(__TARGET_AVX__) && !defined(__TARGET_AVX2__)
    if (VERBOSE) std::cerr << "Embree: rtcIntersect8 not supported" << std::endl;    
    recordError(RTC_INVALID_OPERATION);                                    
#else
    STAT(size_t cnt=0; for (size_t i=0; i<8; i++) cnt += ((int*)valid)[i] == -1;);
    STAT3(normal.travs,1,cnt,8);
    ((Scene*)scene)->intersect8(valid,ray);
#endif
  }
  
  RTCORE_API void rtcIntersect16 (const void* valid, RTCScene scene, RTCRay16& ray) 
  {
    TRACE(rtcIntersect16);
#if !defined(__TARGET_XEON_PHI__)
    if (VERBOSE) std::cerr << "Embree: rtcIntersect16 not supported" << std::endl;    
    recordError(RTC_INVALID_OPERATION);                                    
#else
    STAT(size_t cnt=0; for (size_t i=0; i<16; i++) cnt += ((int*)valid)[i] == -1;);
    STAT3(normal.travs,1,cnt,16);
    ((Scene*)scene)->intersect16(valid,ray);
#endif
  }
  
  RTCORE_API void rtcOccluded (RTCScene scene, RTCRay& ray) 
  {
    TRACE(rtcOccluded);
    STAT3(shadow.travs,1,1,1);
    ((Scene*)scene)->occluded(ray);
  }
  
  RTCORE_API void rtcOccluded4 (const void* valid, RTCScene scene, RTCRay4& ray) 
  {
    TRACE(rtcOccluded4);
#if defined(__MIC__)
    if (VERBOSE) std::cerr << "Embree: rtcOccluded4 not supported" << std::endl;    
    recordError(RTC_INVALID_OPERATION);    
#else
    STAT(size_t cnt=0; for (size_t i=0; i<4; i++) cnt += ((int*)valid)[i] == -1;);
    STAT3(shadow.travs,1,cnt,4);
    ((Scene*)scene)->occluded4(valid,ray);
#endif
  }
  
  RTCORE_API void rtcOccluded8 (const void* valid, RTCScene scene, RTCRay8& ray) 
  {
    TRACE(rtcOccluded8);
#if !defined(__TARGET_AVX__) && !defined(__TARGET_AVX2__)
    if (VERBOSE) std::cerr << "Embree: rtcOccluded8 not supported" << std::endl;    
    recordError(RTC_INVALID_OPERATION);                                    
#else
    STAT(size_t cnt=0; for (size_t i=0; i<8; i++) cnt += ((int*)valid)[i] == -1;);
    STAT3(shadow.travs,1,cnt,8);
    ((Scene*)scene)->occluded8(valid,ray);
#endif
  }
  
  RTCORE_API void rtcOccluded16 (const void* valid, RTCScene scene, RTCRay16& ray) 
  {
    TRACE(rtcOccluded16);
#if !defined(__TARGET_XEON_PHI__)
    if (VERBOSE) std::cerr << "Embree: rtcOccluded16 not supported" << std::endl;    
    recordError(RTC_INVALID_OPERATION);                                    
#else
    STAT(size_t cnt=0; for (size_t i=0; i<16; i++) cnt += ((int*)valid)[i] == -1;);
    STAT3(shadow.travs,1,cnt,16);
    ((Scene*)scene)->occluded16(valid,ray);
#endif
  }
  
  RTCORE_API void rtcDeleteScene (RTCScene scene) 
  {
    CATCH_BEGIN;
    TRACE(rtcDeleteScene);
    VERIFY_HANDLE(scene);
    delete (Scene*) scene;
    CATCH_END;
  }

  RTCORE_API unsigned rtcNewInstance (RTCScene target, RTCScene source) 
  {
    CATCH_BEGIN;
    TRACE(rtcNewInstance);
    VERIFY_HANDLE(target);
    VERIFY_HANDLE(source);
    return ((Scene*) target)->newInstance((Scene*) source);
    CATCH_END;
    return -1;
  }

  RTCORE_API void rtcSetTransform (RTCScene scene, unsigned geomID, RTCMatrixType layout, const float* xfm) 
  {
    CATCH_BEGIN;
    TRACE(rtcSetTransform);
    VERIFY_HANDLE(scene);
    VERIFY_GEOMID(geomID);
    VERIFY_HANDLE(xfm);

    AffineSpace3fa transform = one;
    switch (layout) 
    {
    case RTC_MATRIX_ROW_MAJOR:
      transform = AffineSpace3fa(Vec3fa(xfm[ 0],xfm[ 4],xfm[ 8]),
                                Vec3fa(xfm[ 1],xfm[ 5],xfm[ 9]),
                                Vec3fa(xfm[ 2],xfm[ 6],xfm[10]),
                                Vec3fa(xfm[ 3],xfm[ 7],xfm[11]));
      break;

    case RTC_MATRIX_COLUMN_MAJOR:
      transform = AffineSpace3fa(Vec3fa(xfm[ 0],xfm[ 1],xfm[ 2]),
                                Vec3fa(xfm[ 3],xfm[ 4],xfm[ 5]),
                                Vec3fa(xfm[ 6],xfm[ 7],xfm[ 8]),
                                Vec3fa(xfm[ 9],xfm[10],xfm[11]));
      break;

    case RTC_MATRIX_COLUMN_MAJOR_ALIGNED16:
      transform = AffineSpace3fa(Vec3fa(xfm[ 0],xfm[ 1],xfm[ 2]),
                                Vec3fa(xfm[ 4],xfm[ 5],xfm[ 6]),
                                Vec3fa(xfm[ 8],xfm[ 9],xfm[10]),
                                Vec3fa(xfm[12],xfm[13],xfm[14]));
      break;

    default: 
      ERROR("Unknown matrix type");
      break;
    }
    ((Scene*) scene)->get_locked(geomID)->setTransform(transform);

    CATCH_END;
  }

  RTCORE_API unsigned rtcNewUserGeometry (RTCScene scene, size_t numItems) 
  {
    CATCH_BEGIN;
    TRACE(rtcNewUserGeometry);
    VERIFY_HANDLE(scene);
    return ((Scene*)scene)->newUserGeometry(numItems);
    CATCH_END;
    return -1;
  }

  RTCORE_API unsigned rtcNewTriangleMesh (RTCScene scene, RTCGeometryFlags flags, size_t numTriangles, size_t numVertices, size_t numTimeSteps) 
  {
    CATCH_BEGIN;
    TRACE(rtcNewTriangleMesh);
    VERIFY_HANDLE(scene);
    return ((Scene*)scene)->newTriangleMesh(flags,numTriangles,numVertices,numTimeSteps);
    CATCH_END;
    return -1;
  }

  RTCORE_API unsigned rtcNewQuadraticBezierCurves (RTCScene scene, RTCGeometryFlags flags, size_t numCurves, size_t numVertices, size_t numTimeSteps) 
  {
    CATCH_BEGIN;
    TRACE(rtcNewQuadraticBezierCurves);
    VERIFY_HANDLE(scene);
    return ((Scene*)scene)->newQuadraticBezierCurves(flags,numCurves,numVertices,numTimeSteps);
    CATCH_END;
    return -1;
  }

  RTCORE_API void rtcSetMask (RTCScene scene, unsigned geomID, int mask) 
  {
    CATCH_BEGIN;
    TRACE(rtcSetMask);
    VERIFY_HANDLE(scene);
    VERIFY_GEOMID(geomID);
    ((Scene*)scene)->get_locked(geomID)->setMask(mask);
    CATCH_END;
  }

  RTCORE_API void* rtcMapBuffer(RTCScene scene, unsigned geomID, RTCBufferType type) 
  {
    CATCH_BEGIN;
    TRACE(rtcMapBuffer);
    VERIFY_HANDLE(scene);
    VERIFY_GEOMID(geomID);
    return ((Scene*)scene)->get_locked(geomID)->map(type);
    CATCH_END;
    return NULL;
  }

  RTCORE_API void rtcUnmapBuffer(RTCScene scene, unsigned geomID, RTCBufferType type) 
  {
    CATCH_BEGIN;
    TRACE(rtcUnmapBuffer);
    VERIFY_HANDLE(scene);
    VERIFY_GEOMID(geomID);
    ((Scene*)scene)->get_locked(geomID)->unmap(type);
    CATCH_END;
  }

  RTCORE_API void rtcSetBuffer(RTCScene scene, unsigned geomID, RTCBufferType type, void* ptr, size_t offset, size_t stride)
  {
    CATCH_BEGIN;
    TRACE(rtcSetBuffer);
    VERIFY_HANDLE(scene);
    VERIFY_GEOMID(geomID);
    ((Scene*)scene)->get_locked(geomID)->setBuffer(type,ptr,offset,stride);
    CATCH_END;
  }

  RTCORE_API void rtcEnable (RTCScene scene, unsigned geomID) 
  {
    CATCH_BEGIN;
    TRACE(rtcEnable);
    VERIFY_HANDLE(scene);
    VERIFY_GEOMID(geomID);
    ((Scene*)scene)->get_locked(geomID)->enable();
    CATCH_END;
  }

  RTCORE_API void rtcUpdate (RTCScene scene, unsigned geomID) 
  {
    CATCH_BEGIN;
    TRACE(rtcUpdate);
    VERIFY_HANDLE(scene);
    VERIFY_GEOMID(geomID);
    ((Scene*)scene)->get_locked(geomID)->update();
    CATCH_END;
  }

  RTCORE_API void rtcDisable (RTCScene scene, unsigned geomID) 
  {
    CATCH_BEGIN;
    TRACE(rtcDisable);
    VERIFY_HANDLE(scene);
    VERIFY_GEOMID(geomID);
    ((Scene*)scene)->get_locked(geomID)->disable();
    CATCH_END;
  }

  RTCORE_API void rtcDeleteGeometry (RTCScene scene, unsigned geomID) 
  {
    CATCH_BEGIN;
    TRACE(rtcDeleteGeometry);
    VERIFY_HANDLE(scene);
    VERIFY_GEOMID(geomID);
    ((Scene*)scene)->get_locked(geomID)->erase();
    CATCH_END;
  }

  RTCORE_API void rtcSetUserData (RTCScene scene, unsigned geomID, void* ptr) 
  {
    CATCH_BEGIN;
    TRACE(rtcSetUserData);
    VERIFY_HANDLE(scene);
    VERIFY_GEOMID(geomID);
    ((Scene*)scene)->get_locked(geomID)->setUserData(ptr);
    CATCH_END;
  }

  RTCORE_API void rtcSetBoundsFunction (RTCScene scene, unsigned geomID, RTCBoundsFunc bounds)
  {
    CATCH_BEGIN;
    TRACE(rtcSetBoundsFunction);
    VERIFY_HANDLE(scene);
    VERIFY_GEOMID(geomID);
    ((Scene*)scene)->get_locked(geomID)->setBoundsFunction(bounds);
    CATCH_END;
  }

  RTCORE_API void rtcSetIntersectFunction (RTCScene scene, unsigned geomID, RTCIntersectFunc intersect) 
  {
    CATCH_BEGIN;
    TRACE(rtcSetIntersectFunction);
    VERIFY_HANDLE(scene);
    VERIFY_GEOMID(geomID);
    ((Scene*)scene)->get_locked(geomID)->setIntersectFunction(intersect);
    CATCH_END;
  }

  RTCORE_API void rtcSetIntersectFunction4 (RTCScene scene, unsigned geomID, RTCIntersectFunc4 intersect4) 
  {
    CATCH_BEGIN;
    TRACE(rtcSetIntersectFunction4);
    VERIFY_HANDLE(scene);
    VERIFY_GEOMID(geomID);
    ((Scene*)scene)->get_locked(geomID)->setIntersectFunction4(intersect4);
    CATCH_END;
  }

  RTCORE_API void rtcSetIntersectFunction8 (RTCScene scene, unsigned geomID, RTCIntersectFunc8 intersect8) 
  {
    CATCH_BEGIN;
    TRACE(rtcSetIntersectFunction8);
    VERIFY_HANDLE(scene);
    VERIFY_GEOMID(geomID);
    ((Scene*)scene)->get_locked(geomID)->setIntersectFunction8(intersect8);
    CATCH_END;
  }
  
  RTCORE_API void rtcSetIntersectFunction16 (RTCScene scene, unsigned geomID, RTCIntersectFunc16 intersect16) 
  {
    CATCH_BEGIN;
    TRACE(rtcSetIntersectFunction16);
    VERIFY_HANDLE(scene);
    VERIFY_GEOMID(geomID);
    ((Scene*)scene)->get_locked(geomID)->setIntersectFunction16(intersect16);
    CATCH_END;
  }

  RTCORE_API void rtcSetOccludedFunction (RTCScene scene, unsigned geomID, RTCOccludedFunc occluded) 
  {
    CATCH_BEGIN;
    TRACE(rtcSetOccludedFunction);
    VERIFY_HANDLE(scene);
    VERIFY_GEOMID(geomID);
    ((Scene*)scene)->get_locked(geomID)->setOccludedFunction(occluded);
    CATCH_END;
  }

  RTCORE_API void rtcSetOccludedFunction4 (RTCScene scene, unsigned geomID, RTCOccludedFunc4 occluded4) 
  {
    CATCH_BEGIN;
    TRACE(rtcSetOccludedFunction4);
    VERIFY_HANDLE(scene);
    VERIFY_GEOMID(geomID);
    ((Scene*)scene)->get_locked(geomID)->setOccludedFunction4(occluded4);
    CATCH_END;
  }

  RTCORE_API void rtcSetOccludedFunction8 (RTCScene scene, unsigned geomID, RTCOccludedFunc8 occluded8) 
  {
    CATCH_BEGIN;
    TRACE(rtcSetOccludedFunction8);
    VERIFY_HANDLE(scene);
    VERIFY_GEOMID(geomID);
    ((Scene*)scene)->get_locked(geomID)->setOccludedFunction8(occluded8);
    CATCH_END;
  }

  RTCORE_API void rtcSetOccludedFunction16 (RTCScene scene, unsigned geomID, RTCOccludedFunc16 occluded16) 
  {
    CATCH_BEGIN;
    TRACE(rtcSetOccludedFunction16);
    VERIFY_HANDLE(scene);
    VERIFY_GEOMID(geomID);
    ((Scene*)scene)->get_locked(geomID)->setOccludedFunction16(occluded16);
    CATCH_END;
  }

  RTCORE_API void rtcSetIntersectionFilterFunction (RTCScene scene, unsigned geomID, RTCFilterFunc intersect) 
  {
    CATCH_BEGIN;
    TRACE(rtcSetIntersectionFilterFunction);
    VERIFY_HANDLE(scene);
    VERIFY_GEOMID(geomID);
    ((Scene*)scene)->get_locked(geomID)->setIntersectionFilterFunction(intersect);
    CATCH_END;
  }

  RTCORE_API void rtcSetIntersectionFilterFunction4 (RTCScene scene, unsigned geomID, RTCFilterFunc4 filter4) 
  {
    CATCH_BEGIN;
    TRACE(rtcSetIntersectionFilterFunction4);
    VERIFY_HANDLE(scene);
    VERIFY_GEOMID(geomID);
    ((Scene*)scene)->get_locked(geomID)->setIntersectionFilterFunction4(filter4);
    CATCH_END;
  }

  RTCORE_API void rtcSetIntersectionFilterFunction8 (RTCScene scene, unsigned geomID, RTCFilterFunc8 filter8) 
  {
    CATCH_BEGIN;
    TRACE(rtcSetIntersectionFilterFunction8);
    VERIFY_HANDLE(scene);
    VERIFY_GEOMID(geomID);
    ((Scene*)scene)->get_locked(geomID)->setIntersectionFilterFunction8(filter8);
    CATCH_END;
  }
  
  RTCORE_API void rtcSetIntersectionFilterFunction16 (RTCScene scene, unsigned geomID, RTCFilterFunc16 filter16) 
  {
    CATCH_BEGIN;
    TRACE(rtcSetIntersectionFilterFunction16);
    VERIFY_HANDLE(scene);
    VERIFY_GEOMID(geomID);
    ((Scene*)scene)->get_locked(geomID)->setIntersectionFilterFunction16(filter16);
    CATCH_END;
  }

  RTCORE_API void rtcSetOcclusionFilterFunction (RTCScene scene, unsigned geomID, RTCFilterFunc intersect) 
  {
    CATCH_BEGIN;
    TRACE(rtcSetOcclusionFilterFunction);
    VERIFY_HANDLE(scene);
    VERIFY_GEOMID(geomID);
    ((Scene*)scene)->get_locked(geomID)->setOcclusionFilterFunction(intersect);
    CATCH_END;
  }

  RTCORE_API void rtcSetOcclusionFilterFunction4 (RTCScene scene, unsigned geomID, RTCFilterFunc4 filter4) 
  {
    CATCH_BEGIN;
    TRACE(rtcSetOcclusionFilterFunction4);
    VERIFY_HANDLE(scene);
    VERIFY_GEOMID(geomID);
    ((Scene*)scene)->get_locked(geomID)->setOcclusionFilterFunction4(filter4);
    CATCH_END;
  }

  RTCORE_API void rtcSetOcclusionFilterFunction8 (RTCScene scene, unsigned geomID, RTCFilterFunc8 filter8) 
  {
    CATCH_BEGIN;
    TRACE(rtcSetOcclusionFilterFunction8);
    VERIFY_HANDLE(scene);
    VERIFY_GEOMID(geomID);
    ((Scene*)scene)->get_locked(geomID)->setOcclusionFilterFunction8(filter8);
    CATCH_END;
  }
  
  RTCORE_API void rtcSetOcclusionFilterFunction16 (RTCScene scene, unsigned geomID, RTCFilterFunc16 filter16) 
  {
    CATCH_BEGIN;
    TRACE(rtcSetOcclusionFilterFunction16);
    VERIFY_HANDLE(scene);
    VERIFY_GEOMID(geomID);
    ((Scene*)scene)->get_locked(geomID)->setOcclusionFilterFunction16(filter16);
    CATCH_END;
  }
}<|MERGE_RESOLUTION|>--- conflicted
+++ resolved
@@ -200,17 +200,10 @@
           if (parseSymbol (cfg,'=',pos))
             g_tri_accel = parseIdentifier (cfg,pos);
         } 
-<<<<<<< HEAD
         else if (tok == "hairaccel") {
           if (parseSymbol (cfg,'=',pos))
             g_hair_accel = parseIdentifier (cfg,pos);
         } 
-        else if (tok == "topaccel") {
-          if (parseSymbol (cfg,'=',pos))
-            g_top_accel = parseIdentifier (cfg,pos);
-        } 
-=======
->>>>>>> c3ba4037
         else if (tok == "builder") {
           if (parseSymbol (cfg,'=',pos))
             g_builder = parseIdentifier (cfg,pos);
@@ -280,11 +273,8 @@
 #endif
     BVH2HairRegister();
 
-<<<<<<< HEAD
     InstanceIntersectorsRegister();
 
-=======
->>>>>>> c3ba4037
     if (g_verbose >= 2) 
     {
       PRINT(cfg);
