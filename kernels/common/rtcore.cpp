--- conflicted
+++ resolved
@@ -1146,9 +1146,6 @@
     RTCORE_CATCH_END(scene->device);
   }
 
-<<<<<<< HEAD
-  RTCORE_API void rtcSetIntersectFunction1N (RTCScene hscene, unsigned geomID, RTCIntersectFunc1N intersect) 
-=======
   RTCORE_API void rtcSetIntersectFunction1M (RTCScene hscene, unsigned geomID, RTCIntersectFunc1M intersect) 
   {
     Scene* scene = (Scene*) hscene;
@@ -1161,14 +1158,13 @@
   }
 
   RTCORE_API void rtcSetIntersectFunctionN (RTCScene hscene, unsigned geomID, RTCIntersectFuncN intersect) 
->>>>>>> 84c138a6
-  {
-    Scene* scene = (Scene*) hscene;
-    RTCORE_CATCH_BEGIN;
-    RTCORE_TRACE(rtcSetIntersectFunction1N);
-    RTCORE_VERIFY_HANDLE(hscene);
-    RTCORE_VERIFY_GEOMID(geomID);
-    scene->get_locked(geomID)->setIntersectFunction1N(intersect);
+  {
+    Scene* scene = (Scene*) hscene;
+    RTCORE_CATCH_BEGIN;
+    RTCORE_TRACE(rtcSetIntersectFunctionN);
+    RTCORE_VERIFY_HANDLE(hscene);
+    RTCORE_VERIFY_GEOMID(geomID);
+    scene->get_locked(geomID)->setIntersectFunctionN(intersect);
     RTCORE_CATCH_END(scene->device);
   }
 #endif
@@ -1218,9 +1214,6 @@
     RTCORE_CATCH_END(scene->device);
   }
 
-<<<<<<< HEAD
-  RTCORE_API void rtcSetOccludedFunction1N (RTCScene hscene, unsigned geomID, RTCOccludedFunc1N occluded) 
-=======
   RTCORE_API void rtcSetOccludedFunction1M (RTCScene hscene, unsigned geomID, RTCOccludedFunc1M occluded) 
   {
     Scene* scene = (Scene*) hscene;
@@ -1233,14 +1226,13 @@
   }
 
   RTCORE_API void rtcSetOccludedFunctionN (RTCScene hscene, unsigned geomID, RTCOccludedFuncN occluded) 
->>>>>>> 84c138a6
-  {
-    Scene* scene = (Scene*) hscene;
-    RTCORE_CATCH_BEGIN;
-    RTCORE_TRACE(rtcSetOccludedFunction1N);
-    RTCORE_VERIFY_HANDLE(hscene);
-    RTCORE_VERIFY_GEOMID(geomID);
-    scene->get_locked(geomID)->setOccludedFunction1N(occluded);
+  {
+    Scene* scene = (Scene*) hscene;
+    RTCORE_CATCH_BEGIN;
+    RTCORE_TRACE(rtcSetOccludedFunctionN);
+    RTCORE_VERIFY_HANDLE(hscene);
+    RTCORE_VERIFY_GEOMID(geomID);
+    scene->get_locked(geomID)->setOccludedFunctionN(occluded);
     RTCORE_CATCH_END(scene->device);
   }
 #endif
