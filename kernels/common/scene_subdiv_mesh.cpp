--- conflicted
+++ resolved
@@ -667,18 +667,11 @@
       }
     }
     
-<<<<<<< HEAD
     std::cout << "numFaces = " << numFaces() << ", " 
+              << "numBilinearFaces = " << numBilinearFaces << " (" << 100.0f * numBilinearFaces / numFaces() << "%), " 
               << "numRegularQuadFaces = " << numRegularQuadFaces << " (" << 100.0f * numRegularQuadFaces / numFaces() << "%), " 
               << "numIrregularQuadFaces " << numIrregularQuadFaces << " (" << 100.0f * numIrregularQuadFaces / numFaces() << "%) " 
               << "numComplexFaces " << numComplexFaces << " (" << 100.0f * numComplexFaces / numFaces() << "%) " 
-=======
-    std::cout << "numFaces = " << numFaces << ", " 
-              << "numBilinearFaces = " << numBilinearFaces << " (" << 100.0f * numBilinearFaces / numFaces << "%), " 
-              << "numRegularQuadFaces = " << numRegularQuadFaces << " (" << 100.0f * numRegularQuadFaces / numFaces << "%), " 
-              << "numIrregularQuadFaces " << numIrregularQuadFaces << " (" << 100.0f * numIrregularQuadFaces / numFaces << "%) " 
-              << "numComplexFaces " << numComplexFaces << " (" << 100.0f * numComplexFaces / numFaces << "%) " 
->>>>>>> 33483472
               << std::endl;
   }
 
