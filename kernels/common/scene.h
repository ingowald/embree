// ======================================================================== //
// Copyright 2009-2013 Intel Corporation                                    //
//                                                                          //
// Licensed under the Apache License, Version 2.0 (the "License");          //
// you may not use this file except in compliance with the License.         //
// You may obtain a copy of the License at                                  //
//                                                                          //
//     http://www.apache.org/licenses/LICENSE-2.0                           //
//                                                                          //
// Unless required by applicable law or agreed to in writing, software      //
// distributed under the License is distributed on an "AS IS" BASIS,        //
// WITHOUT WARRANTIES OR CONDITIONS OF ANY KIND, either express or implied. //
// See the License for the specific language governing permissions and      //
// limitations under the License.                                           //
// ======================================================================== //

#ifndef __EMBREE_SCENE_H__
#define __EMBREE_SCENE_H__

#include "common/default.h"

#include "scene_triangle_mesh.h"
#include "scene_user_geometry.h"
#include "scene_quadratic_bezier_curves.h"

#include "common/accel3.h"
#include "geometry.h"
#include "common/buildsource.h"

namespace embree
{
  /*! Base class all scenes are derived from */
  class Scene : public Accel
  {
    ALIGNED_CLASS;
  public:

    typedef TriangleMeshScene::TriangleMesh TriangleMesh;
    
    /*! Scene construction */
    Scene (RTCSceneFlags flags, RTCAlgorithmFlags aflags);

    /*! Scene destruction */
    ~Scene ();

    /*! Creates new user geometry. */
    unsigned newUserGeometry (size_t items);

    /*! Creates a new scene instance. */
    unsigned newInstance (Scene* scene);

    /*! Creates a new triangle mesh. */
    unsigned newTriangleMesh (RTCGeometryFlags flags, size_t maxTriangles, size_t maxVertices, size_t numTimeSteps);

    /*! Creates a new collection of quadratic bezier curves. */
    unsigned newQuadraticBezierCurves (RTCGeometryFlags flags, size_t maxCurves, size_t maxVertices, size_t numTimeSteps);

    /*! Builds acceleration structure for the scene. */
    void build ();

    void build (size_t threadIndex, size_t threadCount);

    /*! build task */
    TASK_COMPLETE_FUNCTION(Scene,task_build);
    TaskScheduler::Task task;

    /* return number of geometries */
    __forceinline size_t size() const { return geometries.size(); }
    
    /* add user geometry to scene */
    unsigned add (Geometry* geometry);
    
    /* removes user geometry from scene again */
    void remove(Geometry* geometry);

    /* determines of the scene is ready to get build */
    bool ready() { return numMappedBuffers == 0; }

    /* get mesh by ID */
    __forceinline       Geometry* get(size_t i)       { assert(i < geometries.size()); return geometries[i]; }
    __forceinline const Geometry* get(size_t i) const { assert(i < geometries.size()); return geometries[i]; }
    __forceinline       Geometry* get_locked(size_t i)  { 
<<<<<<< HEAD
#if !defined(__MIC__)
      Lock<AtomicMutex> lock(geometriesMutex); 
#endif
      assert(i < geometries.size()); 
      return geometries[i]; 
=======

      Lock<AtomicMutex> lock(geometriesMutex);
      Geometry *g = geometries[i]; 
      assert(i < geometries.size()); 
      return g; 
>>>>>>> e6c2810b
    }

    /* get triangle mesh by ID */
    __forceinline TriangleMesh* getTriangleMesh(size_t i) { 
      assert(i < geometries.size()); 
      assert(geometries[i]);
      assert(geometries[i]->type == TRIANGLE_MESH);
      return (TriangleMesh*) geometries[i]; 
    }
    __forceinline const TriangleMesh* getTriangleMesh(size_t i) const { 
      assert(i < geometries.size()); 
      assert(geometries[i]);
      assert(geometries[i]->type == TRIANGLE_MESH);
      return (TriangleMesh*) geometries[i]; 
    }
    __forceinline TriangleMesh* getTriangleMeshSafe(size_t i) { 
      assert(i < geometries.size()); 
      if (geometries[i] == NULL) return NULL;
      if (geometries[i]->type != TRIANGLE_MESH) return NULL;
      else return (TriangleMesh*) geometries[i]; 
    }
    __forceinline UserGeometryScene::Base* getUserGeometrySafe(size_t i) { 
      assert(i < geometries.size()); 
      if (geometries[i] == NULL) return NULL;
      if (geometries[i]->type != USER_GEOMETRY && geometries[i]->type != INSTANCES) return NULL;
      else return (UserGeometryScene::Base*) geometries[i]; 
    }


    /* test if this is a static scene */
    __forceinline bool isStatic() const { return embree::isStatic(flags); }

    /* test if this is a dynamic scene */
    __forceinline bool isDynamic() const { return embree::isDynamic(flags); }

    __forceinline bool isCompact() const { return embree::isCompact(flags); }
    __forceinline bool isCoherent() const { return embree::isCoherent(flags); }
    __forceinline bool isRobust() const { return embree::isRobust(flags); }
    __forceinline bool isHighQuality() const { return embree::isHighQuality(flags); }

    /* test if scene got already build */
    __forceinline bool isBuild() const { return is_build; }

    struct FlatTriangleAccelBuildSource : public BuildSource
    {
      FlatTriangleAccelBuildSource (Scene* scene, size_t numTimeSteps = 1)
        : scene(scene), numTimeSteps(numTimeSteps) {}

      bool isEmpty () const { 
        if (numTimeSteps == 1) return scene->numTriangleMeshes  == 0;
        else                   return scene->numTriangleMeshes2 == 0;
      }
      
      size_t groups () const { 
        return scene->geometries.size();
      }
      
      size_t prims (size_t group, size_t* numVertices) const 
      {
        if (scene->get(group) == NULL || scene->get(group)->type != TRIANGLE_MESH) return 0;
        TriangleMeshScene::TriangleMesh* mesh = scene->getTriangleMesh(group);
        if (mesh == NULL || !mesh->isEnabled() || mesh->numTimeSteps != numTimeSteps) return 0;
        if (numVertices) *numVertices = mesh->numVertices;
        return mesh->numTriangles;
      }

      const BBox3f bounds(size_t group, size_t prim) const 
      {
	assert(scene->get(group) != NULL);
	assert(scene->get(group)->type == TRIANGLE_MESH);

        TriangleMeshScene::TriangleMesh* mesh = scene->getTriangleMesh(group);
        if (mesh == NULL) return empty;
        return mesh->bounds(prim);
      }

      void bounds(size_t group, size_t begin, size_t end, BBox3f* bounds_o) const 
      {
	assert(scene->get(group) != NULL);
	assert(scene->get(group)->type == TRIANGLE_MESH);

        TriangleMeshScene::TriangleMesh* mesh = scene->getTriangleMesh(group);
        if (mesh == NULL) { 
          for (size_t i=0; i<end-begin; i++)
            bounds_o[i] = empty;
        } else {
          for (size_t i=begin; i<end; i++)
            bounds_o[i-begin] = mesh->bounds(i);
        }
      }

      const Vec3fa& vertex(size_t group, size_t prim, size_t vtxID) const 
      {
	assert(scene->get(group) != NULL);
	assert(scene->get(group)->type == TRIANGLE_MESH);

        const TriangleMeshScene::TriangleMesh* mesh = scene->getTriangleMesh(group);
        const TriangleMeshScene::TriangleMesh::Triangle& tri = mesh->triangle(prim);
	return mesh->vertex(tri.v[vtxID]);
      }
      
      void split (const PrimRef& prim, int dim, float pos, PrimRef& left_o, PrimRef& right_o) const 
      {
	assert(scene->get(prim.geomID()));
	assert(scene->get(prim.geomID())->type == TRIANGLE_MESH);

        const TriangleMeshScene::TriangleMesh* mesh = scene->getTriangleMesh(prim.geomID());
        const TriangleMeshScene::TriangleMesh::Triangle& tri = mesh->triangle(prim.primID());
        const Vec3fa& v0 = mesh->vertex(tri.v[0]);
        const Vec3fa& v1 = mesh->vertex(tri.v[1]);
        const Vec3fa& v2 = mesh->vertex(tri.v[2]);
        splitTriangle(prim,dim,pos,v0,v1,v2,left_o,right_o);
      }
      
    public:
      Scene* scene;
      size_t numTimeSteps;
    };

    
  public:
    std::vector<int> usedIDs;
    std::vector<Geometry*> geometries; //!< list of all user geometries
    
  public:
    Accel3 accels;
    atomic_t numMappedBuffers;         //!< number of mapped buffers
    RTCSceneFlags flags;
    RTCAlgorithmFlags aflags;
    bool needTriangles;
    bool needVertices;
    bool is_build;
    MutexSys mutex;
    AtomicMutex geometriesMutex;

  public:
    atomic_t numTriangleMeshes;        //!< number of enabled triangle meshes
    atomic_t numTriangleMeshes2;       //!< number of enabled motion blur triangle meshes
    atomic_t numUserGeometries;        //!< number of enabled user geometries
    
  public:
    FlatTriangleAccelBuildSource flat_triangle_source_1;
    FlatTriangleAccelBuildSource flat_triangle_source_2;
  };

  typedef Builder* (*TriangleMeshBuilderFunc)(void* accel, TriangleMeshScene::TriangleMesh* mesh, const size_t minLeafSize, const size_t maxLeafSize);
  typedef Builder* (*BuilderFunc)            (void* accel, BuildSource* source, Scene* scene, const size_t minLeafSize, const size_t maxLeafSize);

}

#endif
<|MERGE_RESOLUTION|>--- conflicted
+++ resolved
@@ -80,19 +80,10 @@
     __forceinline       Geometry* get(size_t i)       { assert(i < geometries.size()); return geometries[i]; }
     __forceinline const Geometry* get(size_t i) const { assert(i < geometries.size()); return geometries[i]; }
     __forceinline       Geometry* get_locked(size_t i)  { 
-<<<<<<< HEAD
-#if !defined(__MIC__)
-      Lock<AtomicMutex> lock(geometriesMutex); 
-#endif
-      assert(i < geometries.size()); 
-      return geometries[i]; 
-=======
-
       Lock<AtomicMutex> lock(geometriesMutex);
       Geometry *g = geometries[i]; 
       assert(i < geometries.size()); 
       return g; 
->>>>>>> e6c2810b
     }
 
     /* get triangle mesh by ID */
