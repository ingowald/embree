--- conflicted
+++ resolved
@@ -44,10 +44,6 @@
 
     if (ipatch.isRegular()) /* bezier vs. gregory */
     {
-<<<<<<< HEAD
-      //PRINT("BEZIER");
-=======
->>>>>>> de1b53ae
 #if 0
       flags |= BEZIER_PATCH;
       GregoryPatch3fa gpatch; 
@@ -60,11 +56,6 @@
     }
     else
     {
-<<<<<<< HEAD
-      //PRINT("GREGORY");
-
-=======
->>>>>>> de1b53ae
       flags |= GREGORY_PATCH;
       GregoryPatch3fa gpatch; 
       gpatch.init( ipatch ); 
