// ======================================================================== //
// Copyright 2009-2015 Intel Corporation                                    //
//                                                                          //
// Licensed under the Apache License, Version 2.0 (the "License");          //
// you may not use this file except in compliance with the License.         //
// You may obtain a copy of the License at                                  //
//                                                                          //
//     http://www.apache.org/licenses/LICENSE-2.0                           //
//                                                                          //
// Unless required by applicable law or agreed to in writing, software      //
// distributed under the License is distributed on an "AS IS" BASIS,        //
// WITHOUT WARRANTIES OR CONDITIONS OF ANY KIND, either express or implied. //
// See the License for the specific language governing permissions and      //
// limitations under the License.                                           //
// ======================================================================== //

#pragma once

#include "catmullclark_patch.h"

namespace embree
{  
  class __aligned(64) GregoryPatch : public BSplinePatchT<Vec3fa> 
  {
  public:
    
    Vec3fa f[2][2]; // need 16 + 4 = 20 control points
    
    GregoryPatch() {
      memset(this,0,sizeof(GregoryPatch));
    }
    
    GregoryPatch(const Vec3fa matrix[4][4],
		 const Vec3fa f_m[2][2]) 
    {
      for (size_t y=0;y<4;y++)
	for (size_t x=0;x<4;x++)
	  v[y][x] = (Vec3fa_t)matrix[y][x];
      
      for (size_t y=0;y<2;y++)
	for (size_t x=0;x<2;x++)
	  f[y][x] = (Vec3fa_t)f_m[y][x];
    }
    
    Vec3fa& p0() { return v[0][0]; }
    Vec3fa& p1() { return v[0][3]; }
    Vec3fa& p2() { return v[3][3]; }
    Vec3fa& p3() { return v[3][0]; }
    
    Vec3fa& e0_p() { return v[0][1]; }
    Vec3fa& e0_m() { return v[1][0]; }
    Vec3fa& e1_p() { return v[1][3]; }
    Vec3fa& e1_m() { return v[0][2]; }
    Vec3fa& e2_p() { return v[3][2]; }
    Vec3fa& e2_m() { return v[2][3]; }
    Vec3fa& e3_p() { return v[2][0]; }
    Vec3fa& e3_m() { return v[3][1]; }
    
    Vec3fa& f0_p() { return v[1][1]; }
    Vec3fa& f1_p() { return v[1][2]; }
    Vec3fa& f2_p() { return v[2][2]; }
    Vec3fa& f3_p() { return v[2][1]; }
    Vec3fa& f0_m() { return f[0][0]; }
    Vec3fa& f1_m() { return f[0][1]; }
    Vec3fa& f2_m() { return f[1][1]; }
    Vec3fa& f3_m() { return f[1][0]; }
    
    const Vec3fa& p0() const { return v[0][0]; }
    const Vec3fa& p1() const { return v[0][3]; }
    const Vec3fa& p2() const { return v[3][3]; }
    const Vec3fa& p3() const { return v[3][0]; }
    
    const Vec3fa& e0_p() const { return v[0][1]; }
    const Vec3fa& e0_m() const { return v[1][0]; }
    const Vec3fa& e1_p() const { return v[1][3]; }
    const Vec3fa& e1_m() const { return v[0][2]; }
    const Vec3fa& e2_p() const { return v[3][2]; }
    const Vec3fa& e2_m() const { return v[2][3]; }
    const Vec3fa& e3_p() const { return v[2][0]; }
    const Vec3fa& e3_m() const { return v[3][1]; }
    
    const Vec3fa& f0_p() const { return v[1][1]; }
    const Vec3fa& f1_p() const { return v[1][2]; }
    const Vec3fa& f2_p() const { return v[2][2]; }
    const Vec3fa& f3_p() const { return v[2][1]; }
    const Vec3fa& f0_m() const { return f[0][0]; }
    const Vec3fa& f1_m() const { return f[0][1]; }
    const Vec3fa& f2_m() const { return f[1][1]; }
    const Vec3fa& f3_m() const { return f[1][0]; }
    
    
    Vec3fa initCornerVertex(const CatmullClarkPatch &irreg_patch, const size_t index)
    {
      return irreg_patch.ring[index].getLimitVertex();
    }
    
    
    Vec3fa initPositiveEdgeVertex(const CatmullClarkPatch &irreg_patch, const size_t index, const Vec3fa &p_vtx)
    {
      const Vec3fa tangent = irreg_patch.ring[index].getLimitTangent();
      
      return 1.0f/3.0f * tangent + p_vtx;
    }
    
    Vec3fa initNegativeEdgeVertex(const CatmullClarkPatch &irreg_patch, const size_t index, const Vec3fa &p_vtx)
    {
      const Vec3fa tangent = irreg_patch.ring[index].getSecondLimitTangent();
      return 1.0f/3.0f * tangent + p_vtx;
    }
    
    
    void initFaceVertex(const CatmullClarkPatch &irreg_patch,
			const size_t index,
			const Vec3fa &p_vtx,
			const Vec3fa &e0_p_vtx,
			const Vec3fa &e1_m_vtx,
			const unsigned int face_valence_p1,
			const Vec3fa &e0_m_vtx,
			const Vec3fa &e3_p_vtx,
			const unsigned int face_valence_p3,
			Vec3fa &f_p_vtx,
			Vec3fa &f_m_vtx)
    {
      const unsigned int face_valence         = irreg_patch.ring[index].face_valence;
      const unsigned int edge_valence         = irreg_patch.ring[index].edge_valence;
      const unsigned int border_index = irreg_patch.ring[index].border_index;
      
      const Vec3fa &vtx     = irreg_patch.ring[index].vtx;
      const Vec3fa e_i      = irreg_patch.ring[index].getEdgeCenter( 0 );
      const Vec3fa c_i_m_1  = irreg_patch.ring[index].getQuadCenter( 0 );
      const Vec3fa e_i_m_1  = irreg_patch.ring[index].getEdgeCenter( 1 );
      
      Vec3fa c_i, e_i_p_1;
      if (unlikely(border_index == edge_valence-2))
      {
        /* mirror quad center and edge mid-point */
        c_i     = c_i_m_1 + 2 * (e_i - c_i_m_1);
        e_i_p_1 = e_i_m_1 + 2 * (vtx - e_i_m_1);
      }
      else
      {
        c_i     = irreg_patch.ring[index].getQuadCenter( face_valence-1 );
        e_i_p_1 = irreg_patch.ring[index].getEdgeCenter( face_valence-1 );
      }
      
      Vec3fa c_i_m_2, e_i_m_2;
      if (unlikely(border_index == 2 || face_valence == 2))
      {
        /* mirror quad center and edge mid-point */
        c_i_m_2  = c_i_m_1 + 2 * (e_i_m_1 - c_i_m_1);
        e_i_m_2  = e_i + 2 * (vtx - e_i);	  
      }
      else
      {
        c_i_m_2  = irreg_patch.ring[index].getQuadCenter( 1 );
        e_i_m_2  = irreg_patch.ring[index].getEdgeCenter( 2 );
      }      
      
      const float d = 3.0f;
      const float c     = cosf(2.0*M_PI/(float)face_valence);
      const float c_e_p = cosf(2.0*M_PI/(float)face_valence_p1);
      const float c_e_m = cosf(2.0*M_PI/(float)face_valence_p3);
      
      const Vec3fa r_e_p = 1.0f/3.0f * (e_i_m_1 - e_i_p_1) + 2.0f/3.0f * (c_i_m_1 - c_i);
      
      f_p_vtx =  1.0f / d * (c_e_p * p_vtx + (d - 2.0f*c - c_e_p) * e0_p_vtx + 2.0f*c* e1_m_vtx + r_e_p);
      
      const Vec3fa r_e_m = 1.0f/3.0f * (e_i - e_i_m_2) + 2.0f/3.0f * (c_i_m_1 - c_i_m_2);
      
      f_m_vtx = 1.0f / d * (c_e_m * p_vtx + (d - 2.0f*c - c_e_m) * e0_m_vtx + 2.0f*c* e3_p_vtx + r_e_m);      
    }

    void init(const CatmullClarkPatch& patch)
    {
<<<<<<< HEAD
#if 1
      if ( !patch.ring[0].hasValidPositions() )
	DBG_PRINT( patch.ring[0] );

      if ( !patch.ring[1].hasValidPositions() )
	DBG_PRINT( patch.ring[1] );
=======
      //      if (!( patch.ring[1].hasValidPositions() ))
      //PRINT( patch.ring[1] );
>>>>>>> 8a9667d5

      if ( !patch.ring[2].hasValidPositions() )
	DBG_PRINT( patch.ring[2] );

      if ( !patch.ring[3].hasValidPositions() )
	DBG_PRINT( patch.ring[3] );
#endif
      assert( patch.ring[0].hasValidPositions() );
      assert( patch.ring[1].hasValidPositions() );
      assert( patch.ring[2].hasValidPositions() );
      assert( patch.ring[3].hasValidPositions() );
      

      p0() = initCornerVertex(patch,0);
      p1() = initCornerVertex(patch,1);
      p2() = initCornerVertex(patch,2);
      p3() = initCornerVertex(patch,3);

      e0_p() = initPositiveEdgeVertex(patch,0, p0());
      e1_p() = initPositiveEdgeVertex(patch,1, p1());
      e2_p() = initPositiveEdgeVertex(patch,2, p2());
      e3_p() = initPositiveEdgeVertex(patch,3, p3());


      e0_m() = initNegativeEdgeVertex(patch,0, p0());
      e1_m() = initNegativeEdgeVertex(patch,1, p1());
      e2_m() = initNegativeEdgeVertex(patch,2, p2());
      e3_m() = initNegativeEdgeVertex(patch,3, p3());

      
      const unsigned int face_valence_p0 = patch.ring[0].face_valence;
      const unsigned int face_valence_p1 = patch.ring[1].face_valence;
      const unsigned int face_valence_p2 = patch.ring[2].face_valence;
      const unsigned int face_valence_p3 = patch.ring[3].face_valence;
      
      initFaceVertex(patch,0,p0(),e0_p(),e1_m(),face_valence_p1,e0_m(),e3_p(),face_valence_p3,f0_p(),f0_m() );
      initFaceVertex(patch,1,p1(),e1_p(),e2_m(),face_valence_p2,e1_m(),e0_p(),face_valence_p0,f1_p(),f1_m() );
      initFaceVertex(patch,2,p2(),e2_p(),e3_m(),face_valence_p3,e2_m(),e1_p(),face_valence_p1,f2_p(),f2_m() );
      initFaceVertex(patch,3,p3(),e3_p(),e0_m(),face_valence_p0,e3_m(),e2_p(),face_valence_p3,f3_p(),f3_m() );
    }
    
    void init(const GeneralCatmullClarkPatch& patch)
    {
      assert(patch.size() == 4);
      CatmullClarkPatch qpatch; patch.init(qpatch);
      init(qpatch);
    }
    
    __forceinline void exportConrolPoints( Vec3fa matrix[4][4], Vec3fa f_m[2][2] ) const
    {
      for (size_t y=0;y<4;y++)
	for (size_t x=0;x<4;x++)
	  matrix[y][x] = (Vec3fa_t)v[y][x];
      
      for (size_t y=0;y<2;y++)
	for (size_t x=0;x<2;x++)
	  f_m[y][x] = (Vec3fa_t)f[y][x];
    }
    
    __forceinline void exportDenseConrolPoints( Vec3fa matrix[4][4] ) const //store all f_m into 4th component of Vec3fa matrix
    {
      for (size_t y=0;y<4;y++)
	for (size_t x=0;x<4;x++)
	  matrix[y][x] = (Vec3fa_t)v[y][x];
      
      matrix[0][0].w = f[0][0].x;
      matrix[0][1].w = f[0][0].y;
      matrix[0][2].w = f[0][0].z;
      matrix[0][3].w = 0.0f;
      
      matrix[1][0].w = f[0][1].x;
      matrix[1][1].w = f[0][1].y;
      matrix[1][2].w = f[0][1].z;
      matrix[1][3].w = 0.0f;
      
      matrix[2][0].w = f[1][1].x;
      matrix[2][1].w = f[1][1].y;
      matrix[2][2].w = f[1][1].z;
      matrix[2][3].w = 0.0f;
      
      matrix[3][0].w = f[1][0].x;
      matrix[3][1].w = f[1][0].y;
      matrix[3][2].w = f[1][0].z;
      matrix[3][3].w = 0.0f;
    }
    
    template<class T, class S>
      static __forceinline T deCasteljau_t(const S &uu, const T &v0, const T &v1, const T &v2, const T &v3)
    {
      const S one_minus_uu = 1.0f - uu;      
      const T v0_1 = one_minus_uu * v0   + uu * v1;
      const T v1_1 = one_minus_uu * v1   + uu * v2;
      const T v2_1 = one_minus_uu * v2   + uu * v3;      
      const T v0_2 = one_minus_uu * v0_1 + uu * v1_1;
      const T v1_2 = one_minus_uu * v1_1 + uu * v2_1;      
      const T v0_3 = one_minus_uu * v0_2 + uu * v1_2;
      return v0_3;
    }
    
    template<class T, class S>
      static __forceinline T deCasteljau_tangent_t(const S &uu, const T &v0, const T &v1, const T &v2, const T &v3)
    {
      const S one_minus_uu = 1.0f - uu;      
      const T v0_1         = one_minus_uu * v0   + uu * v1;
      const T v1_1         = one_minus_uu * v1   + uu * v2;
      const T v2_1         = one_minus_uu * v2   + uu * v3;      
      const T v0_2         = one_minus_uu * v0_1 + uu * v1_1;
      const T v1_2         = one_minus_uu * v1_1 + uu * v2_1;      
      return v1_2 - v0_2;      
    }
    
    static __forceinline void computeInnerVertices(const Vec3fa matrix[4][4],
						   const Vec3fa f_m[2][2],
						   const float uu,
						   const float vv,
						   Vec3fa_t &matrix_11,
						   Vec3fa_t &matrix_12,
						   Vec3fa_t &matrix_22,
						   Vec3fa_t &matrix_21)
    {
      if (unlikely(uu == 0.0f || uu == 1.0f || vv == 0.0f || vv == 1.0f)) 
      {
	matrix_11 = matrix[1][1];
	matrix_12 = matrix[1][2];
	matrix_22 = matrix[2][2];
	matrix_21 = matrix[2][1];	 
      }
      else
      {
	const Vec3fa_t f0_p = matrix[1][1];
	const Vec3fa_t f1_p = matrix[1][2];
	const Vec3fa_t f2_p = matrix[2][2];
	const Vec3fa_t f3_p = matrix[2][1];
        
	const Vec3fa_t f0_m = f_m[0][0];
	const Vec3fa_t f1_m = f_m[0][1];
	const Vec3fa_t f2_m = f_m[1][1];
	const Vec3fa_t f3_m = f_m[1][0];
        
	const Vec3fa_t F0 = (      uu  * f0_p +       vv  * f0_m) * 1.0f/(uu+vv);
	const Vec3fa_t F1 = ((1.0f-uu) * f1_m +       vv  * f1_p) * 1.0f/(1.0f-uu+vv);
	const Vec3fa_t F2 = ((1.0f-uu) * f2_p + (1.0f-vv) * f2_m) * 1.0f/(2.0f-uu-vv);
	const Vec3fa_t F3 = (      uu  * f3_m + (1.0f-vv) * f3_p) * 1.0f/(1.0f+uu-vv);
        
	matrix_11 = F0;
	matrix_12 = F1;
	matrix_22 = F2;
	matrix_21 = F3;     
      }
    } 
    
    static __forceinline Vec3fa normal(const Vec3fa matrix[4][4],
				       const Vec3fa f_m[2][2],
				       const float uu,
				       const float vv) 
    {
      
      Vec3fa_t matrix_11, matrix_12, matrix_22, matrix_21;
      computeInnerVertices(matrix,f_m,uu,vv,matrix_11, matrix_12, matrix_22, matrix_21);
      
      /* tangentU */
      const Vec3fa_t col0 = deCasteljau_t(vv, (Vec3fa_t)matrix[0][0], (Vec3fa_t)matrix[1][0], (Vec3fa_t)matrix[2][0], (Vec3fa_t)matrix[3][0]);
      const Vec3fa_t col1 = deCasteljau_t(vv, (Vec3fa_t)matrix[0][1], (Vec3fa_t)matrix_11   , (Vec3fa_t)matrix_21   , (Vec3fa_t)matrix[3][1]);
      const Vec3fa_t col2 = deCasteljau_t(vv, (Vec3fa_t)matrix[0][2], (Vec3fa_t)matrix_12   , (Vec3fa_t)matrix_22   , (Vec3fa_t)matrix[3][2]);
      const Vec3fa_t col3 = deCasteljau_t(vv, (Vec3fa_t)matrix[0][3], (Vec3fa_t)matrix[1][3], (Vec3fa_t)matrix[2][3], (Vec3fa_t)matrix[3][3]);
      
      const Vec3fa_t tangentU = deCasteljau_tangent_t(uu, col0, col1, col2, col3);
      
      /* tangentV */
      const Vec3fa_t row0 = deCasteljau_t(uu, (Vec3fa_t)matrix[0][0], (Vec3fa_t)matrix[0][1], (Vec3fa_t)matrix[0][2], (Vec3fa_t)matrix[0][3]);
      const Vec3fa_t row1 = deCasteljau_t(uu, (Vec3fa_t)matrix[1][0], (Vec3fa_t)matrix_11   , (Vec3fa_t)matrix_12   , (Vec3fa_t)matrix[1][3]);
      const Vec3fa_t row2 = deCasteljau_t(uu, (Vec3fa_t)matrix[2][0], (Vec3fa_t)matrix_21   , (Vec3fa_t)matrix_22   , (Vec3fa_t)matrix[2][3]);
      const Vec3fa_t row3 = deCasteljau_t(uu, (Vec3fa_t)matrix[3][0], (Vec3fa_t)matrix[3][1], (Vec3fa_t)matrix[3][2], (Vec3fa_t)matrix[3][3]);
      
      const Vec3fa_t tangentV = deCasteljau_tangent_t(vv, row0, row1, row2, row3);
      
      /* normal = tangentU x tangentV */
      const Vec3fa_t n = cross(tangentV,tangentU);
      
      return n;     
    }
    
    __forceinline Vec3fa normal( const float uu, const float vv) const
    {
      return normal(v,f,uu,vv);
    }
    
    static __forceinline float extract_f_m(const Vec3fa matrix[4][4],
					   const size_t y,
					   const size_t x)
    {
      return matrix[y][x].w;
    }
    
    static __forceinline Vec3fa extract_f_m_Vec3fa(const Vec3fa matrix[4][4],
						   const size_t n)
    {
      return Vec3fa( extract_f_m(matrix,n,0), extract_f_m(matrix,n,1), extract_f_m(matrix,n,2) );
    }
    
    
    
    static __forceinline Vec3fa eval(const Vec3fa matrix[4][4],
                                     const float &uu,
                                     const float &vv) 
    {
      Vec3fa f[2][2];
      f[0][0] = extract_f_m_Vec3fa( matrix, 0 );
      f[0][1] = extract_f_m_Vec3fa( matrix, 1 );
      f[1][1] = extract_f_m_Vec3fa( matrix, 2 );
      f[1][0] = extract_f_m_Vec3fa( matrix, 3 );
      
      Vec3fa_t v_11, v_12, v_22, v_21;
      computeInnerVertices(matrix,f,uu,vv,v_11, v_12, v_22, v_21);
      
      const float one_minus_uu = 1.0f - uu;
      const float one_minus_vv = 1.0f - vv;      
      
      const float B0_u = one_minus_uu * one_minus_uu * one_minus_uu;
      const float B0_v = one_minus_vv * one_minus_vv * one_minus_vv;
      const float B1_u = 3.0f * (one_minus_uu * uu * one_minus_uu);
      const float B1_v = 3.0f * (one_minus_vv * vv * one_minus_vv);
      const float B2_u = 3.0f * (uu * one_minus_uu * uu);
      const float B2_v = 3.0f * (vv * one_minus_vv * vv);
      const float B3_u = uu * uu * uu;
      const float B3_v = vv * vv * vv;


      const Vec3fa_t res = 
	(B0_u * matrix[0][0] + B1_u * matrix[0][1] + B2_u * matrix[0][2] + B3_u * matrix[0][3]) * B0_v + 
	(B0_u * matrix[1][0] + B1_u * v_11    + B2_u * v_12    + B3_u * matrix[1][3]) * B1_v + 
	(B0_u * matrix[2][0] + B1_u * v_21    + B2_u * v_22    + B3_u * matrix[2][3]) * B2_v + 
	(B0_u * matrix[3][0] + B1_u * matrix[3][1] + B2_u * matrix[3][2] + B3_u * matrix[3][3]) * B3_v; 
      
      return res;
    }
    
    template<class M, class T>
      static __forceinline Vec3<T> eval_t(const Vec3fa matrix[4][4],
                                          const T &uu,
                                          const T &vv) 
    {
      const M m_border = (uu == 0.0f) | (uu == 1.0f) | (vv == 0.0f) | (vv == 1.0f);
      
      const Vec3<T> f0_p = Vec3<T>(matrix[1][1].x,matrix[1][1].y,matrix[1][1].z);
      const Vec3<T> f1_p = Vec3<T>(matrix[1][2].x,matrix[1][2].y,matrix[1][2].z);
      const Vec3<T> f2_p = Vec3<T>(matrix[2][2].x,matrix[2][2].y,matrix[2][2].z);
      const Vec3<T> f3_p = Vec3<T>(matrix[2][1].x,matrix[2][1].y,matrix[2][1].z);
      
      const Vec3<T> f0_m = Vec3<T>( extract_f_m(matrix,0,0), extract_f_m(matrix,0,1), extract_f_m(matrix,0,2) );
      const Vec3<T> f1_m = Vec3<T>( extract_f_m(matrix,1,0), extract_f_m(matrix,1,1), extract_f_m(matrix,1,2) );
      const Vec3<T> f2_m = Vec3<T>( extract_f_m(matrix,2,0), extract_f_m(matrix,2,1), extract_f_m(matrix,2,2) );
      const Vec3<T> f3_m = Vec3<T>( extract_f_m(matrix,3,0), extract_f_m(matrix,3,1), extract_f_m(matrix,3,2) );
      
      const T one_minus_uu = T(1.0f) - uu;
      const T one_minus_vv = T(1.0f) - vv;      
      
#if 1
      const T inv0 = rcp(uu+vv);
      const T inv1 = rcp(one_minus_uu+vv);
      const T inv2 = rcp(one_minus_uu+one_minus_vv);
      const T inv3 = rcp(uu+one_minus_vv);
#else
      const T inv0 = 1.0f/(uu+vv);
      const T inv1 = 1.0f/(one_minus_uu+vv);
      const T inv2 = 1.0f/(one_minus_uu+one_minus_vv);
      const T inv3 = 1.0f/(uu+one_minus_vv);
#endif
      
      const Vec3<T> f0_i = (          uu * f0_p +           vv * f0_m) * inv0;
      const Vec3<T> f1_i = (one_minus_uu * f1_m +           vv * f1_p) * inv1;
      const Vec3<T> f2_i = (one_minus_uu * f2_p + one_minus_vv * f2_m) * inv2;
      const Vec3<T> f3_i = (          uu * f3_m + one_minus_vv * f3_p) * inv3;
      
      const Vec3<T> F0( select(m_border,f0_p.x,f0_i.x), select(m_border,f0_p.y,f0_i.y), select(m_border,f0_p.z,f0_i.z) );
      const Vec3<T> F1( select(m_border,f1_p.x,f1_i.x), select(m_border,f1_p.y,f1_i.y), select(m_border,f1_p.z,f1_i.z) );
      const Vec3<T> F2( select(m_border,f2_p.x,f2_i.x), select(m_border,f2_p.y,f2_i.y), select(m_border,f2_p.z,f2_i.z) );
      const Vec3<T> F3( select(m_border,f3_p.x,f3_i.x), select(m_border,f3_p.y,f3_i.y), select(m_border,f3_p.z,f3_i.z) );
      
      const T B0_u = one_minus_uu * one_minus_uu * one_minus_uu;
      const T B0_v = one_minus_vv * one_minus_vv * one_minus_vv;
      const T B1_u = 3.0f * (one_minus_uu * uu * one_minus_uu);
      const T B1_v = 3.0f * (one_minus_vv * vv * one_minus_vv);
      const T B2_u = 3.0f * (uu * one_minus_uu * uu);
      const T B2_v = 3.0f * (vv * one_minus_vv * vv);
      const T B3_u = uu * uu * uu;
      const T B3_v = vv * vv * vv;
      
      const T x = 
	(B0_u * matrix[0][0].x + B1_u * matrix[0][1].x + B2_u * matrix[0][2].x + B3_u * matrix[0][3].x) * B0_v + 
	(B0_u * matrix[1][0].x + B1_u * F0.x           + B2_u * F1.x           + B3_u * matrix[1][3].x) * B1_v + 
	(B0_u * matrix[2][0].x + B1_u * F3.x           + B2_u * F2.x           + B3_u * matrix[2][3].x) * B2_v + 
	(B0_u * matrix[3][0].x + B1_u * matrix[3][1].x + B2_u * matrix[3][2].x + B3_u * matrix[3][3].x) * B3_v; 
      
      const T y = 
	(B0_u * matrix[0][0].y + B1_u * matrix[0][1].y + B2_u * matrix[0][2].y + B3_u * matrix[0][3].y) * B0_v + 
	(B0_u * matrix[1][0].y + B1_u * F0.y           + B2_u * F1.y           + B3_u * matrix[1][3].y) * B1_v + 
	(B0_u * matrix[2][0].y + B1_u * F3.y           + B2_u * F2.y           + B3_u * matrix[2][3].y) * B2_v + 
	(B0_u * matrix[3][0].y + B1_u * matrix[3][1].y + B2_u * matrix[3][2].y + B3_u * matrix[3][3].y) * B3_v; 
      
      const T z = 
	(B0_u * matrix[0][0].z + B1_u * matrix[0][1].z + B2_u * matrix[0][2].z + B3_u * matrix[0][3].z) * B0_v + 
	(B0_u * matrix[1][0].z + B1_u * F0.z           + B2_u * F1.z           + B3_u * matrix[1][3].z) * B1_v + 
	(B0_u * matrix[2][0].z + B1_u * F3.z           + B2_u * F2.z           + B3_u * matrix[2][3].z) * B2_v + 
	(B0_u * matrix[3][0].z + B1_u * matrix[3][1].z + B2_u * matrix[3][2].z + B3_u * matrix[3][3].z) * B3_v; 
      
      
      return Vec3<T>(x,y,z);
    }
    
    
    template<class M, class T>
      static __forceinline Vec3<T> normal_t(const Vec3fa matrix[4][4],
                                            const T &uu,
                                            const T &vv) 
    {
      const M m_border = (uu == 0.0f) | (uu == 1.0f) | (vv == 0.0f) | (vv == 1.0f);
      
      const Vec3<T> f0_p = Vec3<T>(matrix[1][1].x,matrix[1][1].y,matrix[1][1].z);
      const Vec3<T> f1_p = Vec3<T>(matrix[1][2].x,matrix[1][2].y,matrix[1][2].z);
      const Vec3<T> f2_p = Vec3<T>(matrix[2][2].x,matrix[2][2].y,matrix[2][2].z);
      const Vec3<T> f3_p = Vec3<T>(matrix[2][1].x,matrix[2][1].y,matrix[2][1].z);
      
      const Vec3<T> f0_m = Vec3<T>( extract_f_m(matrix,0,0), extract_f_m(matrix,0,1), extract_f_m(matrix,0,2) );
      const Vec3<T> f1_m = Vec3<T>( extract_f_m(matrix,1,0), extract_f_m(matrix,1,1), extract_f_m(matrix,1,2) );
      const Vec3<T> f2_m = Vec3<T>( extract_f_m(matrix,2,0), extract_f_m(matrix,2,1), extract_f_m(matrix,2,2) );
      const Vec3<T> f3_m = Vec3<T>( extract_f_m(matrix,3,0), extract_f_m(matrix,3,1), extract_f_m(matrix,3,2) );
      
      const T one_minus_uu = T(1.0f) - uu;
      const T one_minus_vv = T(1.0f) - vv;      
      
      const T inv0 = rcp(uu+vv);
      const T inv1 = rcp(one_minus_uu+vv);
      const T inv2 = rcp(one_minus_uu+one_minus_vv);
      const T inv3 = rcp(uu+one_minus_vv);
      
      const Vec3<T> f0_i = (          uu * f0_p +           vv * f0_m) * inv0;
      const Vec3<T> f1_i = (one_minus_uu * f1_m +           vv * f1_p) * inv1;
      const Vec3<T> f2_i = (one_minus_uu * f2_p + one_minus_vv * f2_m) * inv2;
      const Vec3<T> f3_i = (          uu * f3_m + one_minus_vv * f3_p) * inv3;

#if 1
      const M m_border0 = (uu == 0.0f) & (vv == 0.0f);
      const M m_border1 = (uu == 1.0f) & (vv == 0.0f);
      const M m_border2 = (uu == 1.0f) & (vv == 1.0f);
      const M m_border3 = (uu == 0.0f) & (vv == 1.0f);
      
      const Vec3<T> matrix_11( select(m_border0,f0_p.x,f0_i.x), select(m_border0,f0_p.y,f0_i.y), select(m_border0,f0_p.z,f0_i.z) );
      const Vec3<T> matrix_12( select(m_border1,f1_p.x,f1_i.x), select(m_border1,f1_p.y,f1_i.y), select(m_border1,f1_p.z,f1_i.z) );
      const Vec3<T> matrix_22( select(m_border2,f2_p.x,f2_i.x), select(m_border2,f2_p.y,f2_i.y), select(m_border2,f2_p.z,f2_i.z) );
      const Vec3<T> matrix_21( select(m_border3,f3_p.x,f3_i.x), select(m_border3,f3_p.y,f3_i.y), select(m_border3,f3_p.z,f3_i.z) );
#else
      const Vec3<T> matrix_11( select(m_border,f0_p.x,f0_i.x), select(m_border,f0_p.y,f0_i.y), select(m_border,f0_p.z,f0_i.z) );
      const Vec3<T> matrix_12( select(m_border,f1_p.x,f1_i.x), select(m_border,f1_p.y,f1_i.y), select(m_border,f1_p.z,f1_i.z) );
      const Vec3<T> matrix_22( select(m_border,f2_p.x,f2_i.x), select(m_border,f2_p.y,f2_i.y), select(m_border,f2_p.z,f2_i.z) );
      const Vec3<T> matrix_21( select(m_border,f3_p.x,f3_i.x), select(m_border,f3_p.y,f3_i.y), select(m_border,f3_p.z,f3_i.z) );
#endif
      
      const Vec3<T> matrix_00 = Vec3<T>(matrix[0][0].x,matrix[0][0].y,matrix[0][0].z);
      const Vec3<T> matrix_10 = Vec3<T>(matrix[1][0].x,matrix[1][0].y,matrix[1][0].z);
      const Vec3<T> matrix_20 = Vec3<T>(matrix[2][0].x,matrix[2][0].y,matrix[2][0].z);
      const Vec3<T> matrix_30 = Vec3<T>(matrix[3][0].x,matrix[3][0].y,matrix[3][0].z);
      
      const Vec3<T> matrix_01 = Vec3<T>(matrix[0][1].x,matrix[0][1].y,matrix[0][1].z);
      const Vec3<T> matrix_02 = Vec3<T>(matrix[0][2].x,matrix[0][2].y,matrix[0][2].z);
      const Vec3<T> matrix_03 = Vec3<T>(matrix[0][3].x,matrix[0][3].y,matrix[0][3].z);
      
      const Vec3<T> matrix_31 = Vec3<T>(matrix[3][1].x,matrix[3][1].y,matrix[3][1].z);
      const Vec3<T> matrix_32 = Vec3<T>(matrix[3][2].x,matrix[3][2].y,matrix[3][2].z);
      const Vec3<T> matrix_33 = Vec3<T>(matrix[3][3].x,matrix[3][3].y,matrix[3][3].z);
      
      const Vec3<T> matrix_13 = Vec3<T>(matrix[1][3].x,matrix[1][3].y,matrix[1][3].z);
      const Vec3<T> matrix_23 = Vec3<T>(matrix[2][3].x,matrix[2][3].y,matrix[2][3].z);
      
      /* tangentU */
      const Vec3<T> col0 = deCasteljau_t(vv, matrix_00, matrix_10, matrix_20, matrix_30);
      const Vec3<T> col1 = deCasteljau_t(vv, matrix_01, matrix_11, matrix_21, matrix_31);
      const Vec3<T> col2 = deCasteljau_t(vv, matrix_02, matrix_12, matrix_22, matrix_32);
      const Vec3<T> col3 = deCasteljau_t(vv, matrix_03, matrix_13, matrix_23, matrix_33);
      
      const Vec3<T> tangentU = deCasteljau_tangent_t(uu, col0, col1, col2, col3);
      
      /* tangentV */
      const Vec3<T> row0 = deCasteljau_t(uu, matrix_00, matrix_01, matrix_02, matrix_03);
      const Vec3<T> row1 = deCasteljau_t(uu, matrix_10, matrix_11, matrix_12, matrix_13);
      const Vec3<T> row2 = deCasteljau_t(uu, matrix_20, matrix_21, matrix_22, matrix_23);
      const Vec3<T> row3 = deCasteljau_t(uu, matrix_30, matrix_31, matrix_32, matrix_33);
      
      const Vec3<T> tangentV = deCasteljau_tangent_t(vv, row0, row1, row2, row3);
      
      /* normal = tangentU x tangentV */
      const Vec3<T> n = cross(tangentV,tangentU);
      return n;
    }
    
    
#if !defined(__MIC__)
    
#if defined(__AVX__)    
    
    static __forceinline avx3f eval8  (const Vec3fa matrix[4][4], const avxf &uu, const avxf &vv) { return eval_t<avxb,avxf>(matrix,uu,vv); }
    static __forceinline avx3f normal8(const Vec3fa matrix[4][4], const avxf &uu, const avxf &vv) { return normal_t<avxb,avxf>(matrix,uu,vv); }
    
#endif
    
    static __forceinline sse3f eval4  (const Vec3fa matrix[4][4], const ssef &uu, const ssef &vv) { return eval_t<sseb,ssef>(matrix,uu,vv); }
    static __forceinline sse3f normal4(const Vec3fa matrix[4][4], const ssef &uu, const ssef &vv) { return normal_t<sseb,ssef>(matrix,uu,vv); }
    
#else    
    
    
    static __forceinline mic_f extract_f_m_mic_f(const Vec3fa matrix[4][4],
						 const size_t n)
    {
      const mic_f row = load16f(&matrix[n][0]);
      __aligned(64) float xyzw[16];
      compactustore16f_low(0x8888,xyzw,row);
      return broadcast4to16f(xyzw);
    }
    
    static __forceinline mic3f extract_f_m_mic3f(const Vec3fa matrix[4][4],
						 const size_t n)
    {
      return mic3f( extract_f_m(matrix,n,0), extract_f_m(matrix,n,1), extract_f_m(matrix,n,2) );
    }
    
    static __forceinline mic_f eval4(const Vec3fa matrix[4][4],
				     const mic_f uu,
				     const mic_f vv) 
    {
      const mic_m m_border = (uu == 0.0f) | (uu == 1.0f) | (vv == 0.0f) | (vv == 1.0f);
      
      const mic_f f0_p = (Vec3fa_t)matrix[1][1];
      const mic_f f1_p = (Vec3fa_t)matrix[1][2];
      const mic_f f2_p = (Vec3fa_t)matrix[2][2];
      const mic_f f3_p = (Vec3fa_t)matrix[2][1];
      
      const mic_f f0_m = extract_f_m_mic_f(matrix,0);
      const mic_f f1_m = extract_f_m_mic_f(matrix,1);
      const mic_f f2_m = extract_f_m_mic_f(matrix,2);
      const mic_f f3_m = extract_f_m_mic_f(matrix,3);
      
      const mic_f one_minus_uu = mic_f(1.0f) - uu;
      const mic_f one_minus_vv = mic_f(1.0f) - vv;      
      
#if 1
      const mic_f inv0 = rcp(uu+vv);
      const mic_f inv1 = rcp(one_minus_uu+vv);
      const mic_f inv2 = rcp(one_minus_uu+one_minus_vv);
      const mic_f inv3 = rcp(uu+one_minus_vv);
#else
      const mic_f inv0 = 1.0f/(uu+vv);
      const mic_f inv1 = 1.0f/(one_minus_uu+vv);
      const mic_f inv2 = 1.0f/(one_minus_uu+one_minus_vv);
      const mic_f inv3 = 1.0f/(uu+one_minus_vv);
#endif
      
      const mic_f F0 = select(m_border,f0_p, (          uu * f0_p +           vv * f0_m) * inv0);
      const mic_f F1 = select(m_border,f1_p, (one_minus_uu * f1_m +           vv * f1_p) * inv1);
      const mic_f F2 = select(m_border,f2_p, (one_minus_uu * f2_p + one_minus_vv * f2_m) * inv2);
      const mic_f F3 = select(m_border,f3_p, (          uu * f3_m + one_minus_vv * f3_p) * inv3);
      
      const mic_f B0_u = one_minus_uu * one_minus_uu * one_minus_uu;
      const mic_f B0_v = one_minus_vv * one_minus_vv * one_minus_vv;
      const mic_f B1_u = 3.0f * (one_minus_uu * uu * one_minus_uu);
      const mic_f B1_v = 3.0f * (one_minus_vv * vv * one_minus_vv);
      const mic_f B2_u = 3.0f * (uu * one_minus_uu * uu);
      const mic_f B2_v = 3.0f * (vv * one_minus_vv * vv);
      const mic_f B3_u = uu * uu * uu;
      const mic_f B3_v = vv * vv * vv;
      
      const mic_f res = 
	(B0_u * (Vec3fa_t)matrix[0][0] + B1_u * (Vec3fa_t)matrix[0][1] + B2_u * (Vec3fa_t)matrix[0][2] + B3_u * (Vec3fa_t)matrix[0][3]) * B0_v + 
	(B0_u * (Vec3fa_t)matrix[1][0] + B1_u *                     F0 + B2_u *                     F1 + B3_u * (Vec3fa_t)matrix[1][3]) * B1_v + 
	(B0_u * (Vec3fa_t)matrix[2][0] + B1_u *                     F3 + B2_u *                     F2 + B3_u * (Vec3fa_t)matrix[2][3]) * B2_v + 
	(B0_u * (Vec3fa_t)matrix[3][0] + B1_u * (Vec3fa_t)matrix[3][1] + B2_u * (Vec3fa_t)matrix[3][2] + B3_u * (Vec3fa_t)matrix[3][3]) * B3_v; 
      return res;
    }
    
    
    static __forceinline mic3f eval16(const Vec3fa matrix[4][4],
				      const mic_f &uu,
				      const mic_f &vv) 
    {
      return eval_t<mic_m,mic_f>(matrix,uu,vv);
    }
    
    
    
    static __forceinline mic3f normal16(const Vec3fa matrix[4][4],
					const mic_f &uu,
					const mic_f &vv) 
    {
      return normal_t<mic_m,mic_f>(matrix,uu,vv);
    }
    
#endif
    
    
    static __forceinline Vec3fa normal(const Vec3fa matrix[4][4],
				       const float uu,
				       const float vv) 
    {
#if defined(__MIC__)
      const mic_f row0 = load16f(&matrix[0][0]);
      const mic_f row1 = load16f(&matrix[1][0]);
      const mic_f row2 = load16f(&matrix[2][0]);
      const mic_f row3 = load16f(&matrix[3][0]);
      
      __aligned(64) Vec3fa f_m[2][2];
      compactustore16f_low(0x8888,(float*)&f_m[0][0],row0);
      compactustore16f_low(0x8888,(float*)&f_m[0][1],row1);
      compactustore16f_low(0x8888,(float*)&f_m[1][1],row2);
      compactustore16f_low(0x8888,(float*)&f_m[1][0],row3);
#else
      __aligned(64) Vec3fa f_m[2][2];
      f_m[0][0] = extract_f_m_Vec3fa(matrix,0);
      f_m[0][1] = extract_f_m_Vec3fa(matrix,1);
      f_m[1][1] = extract_f_m_Vec3fa(matrix,2);
      f_m[1][0] = extract_f_m_Vec3fa(matrix,3);      
#endif      
      return normal(matrix,f_m,uu,vv);
    }
    
    __forceinline Vec3fa eval(const float uu, const float vv) const
    {
      Vec3fa_t v_11, v_12, v_22, v_21;
      computeInnerVertices(v,f,uu,vv,v_11, v_12, v_22, v_21);
      
      const float one_minus_uu = 1.0f - uu;
      const float one_minus_vv = 1.0f - vv;      
      
      const float B0_u = one_minus_uu * one_minus_uu * one_minus_uu;
      const float B0_v = one_minus_vv * one_minus_vv * one_minus_vv;
      const float B1_u = 3.0f * (one_minus_uu * uu * one_minus_uu);
      const float B1_v = 3.0f * (one_minus_vv * vv * one_minus_vv);
      const float B2_u = 3.0f * (uu * one_minus_uu * uu);
      const float B2_v = 3.0f * (vv * one_minus_vv * vv);
      const float B3_u = uu * uu * uu;
      const float B3_v = vv * vv * vv;
      
      const Vec3fa_t res = 
	(B0_u * v[0][0] + B1_u * v[0][1] + B2_u * v[0][2] + B3_u * v[0][3]) * B0_v + 
	(B0_u * v[1][0] + B1_u * v_11    + B2_u * v_12    + B3_u * v[1][3]) * B1_v + 
	(B0_u * v[2][0] + B1_u * v_21    + B2_u * v_22    + B3_u * v[2][3]) * B2_v + 
	(B0_u * v[3][0] + B1_u * v[3][1] + B2_u * v[3][2] + B3_u * v[3][3]) * B3_v; 
      
      return res;
      
    }
    
    __forceinline BBox3fa bounds() const
    {
      const Vec3fa *const cv = &v[0][0];
      BBox3fa bounds ( cv[0] );
      for (size_t i = 1; i<16 ; i++)
	bounds.extend( cv[i] );
      bounds.extend(f[0][0]);
      bounds.extend(f[1][0]);
      bounds.extend(f[1][1]);
      bounds.extend(f[1][1]);
      return bounds;
    }
    
    friend std::ostream &operator<<(std::ostream &o, const GregoryPatch &p)
    {
      for (size_t y=0;y<4;y++)
	for (size_t x=0;x<4;x++)
	  o << "v[" << y << "][" << x << "] " << p.v[y][x] << std::endl;
      
      for (size_t y=0;y<2;y++)
	for (size_t x=0;x<2;x++)
	  o << "f[" << y << "][" << x << "] " << p.f[y][x] << std::endl;
      return o;
    } 
  };
}<|MERGE_RESOLUTION|>--- conflicted
+++ resolved
@@ -172,23 +172,15 @@
 
     void init(const CatmullClarkPatch& patch)
     {
-<<<<<<< HEAD
 #if 1
       if ( !patch.ring[0].hasValidPositions() )
-	DBG_PRINT( patch.ring[0] );
-
+	PRINT( patch.ring[0] );
       if ( !patch.ring[1].hasValidPositions() )
-	DBG_PRINT( patch.ring[1] );
-=======
-      //      if (!( patch.ring[1].hasValidPositions() ))
-      //PRINT( patch.ring[1] );
->>>>>>> 8a9667d5
-
+	PRINT( patch.ring[1] );
       if ( !patch.ring[2].hasValidPositions() )
-	DBG_PRINT( patch.ring[2] );
-
+	PRINT( patch.ring[2] );
       if ( !patch.ring[3].hasValidPositions() )
-	DBG_PRINT( patch.ring[3] );
+	PRINT( patch.ring[3] );
 #endif
       assert( patch.ring[0].hasValidPositions() );
       assert( patch.ring[1].hasValidPositions() );
