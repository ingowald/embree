// ======================================================================== //
// Copyright 2009-2016 Intel Corporation                                    //
//                                                                          //
// Licensed under the Apache License, Version 2.0 (the "License");          //
// you may not use this file except in compliance with the License.         //
// You may obtain a copy of the License at                                  //
//                                                                          //
//     http://www.apache.org/licenses/LICENSE-2.0                           //
//                                                                          //
// Unless required by applicable law or agreed to in writing, software      //
// distributed under the License is distributed on an "AS IS" BASIS,        //
// WITHOUT WARRANTIES OR CONDITIONS OF ANY KIND, either express or implied. //
// See the License for the specific language governing permissions and      //
// limitations under the License.                                           //
// ======================================================================== //

#include "device.h"
#include "version.h"
#include "scene_triangle_mesh.h"
#include "scene_user_geometry.h"
#include "scene_instance.h"
#include "scene_bezier_curves.h"
#include "scene_subdiv_mesh.h"

#include "../subdiv/tessellation_cache.h"

#include "acceln.h"
#include "geometry.h"

#include "../geometry/cylinder.h"
#include "../geometry/cone.h"

#include "../bvh/bvh4_factory.h"
#include "../bvh/bvh8_factory.h"

#if defined(TASKING_INTERNAL)
#  include "../common/tasking/taskschedulerinternal.h"
#endif

#if defined(TASKING_TBB)
#  include "../common/tasking/taskschedulertbb.h"
#endif

namespace embree
{
  /*! some global variables that can be set via rtcSetParameter1i for debugging purposes */
  ssize_t Device::debug_int0 = 0;
  ssize_t Device::debug_int1 = 0;
  ssize_t Device::debug_int2 = 0;
  ssize_t Device::debug_int3 = 0;

  DECLARE_SYMBOL2(RayStreamFilterFuncs,rayStreamFilters);

  static MutexSys g_mutex;
  static std::map<Device*,size_t> g_cache_size_map;
  static std::map<Device*,size_t> g_num_threads_map;

  Device::Device (const char* cfg, bool singledevice)
    : State(singledevice)
  {
    /* initialize global state */
    State::parseString(cfg);
    if (FileName::executableFolder() != FileName(""))
      State::parseFile(FileName::executableFolder()+FileName(".embree" TOSTRING(__EMBREE_VERSION_MAJOR__)));
    if (FileName::homeFolder() != FileName(""))
      State::parseFile(FileName::homeFolder()+FileName(".embree" TOSTRING(__EMBREE_VERSION_MAJOR__)));
    State::verify();

    /*! do some internal tests */
    assert(isa::Cylinder::verify());
    assert(isa::Cone::verify());
    
    /*! set tessellation cache size */
    setCacheSize( State::tessellation_cache_size );

    /*! enable some floating point exceptions to catch bugs */
    if (State::float_exceptions)
    {
      int exceptions = _MM_MASK_MASK;
      //exceptions &= ~_MM_MASK_INVALID;
      exceptions &= ~_MM_MASK_DENORM;
      exceptions &= ~_MM_MASK_DIV_ZERO;
      //exceptions &= ~_MM_MASK_OVERFLOW;
      //exceptions &= ~_MM_MASK_UNDERFLOW;
      //exceptions &= ~_MM_MASK_INEXACT;
      _MM_SET_EXCEPTION_MASK(exceptions);
    }

    /* per default enable affinity on KNL */
    if (hasISA(AVX512KNL))
      State::set_affinity = true;

    /* print info header */
    if (State::verbosity(1))
      print();
    if (State::verbosity(2)) 
      State::print();

    /* register all algorithms */
    instance_factory = new InstanceFactory(enabled_cpu_features);

    bvh4_factory = new BVH4Factory(enabled_cpu_features);

#if defined(__TARGET_AVX__)
    bvh8_factory = new BVH8Factory(enabled_cpu_features);
#endif


    /* setup tasking system */
    initTaskingSystem(numThreads);

    /* ray stream SOA to AOS conversion */
#if defined(EMBREE_RAY_PACKETS)
    SELECT_SYMBOL_DEFAULT_SSE42_AVX_AVX2_AVX512KNL_AVX512SKX(enabled_cpu_features,rayStreamFilters);
#endif
  }

  Device::~Device ()
  {
    delete instance_factory;
    delete bvh4_factory;
#if defined(__TARGET_AVX__)
    delete bvh8_factory;
#endif
    setCacheSize(0);
    exitTaskingSystem();
  }

  std::string getEnabledTargets()
  {
    std::string v = std::string(ISA_STR) + " ";
#if defined(__TARGET_SSE41__)
    v += "SSE4.1 ";
#endif
#if defined(__TARGET_SSE42__)
    v += "SSE4.2 ";
#endif
#if defined(__TARGET_AVX__)
    v += "AVX ";
#endif
#if defined(__TARGET_AVX2__)
    v += "AVX2 ";
#endif
#if defined(__TARGET_AVX512KNL__)
    v += "AVX512KNL ";
#endif
#if defined(__TARGET_AVX512SKX__)
    v += "AVX512SKX ";
#endif
    return v;
  }

  std::string getEmbreeFeatures()
  {
    std::string v;
#if defined(EMBREE_RAY_MASK)
    v += "raymasks ";
#endif
#if defined (EMBREE_BACKFACE_CULLING)
    v += "backfaceculling ";
#endif
#if defined(EMBREE_INTERSECTION_FILTER)
    v += "intersection_filter ";
#endif
    return v;
  }

  void Device::print()
  {
    const int cpu_features = getCPUFeatures();
    std::cout << "Embree Ray Tracing Kernels " << __EMBREE_VERSION__ << " (" << __EMBREE_HASH__ << ")" << std::endl;
    std::cout << "  Compiler  : " << getCompilerName() << std::endl;
    std::cout << "  Build     : ";
#if defined(DEBUG)
    std::cout << "Debug " << std::endl;
#else
    std::cout << "Release " << std::endl;
#endif
    std::cout << "  Platform  : " << getPlatformName() << std::endl;
    std::cout << "  CPU       : " << stringOfCPUModel(getCPUModel()) << " (" << getCPUVendor() << ")" << std::endl;
    std::cout << "   Threads  : " << getNumberOfLogicalThreads() << std::endl;
    std::cout << "   ISA      : " << stringOfCPUFeatures(cpu_features) << std::endl;
    std::cout << "   Targets  : " << supportedTargetList(cpu_features) << std::endl;
    const bool hasFTZ = _mm_getcsr() & _MM_FLUSH_ZERO_ON;
    const bool hasDAZ = _mm_getcsr() & _MM_DENORMALS_ZERO_ON;
    std::cout << "   MXCSR    : " << "FTZ=" << hasFTZ << ", DAZ=" << hasDAZ << std::endl;
    std::cout << "  Config" << std::endl;
    std::cout << "    Threads : " << (numThreads ? toString(numThreads) : std::string("default")) << std::endl;
    std::cout << "    ISA     : " << stringOfCPUFeatures(enabled_cpu_features) << std::endl;
    std::cout << "    Targets : " << supportedTargetList(enabled_cpu_features) << " (supported)" << std::endl;
    std::cout << "              " << getEnabledTargets() << " (compile time enabled)" << std::endl;
    std::cout << "    Features: " << getEmbreeFeatures() << std::endl;
    std::cout << "    Tasking : ";
#if defined(TASKING_TBB)
    std::cout << "TBB" << TBB_VERSION_MAJOR << "." << TBB_VERSION_MINOR << " ";
    std::cout << "TBB_header_interface_" << TBB_INTERFACE_VERSION << " TBB_lib_interface_" << tbb::TBB_runtime_interface_version() << " ";
#endif
#if defined(TASKING_INTERNAL)
    std::cout << "internal_tasking_system ";
#endif
    std::cout << std::endl;

    /* check of FTZ and DAZ flags are set in CSR */
    if (!hasFTZ || !hasDAZ) 
    {
#if !defined(_DEBUG)
      if (State::verbosity(1)) 
#endif
      {
        std::cout << std::endl;
        std::cout << "================================================================================" << std::endl;
        std::cout << "  WARNING: \"Flush to Zero\" or \"Denormals are Zero\" mode not enabled "         << std::endl 
                  << "           in the MXCSR control and status register. This can have a severe "     << std::endl
                  << "           performance impact. Please enable these modes for each application "   << std::endl
                  << "           thread the following way:" << std::endl
                  << std::endl 
                  << "           #include \"xmmintrin.h\"" << std::endl 
                  << "           #include \"pmmintrin.h\"" << std::endl 
                  << std::endl 
                  << "           _MM_SET_FLUSH_ZERO_MODE(_MM_FLUSH_ZERO_ON);" << std::endl 
                  << "           _MM_SET_DENORMALS_ZERO_MODE(_MM_DENORMALS_ZERO_ON);" << std::endl;
        std::cout << "================================================================================" << std::endl;
        std::cout << std::endl;
      }
    }
    std::cout << std::endl;
  }

  void Device::setDeviceErrorCode(RTCError error)
  {
    RTCError* stored_error = errorHandler.error();
    if (*stored_error == RTC_NO_ERROR)
      *stored_error = error;
  }

  RTCError Device::getDeviceErrorCode()
  {
    RTCError* stored_error = errorHandler.error();
    RTCError error = *stored_error;
    *stored_error = RTC_NO_ERROR;
    return error;
  }

  void Device::setThreadErrorCode(RTCError error)
  {
    RTCError* stored_error = g_errorHandler.error();
    if (*stored_error == RTC_NO_ERROR)
      *stored_error = error;
  }

  RTCError Device::getThreadErrorCode()
  {
    RTCError* stored_error = g_errorHandler.error();
    RTCError error = *stored_error;
    *stored_error = RTC_NO_ERROR;
    return error;
  }

  void Device::process_error(Device* device, RTCError error, const char* str)
  { 
    /* store global error code when device construction failed */
    if (device == nullptr)
      return setThreadErrorCode(error);

    /* print error when in verbose mode */
    if (device->verbosity(1)) 
    {
      switch (error) {
      case RTC_NO_ERROR         : std::cerr << "Embree: No error"; break;
      case RTC_UNKNOWN_ERROR    : std::cerr << "Embree: Unknown error"; break;
      case RTC_INVALID_ARGUMENT : std::cerr << "Embree: Invalid argument"; break;
      case RTC_INVALID_OPERATION: std::cerr << "Embree: Invalid operation"; break;
      case RTC_OUT_OF_MEMORY    : std::cerr << "Embree: Out of memory"; break;
      case RTC_UNSUPPORTED_CPU  : std::cerr << "Embree: Unsupported CPU"; break;
      default                   : std::cerr << "Embree: Invalid error code"; break;                   
      };
      if (str) std::cerr << ", (" << str << ")";
      std::cerr << std::endl;
    }

    /* call user specified error callback */
    if (device->error_function) 
      device->error_function(error,str); 

    /* record error code */
    device->setDeviceErrorCode(error);
  }

  void Device::memoryMonitor(ssize_t bytes, bool post)
  {
    if (State::memory_monitor_function && bytes != 0) {
      if (!State::memory_monitor_function(bytes,post)) {
        if (bytes > 0) { // only throw exception when we allocate memory to never throw inside a destructor
          throw_RTCError(RTC_OUT_OF_MEMORY,"memory monitor forced termination");
        }
      }
    }
  }
 
  void Device::setCacheSize(size_t bytes) 
  {
    Lock<MutexSys> lock(g_mutex);
    if (bytes == 0) g_cache_size_map.erase(this);
    else            g_cache_size_map[this] = bytes;
    
    size_t maxCacheSize = 0;
    for (std::map<Device*,size_t>::iterator i=g_cache_size_map.begin(); i!= g_cache_size_map.end(); i++)
      maxCacheSize = max(maxCacheSize, (*i).second);
    
    resizeTessellationCache(maxCacheSize);
  }

  void Device::initTaskingSystem(size_t numThreads) 
  {
    Lock<MutexSys> lock(g_mutex);
    if (numThreads == 0) g_num_threads_map[this] = std::numeric_limits<size_t>::max();
    else                 g_num_threads_map[this] = numThreads;
    configureTaskingSystem();
  }

  void Device::configureTaskingSystem() 
  {
    /* terminate tasking system */
    if (g_num_threads_map.size() == 0) {
      TaskScheduler::destroy();
      return;
    }

    /*! get maximal configured number of threads */
    size_t maxNumThreads = 0;
    for (std::map<Device*,size_t>::iterator i=g_num_threads_map.begin(); i != g_num_threads_map.end(); i++)
      maxNumThreads = max(maxNumThreads, (*i).second);
    if (maxNumThreads == std::numeric_limits<size_t>::max()) 
      maxNumThreads = 0;

    /* create task scheduler */
    TaskScheduler::create(maxNumThreads,State::set_affinity);
#if USE_TASK_ARENA
    arena = new tbb::task_arena(int(maxNumThreads));
#endif
  }

  void Device::exitTaskingSystem() 
  {
    Lock<MutexSys> lock(g_mutex);
    g_num_threads_map.erase(this);
    configureTaskingSystem();
#if USE_TASK_ARENA
    delete arena; arena = nullptr;
#endif
  }

  void Device::setParameter1i(const RTCParameter parm, ssize_t val)
  {
    /* hidden internal parameters */
    switch ((size_t)parm)
    {
    case 1000000: debug_int0 = val; return;
    case 1000001: debug_int1 = val; return;
    case 1000002: debug_int2 = val; return;
    case 1000003: debug_int3 = val; return;
    }

    switch (parm) {
    case RTC_SOFTWARE_CACHE_SIZE: setCacheSize(val); break;
    default: throw_RTCError(RTC_INVALID_ARGUMENT, "unknown writable parameter"); break;
    };
  }

  ssize_t Device::getParameter1i(const RTCParameter parm)
  {
    size_t iparm = (size_t)parm;

    /* get name of internal regression test */
    if (iparm >= 2000000 && iparm < 3000000)
    {
      RegressionTest* test = getRegressionTest(iparm-2000000);
      if (test) return (ssize_t) test->name.c_str();
      else      return 0;
    }

    /* run internal regression test */
    if (iparm >= 3000000 && iparm < 4000000)
    {
      RegressionTest* test = getRegressionTest(iparm-3000000);
      if (test) return test->run();
      else      return 0;
    }

    /* documented parameters */
    switch (parm) 
    {
    case RTC_CONFIG_VERSION_MAJOR: return __EMBREE_VERSION_MAJOR__;
    case RTC_CONFIG_VERSION_MINOR: return __EMBREE_VERSION_MINOR__;
    case RTC_CONFIG_VERSION_PATCH: return __EMBREE_VERSION_PATCH__;
    case RTC_CONFIG_VERSION      : return __EMBREE_VERSION_NUMBER__;

    case RTC_CONFIG_INTERSECT1: return 1;

#if defined(__TARGET_SIMD4__) && defined(EMBREE_RAY_PACKETS)
    case RTC_CONFIG_INTERSECT4:  return hasISA(SSE2);
#else
    case RTC_CONFIG_INTERSECT4:  return 0;
#endif

#if defined(__TARGET_SIMD8__) && defined(EMBREE_RAY_PACKETS)
    case RTC_CONFIG_INTERSECT8:  return hasISA(AVX);
#else
    case RTC_CONFIG_INTERSECT8:  return 0;
#endif

#if defined(__TARGET_SIMD16__) && defined(EMBREE_RAY_PACKETS)
<<<<<<< HEAD
    case RTC_CONFIG_INTERSECT16: return hasISA(AVX512KNL) | hasISA(AVX512SKX) | hasISA(KNC);
=======
    case RTC_CONFIG_INTERSECT16: return hasISA(AVX512KNL);
>>>>>>> 4f636a2c
#else
    case RTC_CONFIG_INTERSECT16: return 0;
#endif

#if defined(EMBREE_RAY_PACKETS)
    case RTC_CONFIG_INTERSECT_STREAM:  return 1;
#else
    case RTC_CONFIG_INTERSECT_STREAM:  return 0;
#endif
    
#if defined(EMBREE_RAY_MASK)
    case RTC_CONFIG_RAY_MASK: return 1;
#else
    case RTC_CONFIG_RAY_MASK: return 0;
#endif

#if defined(EMBREE_BACKFACE_CULLING)
    case RTC_CONFIG_BACKFACE_CULLING: return 1;
#else
    case RTC_CONFIG_BACKFACE_CULLING: return 0;
#endif

#if defined(EMBREE_INTERSECTION_FILTER)
    case RTC_CONFIG_INTERSECTION_FILTER: return 1;
#else
    case RTC_CONFIG_INTERSECTION_FILTER: return 0;
#endif

#if defined(EMBREE_INTERSECTION_FILTER_RESTORE)
    case RTC_CONFIG_INTERSECTION_FILTER_RESTORE: return 1;
#else
    case RTC_CONFIG_INTERSECTION_FILTER_RESTORE: return 0;
#endif

#if defined(EMBREE_IGNORE_INVALID_RAYS)
    case RTC_CONFIG_IGNORE_INVALID_RAYS: return 1;
#else
    case RTC_CONFIG_IGNORE_INVALID_RAYS: return 0;
#endif

#if defined(TASKING_INTERNAL)
    case RTC_CONFIG_TASKING_SYSTEM: return 0;
#endif

#if defined(TASKING_TBB)
    case RTC_CONFIG_TASKING_SYSTEM: return 1;
#endif

#if defined(EMBREE_GEOMETRY_TRIANGLES)
    case RTC_CONFIG_TRIANGLE_GEOMETRY: return 1;
#else
    case RTC_CONFIG_TRIANGLE_GEOMETRY: return 0;
#endif
        
#if defined(EMBREE_GEOMETRY_QUADS)
    case RTC_CONFIG_QUAD_GEOMETRY: return 1;
#else
    case RTC_CONFIG_QUAD_GEOMETRY: return 0;
#endif

#if defined(EMBREE_GEOMETRY_LINES)
    case RTC_CONFIG_LINE_GEOMETRY: return 1;
#else
    case RTC_CONFIG_LINE_GEOMETRY: return 0;
#endif

#if defined(EMBREE_GEOMETRY_HAIR)
    case RTC_CONFIG_HAIR_GEOMETRY: return 1;
#else
    case RTC_CONFIG_HAIR_GEOMETRY: return 0;
#endif

#if defined(EMBREE_GEOMETRY_SUBDIV)
    case RTC_CONFIG_SUBDIV_GEOMETRY: return 1;
#else
    case RTC_CONFIG_SUBDIV_GEOMETRY: return 0;
#endif

#if defined(EMBREE_GEOMETRY_USER)
    case RTC_CONFIG_USER_GEOMETRY: return 1;
#else
    case RTC_CONFIG_USER_GEOMETRY: return 0;
#endif

    default: throw_RTCError(RTC_INVALID_ARGUMENT, "unknown readable parameter"); break;
    };
  }
}<|MERGE_RESOLUTION|>--- conflicted
+++ resolved
@@ -410,11 +410,7 @@
 #endif
 
 #if defined(__TARGET_SIMD16__) && defined(EMBREE_RAY_PACKETS)
-<<<<<<< HEAD
-    case RTC_CONFIG_INTERSECT16: return hasISA(AVX512KNL) | hasISA(AVX512SKX) | hasISA(KNC);
-=======
-    case RTC_CONFIG_INTERSECT16: return hasISA(AVX512KNL);
->>>>>>> 4f636a2c
+    case RTC_CONFIG_INTERSECT16: return hasISA(AVX512KNL) | hasISA(AVX512SKX);
 #else
     case RTC_CONFIG_INTERSECT16: return 0;
 #endif
