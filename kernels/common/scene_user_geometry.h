--- conflicted
+++ resolved
@@ -33,22 +33,14 @@
     virtual void setIntersectFunction4 (RTCIntersectFunc4 intersect4, bool ispc);
     virtual void setIntersectFunction8 (RTCIntersectFunc8 intersect8, bool ispc);
     virtual void setIntersectFunction16 (RTCIntersectFunc16 intersect16, bool ispc);
-<<<<<<< HEAD
-    virtual void setIntersectFunction1N (RTCIntersectFunc1N intersectN, bool ispc);
-=======
     virtual void setIntersectFunction1N (RTCIntersectFunc1M intersect);
     virtual void setIntersectFunctionN (RTCIntersectFuncN intersect);
->>>>>>> 84c138a6
     virtual void setOccludedFunction (RTCOccludedFunc occluded, bool ispc);
     virtual void setOccludedFunction4 (RTCOccludedFunc4 occluded4, bool ispc);
     virtual void setOccludedFunction8 (RTCOccludedFunc8 occluded8, bool ispc);
     virtual void setOccludedFunction16 (RTCOccludedFunc16 occluded16, bool ispc);
-<<<<<<< HEAD
-    virtual void setOccludedFunction1N (RTCOccludedFunc1N occluded, bool ispc);
-=======
     virtual void setOccludedFunction1N (RTCOccludedFunc1M occluded);
     virtual void setOccludedFunctionN (RTCOccludedFuncN occluded);
->>>>>>> 84c138a6
     virtual void build(size_t threadIndex, size_t threadCount) {}
   };
 }