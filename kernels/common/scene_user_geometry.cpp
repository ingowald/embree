// ======================================================================== //
// Copyright 2009-2016 Intel Corporation                                    //
//                                                                          //
// Licensed under the Apache License, Version 2.0 (the "License");          //
// you may not use this file except in compliance with the License.         //
// You may obtain a copy of the License at                                  //
//                                                                          //
//     http://www.apache.org/licenses/LICENSE-2.0                           //
//                                                                          //
// Unless required by applicable law or agreed to in writing, software      //
// distributed under the License is distributed on an "AS IS" BASIS,        //
// WITHOUT WARRANTIES OR CONDITIONS OF ANY KIND, either express or implied. //
// See the License for the specific language governing permissions and      //
// limitations under the License.                                           //
// ======================================================================== //

#include "scene_user_geometry.h"
#include "scene.h"

namespace embree
{
  UserGeometry::UserGeometry (Scene* parent, size_t items, size_t numTimeSteps) 
    : AccelSet(parent,items,numTimeSteps) {}
  
  void UserGeometry::setUserData (void* ptr) {
    intersectors.ptr = ptr;
    Geometry::setUserData(ptr);
  }

  void UserGeometry::setMask (unsigned mask) 
  {
    if (parent->isStatic() && parent->isBuild())
      throw_RTCError(RTC_INVALID_OPERATION,"static scenes cannot get modified");

    this->mask = mask; 
    Geometry::update();
  }

  void UserGeometry::setBoundsFunction (RTCBoundsFunc bounds) 
  {
    if (parent->isStatic() && parent->isBuild())
      throw_RTCError(RTC_INVALID_OPERATION,"static scenes cannot get modified");

    this->boundsFunc = bounds;
  }

  void UserGeometry::setBoundsFunction2 (RTCBoundsFunc2 bounds, void* userPtr) 
  {
    if (parent->isStatic() && parent->isBuild())
      throw_RTCError(RTC_INVALID_OPERATION,"static scenes cannot get modified");

    this->boundsFunc2 = bounds;
    this->boundsFunc2UserPtr = userPtr;
  }

  void UserGeometry::setIntersectFunction (RTCIntersectFunc intersect1, bool ispc) 
  {
    if (parent->isStreamMode())
      throw_RTCError(RTC_INVALID_OPERATION,"you have to use rtcSetIntersectFunctionN (and optionally rtcSetIntersectFunction1M) in stream mode");

    if (parent->isStatic() && parent->isBuild())
      throw_RTCError(RTC_INVALID_OPERATION,"static scenes cannot get modified");

    intersectors.intersector1.intersect = intersect1;
  }

  void UserGeometry::setIntersectFunction4 (RTCIntersectFunc4 intersect4, bool ispc) 
  {
     if (parent->isStreamMode())
      throw_RTCError(RTC_INVALID_OPERATION,"you have to use rtcSetIntersectFunctionN (and optionally rtcSetIntersectFunction1M) in stream mode");

    if (parent->isStatic() && parent->isBuild())
      throw_RTCError(RTC_INVALID_OPERATION,"static scenes cannot get modified");

    intersectors.intersector4.intersect = (void*)intersect4;
    intersectors.intersector4.ispc = ispc;
  }

  void UserGeometry::setIntersectFunction8 (RTCIntersectFunc8 intersect8, bool ispc) 
  {
    if (parent->isStreamMode())
      throw_RTCError(RTC_INVALID_OPERATION,"you have to use rtcSetIntersectFunctionN (and optionally rtcSetIntersectFunction1M) in stream mode");

    if (parent->isStatic() && parent->isBuild())
      throw_RTCError(RTC_INVALID_OPERATION,"static scenes cannot get modified");

    intersectors.intersector8.intersect = (void*)intersect8;
    intersectors.intersector8.ispc = ispc;
  }

  void UserGeometry::setIntersectFunction16 (RTCIntersectFunc16 intersect16, bool ispc) 
  {
    if (parent->isStreamMode())
      throw_RTCError(RTC_INVALID_OPERATION,"you have to use rtcSetIntersectFunctionN (and optionally rtcSetIntersectFunction1M) in stream mode");

    if (parent->isStatic() && parent->isBuild())
      throw_RTCError(RTC_INVALID_OPERATION,"static scenes cannot get modified");

    intersectors.intersector16.intersect = (void*)intersect16;
    intersectors.intersector16.ispc = ispc;
  }

<<<<<<< HEAD
  void UserGeometry::setIntersectFunction1N (RTCIntersectFunc1N intersectN, bool ispc) 
=======
  void UserGeometry::setIntersectFunction1N (RTCIntersectFunc1M intersect) 
  {
    if (parent->isStatic() && parent->isBuild())
      throw_RTCError(RTC_INVALID_OPERATION,"static scenes cannot get modified");

    intersectors.intersector1N.intersect = intersect;
  }

  void UserGeometry::setIntersectFunctionN (RTCIntersectFuncN intersect) 
>>>>>>> 84c138a6
  {
    if (parent->isStatic() && parent->isBuild())
      throw_RTCError(RTC_INVALID_OPERATION,"static scenes cannot get modified");

    intersectors.intersectorN.intersect = intersect;
  }

  void UserGeometry::setOccludedFunction (RTCOccludedFunc occluded1, bool ispc) 
  {
    if (parent->isStreamMode())
      throw_RTCError(RTC_INVALID_OPERATION,"you have to use rtcSetOccludedFunctionN (and optionally rtcSetOccludedFunction1M) in stream mode");

    if (parent->isStatic() && parent->isBuild())
      throw_RTCError(RTC_INVALID_OPERATION,"static scenes cannot get modified");

    intersectors.intersector1.occluded = occluded1;
  }

  void UserGeometry::setOccludedFunction4 (RTCOccludedFunc4 occluded4, bool ispc) 
  {
    if (parent->isStreamMode())
      throw_RTCError(RTC_INVALID_OPERATION,"you have to use rtcSetOccludedFunctionN (and optionally rtcSetOccludedFunction1M) in stream mode");

    if (parent->isStatic() && parent->isBuild())
      throw_RTCError(RTC_INVALID_OPERATION,"static scenes cannot get modified");

    intersectors.intersector4.occluded = (void*)occluded4;
    intersectors.intersector4.ispc = ispc;
  }

  void UserGeometry::setOccludedFunction8 (RTCOccludedFunc8 occluded8, bool ispc) 
  {
    if (parent->isStreamMode())
      throw_RTCError(RTC_INVALID_OPERATION,"you have to use rtcSetOccludedFunctionN (and optionally rtcSetOccludedFunction1M) in stream mode");

    if (parent->isStatic() && parent->isBuild())
      throw_RTCError(RTC_INVALID_OPERATION,"static scenes cannot get modified");

    intersectors.intersector8.occluded = (void*)occluded8;
    intersectors.intersector8.ispc = ispc;
  }

  void UserGeometry::setOccludedFunction16 (RTCOccludedFunc16 occluded16, bool ispc) 
  {
    if (parent->isStreamMode())
      throw_RTCError(RTC_INVALID_OPERATION,"you have to use rtcSetOccludedFunctionN (and optionally rtcSetOccludedFunction1M) in stream mode");

    if (parent->isStatic() && parent->isBuild())
      throw_RTCError(RTC_INVALID_OPERATION,"static scenes cannot get modified");

    intersectors.intersector16.occluded = (void*)occluded16;
    intersectors.intersector16.ispc = ispc;
  }

<<<<<<< HEAD
  void UserGeometry::setOccludedFunction1N (RTCOccludedFunc1N occludedN, bool ispc) 
=======
  void UserGeometry::setOccludedFunction1N (RTCOccludedFunc1M occluded) 
  {
    if (parent->isStatic() && parent->isBuild())
      throw_RTCError(RTC_INVALID_OPERATION,"static scenes cannot get modified");
    
    intersectors.intersector1N.occluded = occluded;
  }

  void UserGeometry::setOccludedFunctionN (RTCOccludedFuncN occluded) 
>>>>>>> 84c138a6
  {
    if (parent->isStatic() && parent->isBuild())
      throw_RTCError(RTC_INVALID_OPERATION,"static scenes cannot get modified");

    intersectors.intersectorN.occluded = occluded;
  }
}<|MERGE_RESOLUTION|>--- conflicted
+++ resolved
@@ -100,9 +100,6 @@
     intersectors.intersector16.ispc = ispc;
   }
 
-<<<<<<< HEAD
-  void UserGeometry::setIntersectFunction1N (RTCIntersectFunc1N intersectN, bool ispc) 
-=======
   void UserGeometry::setIntersectFunction1N (RTCIntersectFunc1M intersect) 
   {
     if (parent->isStatic() && parent->isBuild())
@@ -112,7 +109,6 @@
   }
 
   void UserGeometry::setIntersectFunctionN (RTCIntersectFuncN intersect) 
->>>>>>> 84c138a6
   {
     if (parent->isStatic() && parent->isBuild())
       throw_RTCError(RTC_INVALID_OPERATION,"static scenes cannot get modified");
@@ -167,9 +163,6 @@
     intersectors.intersector16.ispc = ispc;
   }
 
-<<<<<<< HEAD
-  void UserGeometry::setOccludedFunction1N (RTCOccludedFunc1N occludedN, bool ispc) 
-=======
   void UserGeometry::setOccludedFunction1N (RTCOccludedFunc1M occluded) 
   {
     if (parent->isStatic() && parent->isBuild())
@@ -179,7 +172,6 @@
   }
 
   void UserGeometry::setOccludedFunctionN (RTCOccludedFuncN occluded) 
->>>>>>> 84c138a6
   {
     if (parent->isStatic() && parent->isBuild())
       throw_RTCError(RTC_INVALID_OPERATION,"static scenes cannot get modified");
