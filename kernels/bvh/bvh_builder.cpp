// ======================================================================== //
// Copyright 2009-2016 Intel Corporation                                    //
//                                                                          //
// Licensed under the Apache License, Version 2.0 (the "License");          //
// you may not use this file except in compliance with the License.         //
// You may obtain a copy of the License at                                  //
//                                                                          //
//     http://www.apache.org/licenses/LICENSE-2.0                           //
//                                                                          //
// Unless required by applicable law or agreed to in writing, software      //
// distributed under the License is distributed on an "AS IS" BASIS,        //
// WITHOUT WARRANTIES OR CONDITIONS OF ANY KIND, either express or implied. //
// See the License for the specific language governing permissions and      //
// limitations under the License.                                           //
// ======================================================================== //

#include "bvh_builder.h"
#include "bvh_rotate.h"

#define ROTATE_TREE 0

namespace embree
{
  namespace isa
  {
    /* tree rotations */
    template<int N>
    __forceinline size_t rotate(typename BVHN<N>::Node* node, const size_t* counts, const size_t num) {
      return 0;
    }

    template<int N>
    __forceinline size_t dummy(typename BVHN<N>::Node* node, const size_t* counts, const size_t num) {
      return 0;
    }

#if ROTATE_TREE
    template<>
    __forceinline size_t rotate<4>(BVH4::Node* node, const size_t* counts, const size_t num)
    {
      size_t n = 0;
      assert(num <= 4);
      for (size_t i=0; i<num; i++)
        n += counts[i];
      if (n >= 4096) {
        for (size_t i=0; i<num; i++) {
          if (counts[i] < 4096) {
            for (int j=0; j<ROTATE_TREE; j++) 
              BVHNRotate<4>::rotate(node->child(i));
            node->child(i).setBarrier();
          }
        }
      }
      return n;
    }
#endif

    template<int N>
    void BVHNBuilder<N>::BVHNBuilderV::build(BVH* bvh, BuildProgressMonitor& progress_in, PrimRef* prims, const PrimInfo& pinfo, const size_t blockSize, const size_t minLeafSize, const size_t maxLeafSize, const float travCost, const float intCost)
    {
      //bvh->alloc.init_estimate(pinfo.size()*sizeof(PrimRef));

      auto progressFunc = [&] (size_t dn) { 
        progress_in(dn); 
      };
            
      auto createLeafFunc = [&] (const BVHBuilderBinnedSAH::BuildRecord& current, Allocator* alloc) -> size_t {
        return createLeaf(current,alloc);
      };
      
      NodeRef root;
      BVHBuilderBinnedSAH::build_reduce<NodeRef>
        (root,typename BVH::CreateAlloc(bvh),size_t(0),typename BVH::CreateNode(bvh),rotate<N>,createLeafFunc,progressFunc,
         prims,pinfo,N,BVH::maxBuildDepthLeaf,blockSize,minLeafSize,maxLeafSize,travCost,intCost);

      bvh->set(root,LBBox3fa(pinfo.geomBounds),pinfo.size());
      
#if ROTATE_TREE
      if (N == 4)
      {
        for (int i=0; i<ROTATE_TREE; i++)
          BVHNRotate<N>::rotate(bvh->root);
        bvh->clearBarrier(bvh->root);
      }
#endif
      
      bvh->layoutLargeNodes(size_t(pinfo.size()*0.005f));
    }


    template<int N>
    void BVHNBuilderQuantized<N>::BVHNBuilderV::build(BVH* bvh, BuildProgressMonitor& progress_in, PrimRef* prims, const PrimInfo& pinfo, const size_t blockSize, const size_t minLeafSize, const size_t maxLeafSize, const float travCost, const float intCost)
    {
      //bvh->alloc.init_estimate(pinfo.size()*sizeof(PrimRef));
      auto progressFunc = [&] (size_t dn) { 
        progress_in(dn); 
      };
            
      auto createLeafFunc = [&] (const BVHBuilderBinnedSAH::BuildRecord& current, Allocator* alloc) -> size_t {
        return createLeaf(current,alloc);
      };
            
      NodeRef root = 0;
      BVHBuilderBinnedSAH::build_reduce<NodeRef>
        (root,typename BVH::CreateAlloc(bvh),size_t(0),typename BVH::CreateQuantizedNode(bvh),dummy<N>,createLeafFunc,progressFunc,
         prims,pinfo,N,BVH::maxBuildDepthLeaf,blockSize,minLeafSize,maxLeafSize,travCost,intCost);

      NodeRef new_root = (size_t)root | BVH::tyQuantizedNode;
      // todo: COPY LAYOUT FOR LARGE NODES !!!
      //bvh->layoutLargeNodes(pinfo.size()*0.005f);
      assert(new_root.isQuantizedNode());
      bvh->set(new_root,LBBox3fa(pinfo.geomBounds),pinfo.size());
    }

    template<int N>
      struct CreateNodeMB
    {
      typedef BVHN<N> BVH;
      typedef typename BVH::NodeMB NodeMB;

      __forceinline CreateNodeMB (BVH* bvh) : bvh(bvh) {}
      
      __forceinline NodeMB* operator() (const isa::BVHBuilderBinnedSAH::BuildRecord& current, BVHBuilderBinnedSAH::BuildRecord* children, const size_t num, FastAllocator::ThreadLocal2* alloc)
      {
<<<<<<< HEAD
        NodeMB* node = (NodeMB*) alloc->alloc0.malloc(sizeof(NodeMB),BVH::byteNodeAlignment); node->clear();
=======
        NodeMB* node = (NodeMB*) alloc->alloc0->malloc(sizeof(NodeMB)); node->clear();
>>>>>>> d371f7e0
        for (size_t i=0; i<num; i++) {
          children[i].parent = (size_t*)&node->child(i);
        }
        *current.parent = bvh->encodeNode(node);
	return node;
      }

      BVH* bvh;
    };

    template<int N>
    std::tuple<typename BVHN<N>::NodeRef,LBBox3fa> BVHNBuilderMblur<N>::BVHNBuilderV::build(BVH* bvh, BuildProgressMonitor& progress_in, PrimRef* prims, const PrimInfo& pinfo, const size_t blockSize, const size_t minLeafSize, const size_t maxLeafSize, const float travCost, const float intCost)
    {
      auto progressFunc = [&] (size_t dn) { 
        progress_in(dn); 
      };
            
      auto createLeafFunc = [&] (const BVHBuilderBinnedSAH::BuildRecord& current, Allocator* alloc) -> LBBox3fa {
        return createLeaf(current,alloc);
      };

      /* reduction function */
      auto reduce = [] (NodeMB* node, const LBBox3fa* bounds, const size_t num) -> LBBox3fa
      {
        assert(num <= N);
        LBBox3fa allBounds = empty;
        for (size_t i=0; i<num; i++) {
          node->set(i, bounds[i]);
          allBounds.extend(bounds[i]);
        }
        return allBounds;
      };
      auto identity = LBBox3fa(empty);
      
      NodeRef root;
      LBBox3fa root_bounds = BVHBuilderBinnedSAH::build_reduce<NodeRef>
        (root,typename BVH::CreateAlloc(bvh),identity,CreateNodeMB<N>(bvh),reduce,createLeafFunc,progressFunc,
         prims,pinfo,N,BVH::maxBuildDepthLeaf,blockSize,minLeafSize,maxLeafSize,travCost,intCost);

      /* set bounding box to merge bounds of all time steps */
      bvh->set(root,root_bounds,pinfo.size()); // FIXME: remove later

#if ROTATE_TREE
      if (N == 4)
      {
        for (int i=0; i<ROTATE_TREE; i++)
          BVHNRotate<N>::rotate(bvh->root);
        bvh->clearBarrier(bvh->root);
      }
#endif
      
      //bvh->layoutLargeNodes(pinfo.size()*0.005f); // FIXME: implement for Mblur nodes and activate
      
      return std::make_tuple(root,root_bounds);
    }

    template<int N>
    void BVHNBuilderSpatial<N>::BVHNBuilderV::build(BVH* bvh, BuildProgressMonitor& progress_in, 
                                                    PrimRefList& prims, const PrimInfo& pinfo, 
                                                    const size_t blockSize, const size_t minLeafSize, 
                                                    const size_t maxLeafSize, const float travCost, 
                                                    const float intCost)
    {
      //bvh->alloc.init_estimate(pinfo.size()*sizeof(PrimRef));
      
      auto progressFunc = [&] (size_t dn) { 
        progress_in(dn); 
      };

      auto splitPrimitiveFunc = [&] (const PrimRef& prim, int dim, float pos, PrimRef& left_o, PrimRef& right_o) -> void {
        splitPrimitive(prim,dim,pos,left_o,right_o);
      };

      auto createLeafFunc = [&] (BVHBuilderBinnedSpatialSAH::BuildRecord& current, Allocator* alloc) -> size_t {
        return createLeaf(current,alloc);
      };
      
      NodeRef root;


      BVHBuilderBinnedSpatialSAH::build_reduce<NodeRef>
        (root,typename BVH::CreateAlloc(bvh),size_t(0),typename BVH::CreateNode(bvh),rotate<N>,
         createLeafFunc,splitPrimitiveFunc,progressFunc,
         prims,pinfo,N,BVH::maxBuildDepthLeaf,blockSize,minLeafSize,maxLeafSize,travCost,intCost);
      
      bvh->set(root,LBBox3fa(pinfo.geomBounds),pinfo.size());
      
#if ROTATE_TREE
      if (N == 4)
      {
        for (int i=0; i<ROTATE_TREE; i++)
          BVHNRotate<N>::rotate(bvh->root);
        bvh->clearBarrier(bvh->root);
      }
#endif
      
      bvh->layoutLargeNodes(size_t(pinfo.size()*0.005f));
    }

    // ========================================================================================================================================================
    // ========================================================================================================================================================
    // ========================================================================================================================================================

    template<int N, int NUM_SPATIAL_SPLITS>
    void BVHNBuilderFastSpatial<N,NUM_SPATIAL_SPLITS>::BVHNBuilderV::build(BVH* bvh, 
                                                                           BuildProgressMonitor& progress_in, 
                                                                           PrimRef* prims0, 
                                                                           const size_t extSize,
                                                                           const PrimInfo& pinfo, const size_t blockSize, 
                                                                           const size_t minLeafSize, const size_t maxLeafSize, 
                                                                           const float travCost, const float intCost)
    {
      auto progressFunc = [&] (size_t dn) { 
        progress_in(dn); 
      };

      auto splitPrimitiveFunc = [&] (const PrimRef& prim, int dim, float pos, PrimRef& left_o, PrimRef& right_o) -> void {
        splitPrimitive(prim,dim,pos,left_o,right_o);
      };

      auto binnerSplitPrimitiveFunc = [&] (SpatialBinInfo<NUM_SPATIAL_SPLITS,PrimRef> &spatialBinner, const PrimRef* const source, const size_t begin, const size_t end, const SpatialBinMapping<NUM_SPATIAL_SPLITS> &mapping) -> void {
        binnerSplit(spatialBinner,source,begin,end,mapping);
      };
            
      auto createLeafFunc = [&] (const BVHBuilderBinnedFastSpatialSAH::BuildRecord& current, Allocator* alloc) -> size_t {
        return createLeaf(current,alloc);
      };
      
      NodeRef root;
      BVHBuilderBinnedFastSpatialSAH::build_reduce<NodeRef>
        (root,typename BVH::CreateAlloc(bvh),size_t(0),typename BVH::CreateNode(bvh),rotate<N>,createLeafFunc,splitPrimitiveFunc,binnerSplitPrimitiveFunc, progressFunc,
         prims0,extSize,pinfo,N,BVH::maxBuildDepthLeaf,blockSize,minLeafSize,maxLeafSize,travCost,intCost);

      bvh->set(root,LBBox3fa(pinfo.geomBounds),pinfo.size());      
      bvh->layoutLargeNodes(size_t(pinfo.size()*0.005f));
    }


    template struct BVHNBuilder<4>;
    template struct BVHNBuilderQuantized<4>;
    template struct BVHNBuilderMblur<4>;    
    template struct BVHNBuilderSpatial<4>;
    template struct BVHNBuilderFastSpatial<4,FAST_SPATIAL_BUILDER_NUM_SPATIAL_SPLITS>;

#if defined(__AVX__)
    template struct BVHNBuilder<8>;
    template struct BVHNBuilderQuantized<8>;
    template struct BVHNBuilderMblur<8>;
    template struct BVHNBuilderSpatial<8>;
    template struct BVHNBuilderFastSpatial<8,FAST_SPATIAL_BUILDER_NUM_SPATIAL_SPLITS>;
#endif
  }
}<|MERGE_RESOLUTION|>--- conflicted
+++ resolved
@@ -122,11 +122,7 @@
       
       __forceinline NodeMB* operator() (const isa::BVHBuilderBinnedSAH::BuildRecord& current, BVHBuilderBinnedSAH::BuildRecord* children, const size_t num, FastAllocator::ThreadLocal2* alloc)
       {
-<<<<<<< HEAD
-        NodeMB* node = (NodeMB*) alloc->alloc0.malloc(sizeof(NodeMB),BVH::byteNodeAlignment); node->clear();
-=======
-        NodeMB* node = (NodeMB*) alloc->alloc0->malloc(sizeof(NodeMB)); node->clear();
->>>>>>> d371f7e0
+        NodeMB* node = (NodeMB*) alloc->alloc0->malloc(sizeof(NodeMB),BVH::byteNodeAlignment); node->clear();
         for (size_t i=0; i<num; i++) {
           children[i].parent = (size_t*)&node->child(i);
         }
